--- conflicted
+++ resolved
@@ -222,36 +222,20 @@
   autoNumber
   participant AuctionOwner
   participant AuctionHouse
-<<<<<<< HEAD
-  participant SDA
-=======
   participant AtomicAuctionModule
->>>>>>> d8fd1de6
 
   AuctionOwner->>AuctionHouse: Auctioneer.createAuction(RoutingParams routing, Auction.AuctionParams params)
   activate AuctionHouse
     AuctionHouse->>AuctionHouse: _getModuleIfInstalled(auctionType)
 
-<<<<<<< HEAD
-    AuctionHouse->>SDA: createAuction(uint256 id, Auction.AuctionParams params)
-    activate SDA
-      Note right of SDA: validation, creates Lot record
-      SDA->>SDA: _createAuction(uint256 id, Lot lot, bytes implParams)
-      Note right of SDA: module-specific actions
-
-      SDA-->>AuctionHouse: 
-    deactivate SDA
-=======
-    AuctionHouse->>AtomicAuctionModule: auction(uint256 id, Auction.AuctionParams params)
+    AuctionHouse->>AtomicAuctionModule: createAuction(uint256 id, Auction.AuctionParams params)
     activate AtomicAuctionModule
-      AtomicAuctionModule->>AtomicAuctionModule: AuctionModule.createAuction(AuctionParams auctionParams)
       Note right of AtomicAuctionModule: validation, creates Lot record
       AtomicAuctionModule->>AtomicAuctionModule: _createAuction(uint256 id, Lot lot, bytes implParams)
       Note right of AtomicAuctionModule: module-specific actions
 
       AtomicAuctionModule-->>AuctionHouse: 
     deactivate AtomicAuctionModule
->>>>>>> d8fd1de6
 
     Note over AuctionHouse: store routing information
   deactivate AuctionHouse
@@ -259,11 +243,7 @@
   AuctionHouse-->>AuctionOwner: auction id
 ```
 
-<<<<<<< HEAD
-### Purchase from an Auction (without hooks)
-=======
-### Purchase from an Atomic Auction
->>>>>>> d8fd1de6
+### Purchase from an Atomic Auction (without hooks)
 
 #### No Derivative
 
@@ -279,17 +259,10 @@
 
     Note over AuctionHouse: purchase
 
-<<<<<<< HEAD
-    create participant SDA
-    AuctionHouse->>SDA: purchase(uint256 auctionId, uint256 amount, uint256 minAmountOut)
-    destroy SDA
-    SDA-->>AuctionHouse: uint256 payoutAmount, bytes auctionOutput
-=======
     create participant AtomicAuctionModule
     AuctionHouse->>AtomicAuctionModule: purchase(uint256 auctionId, uint256 amount, uint256 minAmountOut)
     destroy AtomicAuctionModule
     AtomicAuctionModule-->>AuctionHouse: uint256 payoutAmount, bytes auctionOutput
->>>>>>> d8fd1de6
 
     Note over AuctionHouse: transfers
 
@@ -336,17 +309,10 @@
 
     Note over AuctionHouse: purchase
 
-<<<<<<< HEAD
-    create participant SDA
-    AuctionHouse->>SDA: purchase(uint256 auctionId, uint256 amount, uint256 minAmountOut)
-    destroy SDA
-    SDA-->>AuctionHouse: uint256 payoutAmount, bytes auctionOutput
-=======
     create participant AtomicAuctionModule
     AuctionHouse->>AtomicAuctionModule: purchase(uint256 auctionId, uint256 amount, uint256 minAmountOut)
     destroy AtomicAuctionModule
     AtomicAuctionModule-->>AuctionHouse: uint256 payoutAmount, bytes auctionOutput
->>>>>>> d8fd1de6
 
     Note over AuctionHouse: transfers
 
@@ -419,24 +385,12 @@
     
     AuctionHouse->>AuctionHouse: _getModuleForId(id)
 
-<<<<<<< HEAD
     AuctionHouse->>AuctionHouse: lotRouting(id)
-
-    alt routing.owner == msg.sender
-      AuctionHouse->>SDAAuctionModule: close(id, auctionOwner)
-=======
-    activate AtomicAuctionModule
-      AuctionHouse->>AtomicAuctionModule: isOwner(id, auctionOwner)
-      AtomicAuctionModule-->>AuctionHouse: returns bool
-    deactivate AtomicAuctionModule
 
     alt isOwner == false
       AuctionHouse->>AuctionOwner: revert
     else
       AuctionHouse->>AtomicAuctionModule: close(id, auctionOwner)
-      Note over AtomicAuctionModule: reverts if not called by AuctionHouse
-      AtomicAuctionModule->>AtomicAuctionModule: permissioned()
->>>>>>> d8fd1de6
       AuctionHouse-->>AuctionOwner: returns
     else
       AuctionHouse->>AuctionOwner: revert
@@ -444,9 +398,6 @@
   deactivate AuctionHouse
 ```
 
-<<<<<<< HEAD
-### User Redeems Derivative Token - V1 (through AuctionHouse, requires refactoring AuctionModule)
-=======
 ### Bid on an Auction
 
 ```mermaid
@@ -511,8 +462,7 @@
 TODO when to transfer quote tokens to auction owner?
 TODO when to transfer payout tokens from auction owner to auction house and then to buyer?
 
-### User Redeems Derivative Token
->>>>>>> d8fd1de6
+### User Redeems Derivative Token - V1 (through AuctionHouse, requires refactoring AuctionModule)
 
 ```mermaid
 sequenceDiagram
