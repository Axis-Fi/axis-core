{
  "name": "axis-core",
  "version": "1.0.0",
  "description": "",
  "main": "index.js",
  "engines": {
    "npm": "use-pnpm",
    "yarn": "use-pnpm"
  },
  "scripts": {
    "build:ecies-cli": "cd crates/ecies-cli && cargo build && cd ../..",
    "build": "forge build && pnpm run build:ecies-cli",
    "deploy": "./script/deploy/deploy.sh",
    "fmt:check": "forge fmt --check && prettier . --check",
    "fmt": "forge fmt && prettier . --write",
    "lint:check": "pnpm run fmt:check && pnpm run solhint:check",
    "lint": "pnpm run fmt && pnpm run solhint",
    "postinstall": "./script/install.sh",
    "publish": "./script/publish.sh",
    "salts": "./script/salts/write_salt.sh",
    "size": "forge clean && forge build --sizes --skip test --skip '*/Mock*.sol'",
<<<<<<< HEAD
    "solhint:all": "solhint --fix --config ./.solhint.json 'src/**/*.sol' 'test/**/*.sol' 'script/**/*.sol'",
    "solhint:check": "solhint --config ./.solhint.json 'src/**/*.sol'",
    "solhint": "solhint --fix --config ./.solhint.json 'src/**/*.sol'",
    "test": "forge test -vvv"
=======
    "solhint:check": "solhint --config ./.solhint.json 'src/**/*.sol' 'test/**/*.sol' 'script/**/*.sol'",
    "solhint": "solhint --fix --config ./.solhint.json 'src/**/*.sol' 'test/**/*.sol' 'script/**/*.sol'",
    "test": "forge test --nmt largeNumberOf -vvv"
>>>>>>> d22fc869
  },
  "keywords": [],
  "author": "",
  "license": "BSL-1.1",
  "dependencies": {
    "solhint-community": "3.7.0"
  },
  "devDependencies": {
    "prettier": "3.3.3"
  }
}<|MERGE_RESOLUTION|>--- conflicted
+++ resolved
@@ -19,16 +19,9 @@
     "publish": "./script/publish.sh",
     "salts": "./script/salts/write_salt.sh",
     "size": "forge clean && forge build --sizes --skip test --skip '*/Mock*.sol'",
-<<<<<<< HEAD
-    "solhint:all": "solhint --fix --config ./.solhint.json 'src/**/*.sol' 'test/**/*.sol' 'script/**/*.sol'",
-    "solhint:check": "solhint --config ./.solhint.json 'src/**/*.sol'",
-    "solhint": "solhint --fix --config ./.solhint.json 'src/**/*.sol'",
-    "test": "forge test -vvv"
-=======
     "solhint:check": "solhint --config ./.solhint.json 'src/**/*.sol' 'test/**/*.sol' 'script/**/*.sol'",
     "solhint": "solhint --fix --config ./.solhint.json 'src/**/*.sol' 'test/**/*.sol' 'script/**/*.sol'",
     "test": "forge test --nmt largeNumberOf -vvv"
->>>>>>> d22fc869
   },
   "keywords": [],
   "author": "",
