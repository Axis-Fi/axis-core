/// SPDX-License-Identifier: AGPL-3.0
pragma solidity 0.8.19;

import "src/modules/Derivative.sol";

abstract contract Derivatizer is WithModules {
    // ========== DERIVATIVE MANAGEMENT ========== //

    // Return address will be zero if not wrapped
<<<<<<< HEAD
    function deploy(Keycode dType, bytes memory data, bool wrapped) external virtual returns (uint256, address) {
        // Load the derivative module, will revert if not installed or sunset
        DerivativeModule derivative = _getLatestDerivativeModule(dType);
=======
    function deploy(
        Keycode dType,
        bytes memory data,
        bool wrapped
    ) external virtual returns (uint256, address) {
        // Load the derivative module, will revert if not installed
        Derivative derivative = Derivative(address(_getLatestModuleIfActive(dType)));

        // Check that the type hasn't been sunset
        ModStatus storage moduleStatus = getModuleStatus[dType];
        if (moduleStatus.sunset) revert("Derivatizer: type sunset");
>>>>>>> ddbdc63d

        // Call the deploy function on the derivative module
        (uint256 tokenId, address wrappedToken) = derivative.deploy(data, wrapped);

        return (tokenId, wrappedToken);
    }

    function mint(
        bytes memory data,
        uint256 amount,
        bool wrapped
    ) external virtual returns (bytes memory);
    function mint(
        uint256 tokenId,
        uint256 amount,
        bool wrapped
    ) external virtual returns (bytes memory);

    function redeem(bytes memory data, uint256 amount) external virtual;

    // function batchRedeem(bytes[] memory data, uint256[] memory amounts) external virtual;

    function exercise(bytes memory data, uint256 amount) external virtual;

    function reclaim(bytes memory data) external virtual;

    function convert(bytes memory data, uint256 amount) external virtual;

    // TODO Consider best inputs for UX
    function wrap(uint256 tokenId, uint256 amount) external virtual;
    function unwrap(uint256 tokenId, uint256 amount) external virtual;

    // ========== DERIVATIVE INFORMATION ========== //

    // TODO view function to format implementation specific token data correctly and return to user

    function exerciseCost(
        bytes memory data,
        uint256 amount
    ) external view virtual returns (uint256);

    function convertsTo(
        bytes memory data,
        uint256 amount
    ) external view virtual returns (uint256);

    // Compute unique token ID for params on the submodule
    function computeId(bytes memory params_) external pure virtual returns (uint256);

    // ========== INTERNAL FUNCTIONS ========== //

    function _getLatestDerivativeModule(Keycode keycode_) internal view returns (DerivativeModule) {
        (Module mod, ) = _getLatestModuleIfInstalled(keycode_);
        if (moduleData[keycode_].sunset) revert ModuleSunset(keycode_);
        return DerivativeModule(address(mod));
    }

    function _getSpecificDerivativeModule(Keycode keycode_, uint8 version_) internal view returns (DerivativeModule) {
        (Module mod, ) = _getSpecificModuleIfInstalled(keycode_, version_);
        return DerivativeModule(address(mod));
    }
}<|MERGE_RESOLUTION|>--- conflicted
+++ resolved
@@ -7,23 +7,9 @@
     // ========== DERIVATIVE MANAGEMENT ========== //
 
     // Return address will be zero if not wrapped
-<<<<<<< HEAD
     function deploy(Keycode dType, bytes memory data, bool wrapped) external virtual returns (uint256, address) {
         // Load the derivative module, will revert if not installed or sunset
-        DerivativeModule derivative = _getLatestDerivativeModule(dType);
-=======
-    function deploy(
-        Keycode dType,
-        bytes memory data,
-        bool wrapped
-    ) external virtual returns (uint256, address) {
-        // Load the derivative module, will revert if not installed
-        Derivative derivative = Derivative(address(_getLatestModuleIfActive(dType)));
-
-        // Check that the type hasn't been sunset
-        ModStatus storage moduleStatus = getModuleStatus[dType];
-        if (moduleStatus.sunset) revert("Derivatizer: type sunset");
->>>>>>> ddbdc63d
+        DerivativeModule derivative = DerivativeModule(_getLatestModuleIfActive(dType));
 
         // Call the deploy function on the derivative module
         (uint256 tokenId, address wrappedToken) = derivative.deploy(data, wrapped);
@@ -72,17 +58,4 @@
 
     // Compute unique token ID for params on the submodule
     function computeId(bytes memory params_) external pure virtual returns (uint256);
-
-    // ========== INTERNAL FUNCTIONS ========== //
-
-    function _getLatestDerivativeModule(Keycode keycode_) internal view returns (DerivativeModule) {
-        (Module mod, ) = _getLatestModuleIfInstalled(keycode_);
-        if (moduleData[keycode_].sunset) revert ModuleSunset(keycode_);
-        return DerivativeModule(address(mod));
-    }
-
-    function _getSpecificDerivativeModule(Keycode keycode_, uint8 version_) internal view returns (DerivativeModule) {
-        (Module mod, ) = _getSpecificModuleIfInstalled(keycode_, version_);
-        return DerivativeModule(address(mod));
-    }
 }