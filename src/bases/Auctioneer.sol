/// SPDX-License-Identifier: AGPL-3.0
pragma solidity 0.8.19;

import {ERC20} from "lib/solmate/src/tokens/ERC20.sol";
import {Transfer} from "src/lib/Transfer.sol";
import {ReentrancyGuard} from "lib/solmate/src/utils/ReentrancyGuard.sol";

import {
    fromKeycode,
    Keycode,
    fromVeecode,
    keycodeFromVeecode,
    Veecode,
    Module,
    WithModules
} from "src/modules/Modules.sol";

import {Auction, AuctionModule} from "src/modules/Auction.sol";

import {DerivativeModule} from "src/modules/Derivative.sol";
import {CondenserModule} from "src/modules/Condenser.sol";

import {ICallback} from "src/interfaces/ICallback.sol";
import {Callbacks} from "src/lib/Callbacks.sol";

/// @title  Auctioneer
/// @notice The Auctioneer handles the following:
///         - Creating new auction lots
///         - Cancelling auction lots
///         - Storing information about how to handle inputs and outputs for auctions ("routing")
abstract contract Auctioneer is WithModules, ReentrancyGuard {
    using Callbacks for ICallback;

    // ========= ERRORS ========= //

    error InvalidParams();
    error InvalidLotId(uint96 id_);
    error InvalidState();
    error InvalidCallback();

    /// @notice     Used when the caller is not permitted to perform that action
    error NotPermitted(address caller_);

    // ========= EVENTS ========= //

    /// @notice         Emitted when a new auction lot is created
    ///
    /// @param          lotId       ID of the auction lot
    /// @param          auctionRef  Auction module, represented by its Veecode
    /// @param          infoHash    IPFS hash of the auction information
    event AuctionCreated(uint96 indexed lotId, Veecode indexed auctionRef, string infoHash);

    /// @notice         Emitted when an auction lot is cancelled
    ///
    /// @param          lotId       ID of the auction lot
    /// @param          auctionRef  Auction module, represented by its Veecode
    event AuctionCancelled(uint96 indexed lotId, Veecode indexed auctionRef);

    /// @notice         Emitted when a curator accepts curation of an auction lot
    ///
    /// @param          lotId       ID of the auction lot
    /// @param          curator     Address of the curator
    event Curated(uint96 indexed lotId, address indexed curator);

    // ========= DATA STRUCTURES ========== //

    /// @notice     Auction routing information for a lot
    ///
    /// @param      auctionReference    Auction module, represented by its Veecode
    /// @param      seller              Lot seller
    /// @param      baseToken           Token provided by seller
    /// @param      quoteToken          Token to accept as payment
    /// @param      callbacks           (optional) Callbacks implementation for extended functionality
    /// @param      derivativeReference (optional) Derivative module, represented by its Veecode
    /// @param      derivativeParams    (optional) abi-encoded data to be used to create payout derivatives on a purchase
    /// @param      wrapDerivative      (optional) Whether to wrap the derivative in a ERC20 token instead of the native ERC6909 format
    /// @param      funding             The amount of base tokens in funding remaining
    struct Routing {
        Veecode auctionReference;
        address seller;
        ERC20 baseToken;
        ERC20 quoteToken;
        ICallback callbacks;
        Veecode derivativeReference;
        bytes derivativeParams;
        bool wrapDerivative;
        uint96 funding;
    }

    /// @notice     Fee information for a lot
    /// @dev        This is split into a separate struct, otherwise the Routing struct would be too large
    ///             and would throw a "stack too deep" error.
    ///
    ///             The curator information is stored when curation is approved by the curator.
    ///             The protocol and referrer fees are set at the time of lot settlement.
    ///             The fees are cached in order to prevent:
    ///             - Reducing the amount of base tokens available for payout to the winning bidders
    ///             - Reducing the amount of quote tokens available for payment to the seller
    ///
    /// @param      curator     Address of the proposed curator
    /// @param      curated     Whether the curator has approved the auction
    /// @param      curatorFee  The fee charged by the curator
    /// @param      protocolFee The fee charged by the protocol
    /// @param      referrerFee The fee charged by the referrer
    struct FeeData {
        address curator;
        bool curated;
        uint48 curatorFee;
        uint48 protocolFee;
        uint48 referrerFee;
    }

    /// @notice     Auction routing information provided as input parameters
    /// @dev        After validation, this information is stored in the Routing struct
    ///
<<<<<<< HEAD
    /// @param      auctionType     Auction type, represented by the Keycode for the auction submodule
    /// @param      baseToken       Token provided by seller
    /// @param      quoteToken      Token to accept as payment
    /// @param      curator         (optional) Address of the proposed curator
    /// @param      callbacks       (optional) Callbacks implementation for extended functionality
    /// @param      callbackData    (optional) abi-encoded data to be sent to the onCreate callback function
    /// @param      derivativeType  (optional) Derivative type, represented by the Keycode for the derivative submodule
    /// @param      derivativeParams (optional) abi-encoded data to be used to create payout derivatives on a purchase. The format of this is dependent on the derivative module.
=======
    /// @param      auctionType         Auction type, represented by the Keycode for the auction submodule
    /// @param      baseToken           Token provided by seller
    /// @param      quoteToken          Token to accept as payment
    /// @param      curator             (optional) Address of the proposed curator
    /// @param      hooks               (optional) Address to call for any hooks to be executed
    /// @param      allowlist           (optional) Contract that implements an allowlist for the auction lot
    /// @param      allowlistParams     (optional) abi-encoded data to be used to register the auction on the allowlist
    /// @param      derivativeType      (optional) Derivative type, represented by the Keycode for the derivative submodule
    /// @param      derivativeParams    (optional) abi-encoded data to be used to create payout derivatives on a purchase. The format of this is dependent on the derivative module.
    /// @param      prefunded           Whether the auction should be pre-funded. Must be true for batch auctions.
>>>>>>> e93d43ea
    struct RoutingParams {
        Keycode auctionType;
        ERC20 baseToken;
        ERC20 quoteToken;
        address curator;
        ICallback callbacks;
        bytes callbackData;
        Keycode derivativeType;
        bytes derivativeParams;
        bool prefunded;
    }

    // ========= STATE ========== //

    /// @notice     Counter for auction lots
    uint96 public lotCounter;

    /// @notice     Mapping of lot IDs to their auction type (represented by the Keycode for the auction submodule)
    mapping(uint96 lotId => Routing) public lotRouting;

    /// @notice     Mapping of lot IDs to their fee information
    mapping(uint96 lotId => FeeData) public lotFees;

    /// @notice     Mapping auction and derivative references to the condenser that is used to pass data between them
    mapping(Veecode auctionRef => mapping(Veecode derivativeRef => Veecode condenserRef)) public
        condensers;

    // ========== AUCTION MANAGEMENT ========== //

    /// @notice     Creates a new auction lot
    /// @dev        The function reverts if:
    ///             - The module for the auction type is not installed
    ///             - The auction type is sunset
    ///             - The base token or quote token decimals are not within the required range
    ///             - The value of `RoutingParams.prefunded` is incorrect for the auction type
    ///             - Validation for the auction parameters fails
    ///             - The module for the optional specified derivative type is not installed
    ///             - Validation for the optional specified derivative type fails
    ///             - Registration for the optional allowlist fails
    ///             - The optional specified hooks contract is not a contract
    ///             - The condenser module is not installed or is sunset
    ///             - re-entrancy is detected
    ///
    /// @param      routing_    Routing information for the auction lot
    /// @param      params_     Auction parameters for the auction lot
    /// @param      infoHash_   IPFS hash of the auction information
    /// @return     lotId       ID of the auction lot
    function auction(
        RoutingParams calldata routing_,
        Auction.AuctionParams calldata params_,
        string calldata infoHash_
    ) external nonReentrant returns (uint96 lotId) {
        // Check that the module for the auction type is valid
        // Validate routing parameters

        // Tokens must not be the zero address
        if (address(routing_.baseToken) == address(0) || address(routing_.quoteToken) == address(0))
        {
            revert InvalidParams();
        }

        Routing storage routing = lotRouting[lotId];

        bool requiresPrefunding;
        uint96 lotCapacity;
        {
            // Load auction type module, this checks that it is installed.
            // We load it here vs. later to avoid two checks.
            AuctionModule auctionModule =
                AuctionModule(_getLatestModuleIfActive(routing_.auctionType));

            // Confirm tokens are within the required decimal range
            uint8 baseTokenDecimals = routing_.baseToken.decimals();
            uint8 quoteTokenDecimals = routing_.quoteToken.decimals();

            if (
                auctionModule.TYPE() != Module.Type.Auction || baseTokenDecimals < 6
                    || baseTokenDecimals > 18 || quoteTokenDecimals < 6 || quoteTokenDecimals > 18
            ) revert InvalidParams();

            // Increment lot count and get ID
            lotId = lotCounter++;

            // Call module auction function to store implementation-specific data
            (lotCapacity) =
                auctionModule.auction(lotId, params_, quoteTokenDecimals, baseTokenDecimals);
<<<<<<< HEAD
            routing.auctionReference = auctionModule.VEECODE();
=======
            auctionReference = auctionModule.VEECODE();

            // Prefunding is required for batch auctions
            // Check that this is not incorrectly overridden
            if (auctionModule.auctionType() == Auction.AuctionType.Batch && !routing_.prefunded) {
                revert InvalidParams();
            }

            requiresPrefunding = routing_.prefunded;
>>>>>>> e93d43ea
        }

        // Store routing information
        routing.seller = msg.sender;
        routing.baseToken = routing_.baseToken;
        routing.quoteToken = routing_.quoteToken;

        // Store curation information
        {
            FeeData storage fees = lotFees[lotId];
            fees.curator = routing_.curator;
            fees.curated = false;
        }

        // Derivative
        if (fromKeycode(routing_.derivativeType) != bytes5("")) {
            // Load derivative module, this checks that it is installed.
            DerivativeModule derivativeModule =
                DerivativeModule(_getLatestModuleIfActive(routing_.derivativeType));

            // Check that the module for the derivative type is valid
            // Call module validate function to validate implementation-specific data
            if (
                derivativeModule.TYPE() != Module.Type.Derivative
                    || !derivativeModule.validate(address(routing.baseToken), routing_.derivativeParams)
            ) {
                revert InvalidParams();
            }

            // Store derivative information
            routing.derivativeReference = derivativeModule.VEECODE();
            routing.derivativeParams = routing_.derivativeParams;
        }

        // Condenser
        {
            // Get condenser reference
            Veecode condenserRef = condensers[routing.auctionReference][routing.derivativeReference];

            // Check that the module for the condenser type is valid
            if (fromVeecode(condenserRef) != bytes7(0)) {
                if (
                    CondenserModule(_getModuleIfInstalled(condenserRef)).TYPE()
                        != Module.Type.Condenser
                ) revert InvalidParams();

                // Check module status
                Keycode moduleKeycode = keycodeFromVeecode(condenserRef);
                if (getModuleStatus[moduleKeycode].sunset == true) {
                    revert ModuleIsSunset(moduleKeycode);
                }
            }
        }

        // Validate callbacks address and store if provided
        // This does not check whether the callbacks contract is implemented properly
        // Certain functions may revert later. TODO need to think about security with this.
        if (!Callbacks.isValidCallbacksAddress(routing_.callbacks)) revert InvalidParams();
        // The zero address passes the isValidCallbackAddress check since we allow auctions to not use a callbacks contract
        if (address(routing_.callbacks) != address(0)) routing.callbacks = routing_.callbacks;

        // Perform pre-funding, if needed
        // It does not make sense to pre-fund the auction if the capacity is in quote tokens
        if (requiresPrefunding == true) {
            // Capacity must be in base token for auctions that require pre-funding
            if (params_.capacityInQuote) revert InvalidParams();

            // Store pre-funding information
            routing.funding = lotCapacity;

            // Handle funding from callback or seller as configured
            if (routing_.callbacks.hasPermission(Callbacks.SEND_BASE_TOKENS_FLAG)) {
                uint256 balanceBefore = routing_.baseToken.balanceOf(address(this));

                // The pre-auction create hook should transfer the base token to this contract
                _onCreateCallback(routing_, lotId, lotCapacity, true);

                // Check that the hook transferred the expected amount of base tokens
                if (routing_.baseToken.balanceOf(address(this)) < balanceBefore + lotCapacity) {
                    revert InvalidCallback();
                }
            }
            // Otherwise fallback to a standard ERC20 transfer and then call the onCreate callback
            else {
                Transfer.transferFrom(
                    routing_.baseToken, msg.sender, address(this), lotCapacity, true
                );
                _onCreateCallback(routing_, lotId, lotCapacity, false);
            }
        } else {
            // Call onCreate callback with no prefunding
            _onCreateCallback(routing_, lotId, lotCapacity, false);
        }

        emit AuctionCreated(lotId, routing.auctionReference, infoHash_);
    }

    /// @notice     Cancels an auction lot
    /// @dev        This function performs the following:
    ///             - Checks that the lot ID is valid
    ///             - Checks that caller is the seller
    ///             - Calls the auction module to validate state, update records and determine the amount to be refunded
    ///             - If prefunded, sends the refund of payout tokens to the seller
    ///
    ///             The function reverts if:
    ///             - The lot ID is invalid
    ///             - The caller is not the seller
    ///             - The respective auction module reverts
    ///             - The transfer of payout tokens fails
    ///             - re-entrancy is detected
    ///
    /// @param      lotId_      ID of the auction lot
    function cancel(uint96 lotId_, bytes calldata callbackData_) external nonReentrant {
        // Validation
        _isLotValid(lotId_);

        Routing storage routing = lotRouting[lotId_];

        // Check ownership
        if (msg.sender != routing.seller) revert NotPermitted(msg.sender);

        // Cancel the auction on the module
        _getModuleForId(lotId_).cancelAuction(lotId_);

        // If the auction is prefunded and supported, transfer the remaining capacity to the seller
        if (routing.funding > 0) {
            uint96 funding = routing.funding;

            // Set to 0 before transfer to avoid re-entrancy
            routing.funding = 0;

            // Check if the callback is configured to send (so in this case, receive) base tokens
            if (routing.callbacks.hasPermission(Callbacks.SEND_BASE_TOKENS_FLAG)) {
                // Transfer the base tokens to the callbacks contract
                Transfer.transfer(routing.baseToken, address(routing.callbacks), funding, false);

                // Call the callback to transfer the base token to the owner
                Callbacks.onCancel(routing.callbacks, lotId_, funding, true, callbackData_);
            }
            // Else, transfer the base tokens directly to the seller
            else {
                Transfer.transfer(routing.baseToken, routing.seller, funding, false);
            }
        }

        emit AuctionCancelled(lotId_, routing.auctionReference);
    }

    // ========== INTERNAL HELPER FUNCTIONS ========== //

    /// @notice         Gets the module for a given lot ID
    /// @dev            The function assumes:
    ///                 - The lot ID is valid
    ///
    /// @param lotId_   ID of the auction lot
    /// @return         AuctionModule
    function _getModuleForId(uint96 lotId_) internal view returns (AuctionModule) {
        // Load module, will revert if not installed
        return AuctionModule(_getModuleIfInstalled(lotRouting[lotId_].auctionReference));
    }

    /// @notice     Gets the module for a given lot ID
    /// @dev        The function reverts if:
    ///             - The lot ID is invalid
    ///             - The module for the auction type is not installed
    ///
    /// @param      lotId_      ID of the auction lot
    function getModuleForId(uint96 lotId_) external view returns (AuctionModule) {
        _isLotValid(lotId_);

        return _getModuleForId(lotId_);
    }

    function _onCreateCallback(
        RoutingParams calldata routing_,
        uint96 lotId_,
        uint96 capacity_,
        bool preFund_
    ) internal {
        Callbacks.onCreate(
            routing_.callbacks,
            lotId_,
            msg.sender,
            address(routing_.baseToken),
            address(routing_.quoteToken),
            capacity_,
            preFund_,
            routing_.callbackData
        );
    }

    // ========== GOVERNANCE FUNCTIONS ========== //

    /// @notice     Sets the value of the Condenser for a given auction and derivative combination
    /// @dev        To remove a condenser, set the value of `condenserRef_` to a blank Veecode
    ///
    ///             This function will revert if:
    ///             - The caller is not the owner
    ///             - `auctionRef_` or `derivativeRef_` are empty
    ///             - `auctionRef_` does not belong to an auction module
    ///             - `derivativeRef_` does not belong to a derivative module
    ///             - `condenserRef_` does not belong to a condenser module
    ///
    /// @param      auctionRef_    The auction type
    /// @param      derivativeRef_ The derivative type
    /// @param      condenserRef_  The condenser type
    function setCondenser(
        Veecode auctionRef_,
        Veecode derivativeRef_,
        Veecode condenserRef_
    ) external onlyOwner {
        // Check that the auction type, derivative type, and condenser types are valid
        if (
            (AuctionModule(_getModuleIfInstalled(auctionRef_)).TYPE() != Module.Type.Auction)
                || (
                    DerivativeModule(_getModuleIfInstalled(derivativeRef_)).TYPE()
                        != Module.Type.Derivative
                )
                || (
                    fromVeecode(condenserRef_) != bytes7(0)
                        && CondenserModule(_getModuleIfInstalled(condenserRef_)).TYPE()
                            != Module.Type.Condenser
                )
        ) revert InvalidParams();

        // Set the condenser reference
        condensers[auctionRef_][derivativeRef_] = condenserRef_;
    }

    // ========= VALIDATION FUNCTIONS ========= //

    /// @notice     Checks that the lot ID is valid
    /// @dev        Reverts if the lot ID is invalid
    ///
    /// @param      lotId_  ID of the auction lot
    function _isLotValid(uint96 lotId_) internal view {
        if (lotId_ >= lotCounter) revert InvalidLotId(lotId_);
    }
}<|MERGE_RESOLUTION|>--- conflicted
+++ resolved
@@ -113,27 +113,15 @@
     /// @notice     Auction routing information provided as input parameters
     /// @dev        After validation, this information is stored in the Routing struct
     ///
-<<<<<<< HEAD
-    /// @param      auctionType     Auction type, represented by the Keycode for the auction submodule
-    /// @param      baseToken       Token provided by seller
-    /// @param      quoteToken      Token to accept as payment
-    /// @param      curator         (optional) Address of the proposed curator
-    /// @param      callbacks       (optional) Callbacks implementation for extended functionality
-    /// @param      callbackData    (optional) abi-encoded data to be sent to the onCreate callback function
-    /// @param      derivativeType  (optional) Derivative type, represented by the Keycode for the derivative submodule
-    /// @param      derivativeParams (optional) abi-encoded data to be used to create payout derivatives on a purchase. The format of this is dependent on the derivative module.
-=======
     /// @param      auctionType         Auction type, represented by the Keycode for the auction submodule
     /// @param      baseToken           Token provided by seller
     /// @param      quoteToken          Token to accept as payment
     /// @param      curator             (optional) Address of the proposed curator
-    /// @param      hooks               (optional) Address to call for any hooks to be executed
-    /// @param      allowlist           (optional) Contract that implements an allowlist for the auction lot
-    /// @param      allowlistParams     (optional) abi-encoded data to be used to register the auction on the allowlist
+    /// @param      callbacks           (optional) Callbacks implementation for extended functionality
+    /// @param      callbackData        (optional) abi-encoded data to be sent to the onCreate callback function
     /// @param      derivativeType      (optional) Derivative type, represented by the Keycode for the derivative submodule
     /// @param      derivativeParams    (optional) abi-encoded data to be used to create payout derivatives on a purchase. The format of this is dependent on the derivative module.
     /// @param      prefunded           Whether the auction should be pre-funded. Must be true for batch auctions.
->>>>>>> e93d43ea
     struct RoutingParams {
         Keycode auctionType;
         ERC20 baseToken;
@@ -220,10 +208,7 @@
             // Call module auction function to store implementation-specific data
             (lotCapacity) =
                 auctionModule.auction(lotId, params_, quoteTokenDecimals, baseTokenDecimals);
-<<<<<<< HEAD
             routing.auctionReference = auctionModule.VEECODE();
-=======
-            auctionReference = auctionModule.VEECODE();
 
             // Prefunding is required for batch auctions
             // Check that this is not incorrectly overridden
@@ -232,7 +217,6 @@
             }
 
             requiresPrefunding = routing_.prefunded;
->>>>>>> e93d43ea
         }
 
         // Store routing information
