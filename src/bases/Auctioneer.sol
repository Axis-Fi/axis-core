/// SPDX-License-Identifier: AGPL-3.0
pragma solidity 0.8.19;

import {ERC20} from "lib/solmate/src/tokens/ERC20.sol";

import "src/modules/Auction.sol";
<<<<<<< HEAD

import {fromKeycode, Module} from "src/modules/Modules.sol";

import {DerivativeModule} from "src/modules/Derivative.sol";
import {CondenserModule} from "src/modules/Condenser.sol";

interface IHooks {}

interface IAllowlist {}
=======
import {DerivativeModule} from "src/modules/Derivative.sol";
import {IHooks} from "src/interfaces/IHooks.sol";
import {IAllowlist} from "src/interfaces/IAllowlist.sol";
>>>>>>> b3766d39

/// @title  Auctioneer
/// @notice The Auctioneer handles the following:
///         - Creating new auction lots
///         - Cancelling auction lots
///         - Storing information about how to handle inputs and outputs for auctions ("routing")
abstract contract Auctioneer is WithModules {
    // ========= ERRORS ========= //
<<<<<<< HEAD

    error HOUSE_AuctionTypeSunset(Keycode auctionType);

    error HOUSE_NotAuctionOwner(address caller);

    error HOUSE_InvalidLotId(uint256 id);

    error Auctioneer_Params_InvalidTokenDecimals(address token_, uint8 decimals_);

    error Auctioneer_Params_InvalidToken(address token_);

    error Auctioneer_Params_InvalidDuration(uint48 duration_);

    error Auctioneer_Params_InvalidType(Module.Type expectedType_, Module.Type actualType_);

    error Auctioneer_Params_InvalidCondenser(
        Keycode auctionKeycode_, Keycode derivativeKeycode_, Keycode condenserKeycode_
    );

    error Auctioneer_InvalidParams();
=======
    error InvalidParams();
    error InvalidLotId(uint256 id_);
    error InvalidModuleType(Veecode reference_);
    error NotAuctionOwner(address caller_);
>>>>>>> b3766d39

    // ========= EVENTS ========= //
    event AuctionCreated(uint256 id, address baseToken, address quoteToken);

    // ========= DATA STRUCTURES ========== //

    /// @notice Auction routing information for a lot
    struct Routing {
<<<<<<< HEAD
        Veecode auctionType; // auction type, represented by the Keycode for the auction submodule
=======
        Veecode auctionReference; // auction module, represented by its Veecode
>>>>>>> b3766d39
        address owner; // market owner. sends payout tokens, receives quote tokens
        ERC20 baseToken; // token provided by seller
        ERC20 quoteToken; // token to accept as payment
        IHooks hooks; // (optional) address to call for any hooks to be executed on a purchase. Must implement IHooks.
        IAllowlist allowlist; // (optional) contract that implements an allowlist for the market, based on IAllowlist
<<<<<<< HEAD
        Veecode derivativeType; // (optional) derivative type, represented by the Keycode for the derivative submodule. If not set, no derivative will be created.
        bytes derivativeParams; // (optional) abi-encoded data to be used to create payout derivatives on a purchase
        bool wrapDerivative; // (optional) whether to wrap the derivative in a ERC20 token instead of the native ERC6909 format.
        Veecode condenserType; // (optional) condenser type, represented by the Keycode for the condenser submodule. If not set, no condenser will be used. TODO should a condenser be stored on the auctionhouse for a particular auction/derivative combination and looked up?
=======
        Veecode derivativeReference; // (optional) derivative module, represented by its Veecode. If not set, no derivative will be created.
        bytes derivativeParams; // (optional) abi-encoded data to be used to create payout derivatives on a purchase
        bool wrapDerivative; // (optional) whether to wrap the derivative in a ERC20 token instead of the native ERC6909 format.
>>>>>>> b3766d39
    }

    /// @notice     Auction routing information provided as input parameters
    /// @dev        After validation, this information is stored in the Routing struct
    struct RoutingParams {
        Keycode auctionType;
        ERC20 baseToken;
        ERC20 quoteToken;
        IHooks hooks;
        IAllowlist allowlist;
        bytes allowlistParams;
        bytes payoutData;
        Keycode derivativeType; // (optional) derivative type, represented by the Keycode for the derivative submodule. If not set, no derivative will be created.
        bytes derivativeParams; // (optional) data to be used to create payout derivatives on a purchase
    }

    // ========= STATE ========== //

    /// @notice     Constant representing 100%
    /// @dev        1% = 1_000 or 1e3. 100% = 100_000 or 1e5
    uint48 internal constant ONE_HUNDRED_PERCENT = 1e5;

    /// @notice     Counter for auction lots
    uint256 public lotCounter;

<<<<<<< HEAD
    /// @notice Designates whether an auction type is sunset on this contract
    /// @dev    We can remove Keycodes from the module to completely remove them,
    ///         However, that would brick any existing auctions of that type.
    ///         Therefore, we can sunset them instead, which will prevent new auctions.
    ///         After they have all ended, then we can remove them.
    mapping(Keycode auctionType => bool) public typeSunset;

    /// @notice     Mapping of lot IDs to their auction type (represented by the Keycode for the auction submodule)
    mapping(uint256 lotId => Routing) public lotRouting;

    /// @notice     Maps auction and derivative types to the Condenser module that handles them
    /// @dev        Auction Keycode -> Derivative Keycode -> Condenser Keycode
    mapping(Keycode => mapping(Keycode => Keycode)) public condenserLookup;
=======
    /// @notice Mapping of lot IDs to their auction type (represented by the Keycode for the auction submodule)
    mapping(uint256 lotId => Routing) public lotRouting;

    /// @notice Mapping auction and derivative references to the condenser that is used to pass data between them
    mapping(Veecode auctionRef => mapping(Veecode derivativeRef => Veecode condenserRef)) public
        condensers;
>>>>>>> b3766d39

    // ========== AUCTION MANAGEMENT ========== //

    /// @notice     Creates a new auction lot
    /// @dev        The function reverts if:
    ///             - The module for the auction type is not installed
    ///             - The auction type is sunset
    ///             - The base token or quote token decimals are not within the required range
    ///             - Validation for the auction parameters fails
    ///             - The module for the optional specified derivative type is not installed
    ///             - Validation for the optional specified derivative type fails
    ///             - Validation for the optional allowlist fails
    ///             - The module for the optional specified condenser type is not installed
    ///
    /// @param      routing_    Routing information for the auction lot
    /// @param      params_     Auction parameters for the auction lot
    /// @return     lotId       ID of the auction lot
    function auction(
        RoutingParams calldata routing_,
        Auction.AuctionParams calldata params_
    ) external returns (uint256 lotId) {
        // Load auction type module, this checks that it is installed.
        // We load it here vs. later to avoid two checks.
        AuctionModule auctionModule = AuctionModule(_getLatestModuleIfActive(routing_.auctionType));
        Veecode auctionRef = auctionModule.VEECODE();

        // Check that the module for the auction type is valid
        if (auctionModule.TYPE() != Module.Type.Auction) {
            revert Auctioneer_Params_InvalidType(Module.Type.Auction, auctionModule.TYPE());
        }

        // Increment lot count and get ID
        lotId = lotCounter++;

        // Auction Module
        {
            // Call module auction function to store implementation-specific data
            auctionModule.auction(lotId, params_);
        }

<<<<<<< HEAD
        // Routing
        {
            // Validate routing information
            if (address(routing_.baseToken) == address(0)) {
                revert Auctioneer_Params_InvalidToken(address(routing_.baseToken));
            }
            if (address(routing_.quoteToken) == address(0)) {
                revert Auctioneer_Params_InvalidToken(address(routing_.quoteToken));
            }

            // Confirm tokens are within the required decimal range
            uint8 baseTokenDecimals = routing_.baseToken.decimals();
            uint8 quoteTokenDecimals = routing_.quoteToken.decimals();

            if (baseTokenDecimals < 6 || baseTokenDecimals > 18) {
                revert Auctioneer_Params_InvalidTokenDecimals(
                    address(routing_.baseToken), baseTokenDecimals
                );
            }
            if (quoteTokenDecimals < 6 || quoteTokenDecimals > 18) {
                revert Auctioneer_Params_InvalidTokenDecimals(
                    address(routing_.quoteToken), quoteTokenDecimals
                );
            }
        }

        // Derivative
        Veecode derivativeType;
        bytes memory derivativeParams;
        if (fromKeycode(routing_.derivativeType) != bytes5(0)) {
=======
        if (baseTokenDecimals < 6 || baseTokenDecimals > 18) {
            revert InvalidParams();
        }
        if (quoteTokenDecimals < 6 || quoteTokenDecimals > 18) {
            revert InvalidParams();
        }

        // Store routing information
        Routing storage routing = lotRouting[id];
        routing.auctionReference = auctionRef;
        routing.owner = msg.sender;
        routing.baseToken = routing_.baseToken;
        routing.quoteToken = routing_.quoteToken;
        routing.hooks = routing_.hooks;

        // If payout is a derivative, validate derivative data on the derivative module
        if (fromKeycode(routing_.derivativeType) != bytes5("")) {
>>>>>>> b3766d39
            // Load derivative module, this checks that it is installed.
            DerivativeModule derivative =
                DerivativeModule(_getLatestModuleIfActive(routing_.derivativeType));
            Veecode derivativeRef = derivative.VEECODE();

            // Check that the module for the derivative type is valid
            if (derivativeModule.TYPE() != Module.Type.Derivative) {
                revert Auctioneer_Params_InvalidType(
                    Module.Type.Derivative, derivativeModule.TYPE()
                );
            }

            // Call module validate function to validate implementation-specific data
<<<<<<< HEAD
            derivativeModule.validate(routing_.derivativeParams);

            derivativeType = derivativeModule.VEECODE();
            derivativeParams = routing_.derivativeParams;
        }

        // Condenser
        // TODO: decide if routing_.condenserType is an override for the existing lookup, otherwise do the lookup only if the condenserType is not specified
        Veecode condenserType;
        if (fromKeycode(routing_.condenserType) != bytes5(0)) {
            // Load condenser module, this checks that it is installed.
            CondenserModule condenserModule =
                CondenserModule(_getLatestModuleIfActive(routing_.condenserType));

            // Check that the module for the condenser type is valid
            if (condenserModule.TYPE() != Module.Type.Condenser) {
                revert Auctioneer_Params_InvalidType(Module.Type.Condenser, condenserModule.TYPE());
            }

            // Check that the condenser type is valid for the auction and derivative types
            if (
                fromKeycode(condenserLookup[routing_.auctionType][routing_.derivativeType])
                    != fromKeycode(routing_.condenserType)
            ) {
                revert Auctioneer_Params_InvalidCondenser(
                    routing_.auctionType, routing_.derivativeType, routing_.condenserType
                );
            }

            condenserType = condenserModule.VEECODE();
=======
            if (!derivative.validate(routing_.derivativeParams)) revert InvalidParams();

            // Store derivative information
            routing.derivativeReference = derivativeRef;
            routing.derivativeParams = routing_.derivativeParams;
>>>>>>> b3766d39
        }

        // If allowlist is being used, validate the allowlist data and register the auction on the allowlist
        if (address(routing_.allowlist) != address(0)) {
<<<<<<< HEAD
            // TODO validation
            // TODO registration with allowlist
        }

        // Store routing information
        Routing storage routing = lotRouting[lotId];
        routing.auctionType = auctionModule.VEECODE();
        routing.owner = msg.sender;
        routing.baseToken = routing_.baseToken;
        routing.quoteToken = routing_.quoteToken;
        routing.hooks = routing_.hooks;
        routing.derivativeType = derivativeType;
        routing.derivativeParams = derivativeParams;
        routing.condenserType = condenserType;
        routing.allowlist = routing_.allowlist;

        emit AuctionCreated(lotId, address(routing.baseToken), address(routing.quoteToken));
=======
            // TODO register auction on allowlist
        }

        emit AuctionCreated(id, address(routing.baseToken), address(routing.quoteToken));
>>>>>>> b3766d39
    }

    /// @notice     Cancels an auction lot
    /// @dev        The function reverts if:
    ///             - The caller is not the auction owner
    ///             - The lot ID is invalid
    ///             - The respective auction module reverts
    ///
    /// @param      lotId_      ID of the auction lot
    function cancel(uint256 lotId_) external {
        address lotOwner = lotRouting[lotId_].owner;
        // Check that it is a valid lot id
        if (lotOwner == address(0)) revert HOUSE_InvalidLotId(lotId_);

        // Check that caller is the auction owner
<<<<<<< HEAD
        if (msg.sender != lotOwner) revert HOUSE_NotAuctionOwner(msg.sender);
=======
        if (msg.sender != lotRouting[id_].owner) revert NotAuctionOwner(msg.sender);
>>>>>>> b3766d39

        AuctionModule module = _getModuleForId(lotId_);

        // Cancel the auction on the module
        module.cancel(lotId_);
    }

    // ========== AUCTION INFORMATION ========== //

    /// @notice     Gets the routing information for a given lot ID
    /// @dev        The function reverts if:
    ///             - The lot ID is invalid
    ///
    /// @param      id_     ID of the auction lot
    /// @return     routing Routing information for the auction lot
    function getRouting(uint256 id_) external view returns (Routing memory) {
        // Check that lot ID is valid
        if (id_ >= lotCounter) revert InvalidLotId(id_);

        // Get routing from lot routing
        return lotRouting[id_];
    }

    // TODO need to add the fee calculations back in at this level for all of these functions
    function payoutFor(uint256 id_, uint256 amount_) external view returns (uint256) {
        AuctionModule module = _getModuleForId(id_);

        // Get payout from module
        return module.payoutFor(id_, amount_);
    }

    function priceFor(uint256 id_, uint256 payout_) external view returns (uint256) {
        AuctionModule module = _getModuleForId(id_);

        // Get price from module
        return module.priceFor(id_, payout_);
    }

    function maxPayout(uint256 id_) external view returns (uint256) {
        AuctionModule module = _getModuleForId(id_);

        // Get max payout from module
        return module.maxPayout(id_);
    }

    function maxAmountAccepted(uint256 id_) external view returns (uint256) {
        AuctionModule module = _getModuleForId(id_);

        // Get max amount accepted from module
        return module.maxAmountAccepted(id_);
    }

    function isLive(uint256 id_) external view returns (bool) {
        AuctionModule module = _getModuleForId(id_);

        // Get isLive from module
        return module.isLive(id_);
    }

    function ownerOf(uint256 id_) external view returns (address) {
        // Check that lot ID is valid
        if (id_ >= lotCounter) revert InvalidLotId(id_);

        // Get owner from lot routing
        return lotRouting[id_].owner;
    }

    function remainingCapacity(uint256 id_) external view returns (uint256) {
        AuctionModule module = _getModuleForId(id_);

        // Get remaining capacity from module
        return module.remainingCapacity(id_);
    }

    // ========== ADMIN FUNCTIONS ========== //

    /// @notice     Sets the value of the Condenser for a given auction and derivative combination
    /// @dev        To remove a condenser, set the value of `condenserType_` to a blank Keycode
    ///
    ///             This function will revert if:
    ///             - The caller is not the owner
    ///             - `auctionKeycode_` or `derivativeKeycode_` are empty
    ///             - `auctionKeycode_` does not belong to an auction module
    ///             - `derivativeKeycode_` does not belong to a derivative module
    ///             - `condenserType_` does not belong to a condenser module
    ///
    /// @param      auctionKeycode_    The auction type
    /// @param      derivativeKeycode_ The derivative type
    /// @param      condenserKeycode_  The condenser type
    function setCondenserLookup(
        Keycode auctionKeycode_,
        Keycode derivativeKeycode_,
        Keycode condenserKeycode_
    ) external onlyOwner {
        // Check that auction and derivative keycodes are not empty
        if (fromKeycode(auctionKeycode_) == bytes5(0)) {
            revert Auctioneer_Params_InvalidCondenser(
                auctionKeycode_, derivativeKeycode_, condenserKeycode_
            );
        }

        if (fromKeycode(derivativeKeycode_) == bytes5(0)) {
            revert Auctioneer_Params_InvalidCondenser(
                auctionKeycode_, derivativeKeycode_, condenserKeycode_
            );
        }

        // Check that the auction type is valid
        {
            AuctionModule auctionModule = AuctionModule(_getLatestModuleIfActive(auctionKeycode_));

            if (auctionModule.TYPE() != Module.Type.Auction) {
                revert Auctioneer_Params_InvalidCondenser(
                    auctionKeycode_, derivativeKeycode_, condenserKeycode_
                );
            }
        }

        // Check that the derivative type is valid
        {
            DerivativeModule derivativeModule =
                DerivativeModule(_getLatestModuleIfActive(derivativeKeycode_));

            if (derivativeModule.TYPE() != Module.Type.Derivative) {
                revert Auctioneer_Params_InvalidCondenser(
                    auctionKeycode_, derivativeKeycode_, condenserKeycode_
                );
            }
        }

        // Check that the condenser type is valid
        if (fromKeycode(condenserKeycode_) != bytes5(0)) {
            CondenserModule condenserModule =
                CondenserModule(_getLatestModuleIfActive(condenserKeycode_));

            if (condenserModule.TYPE() != Module.Type.Condenser) {
                revert Auctioneer_Params_InvalidCondenser(
                    auctionKeycode_, derivativeKeycode_, condenserKeycode_
                );
            }
        }

        condenserLookup[auctionKeycode_][derivativeKeycode_] = condenserKeycode_;
    }

    // ========== INTERNAL HELPER FUNCTIONS ========== //

    /// @notice     Gets the module for a given lot ID
    /// @dev        The function reverts if:
    ///             - The lot ID is invalid
    ///             - The module for the auction type is not installed
    ///
    /// @param      lotId_      ID of the auction lot
    function _getModuleForId(uint256 lotId_) internal view returns (AuctionModule) {
        // Confirm lot ID is valid
<<<<<<< HEAD
        if (lotId_ >= lotCounter) revert HOUSE_InvalidLotId(lotId_);

        // Load module, will revert if not installed
        return AuctionModule(_getModuleIfInstalled(lotRouting[lotId_].auctionType));
=======
        if (id_ >= lotCounter) revert InvalidLotId(id_);

        // Load module, will revert if not installed
        return AuctionModule(_getModuleIfInstalled(lotRouting[id_].auctionReference));
    }

    // ========== GOVERNANCE FUNCTIONS ========== //

    // TODO set access control
    function setCondenser(
        Veecode auctionRef_,
        Veecode derivativeRef_,
        Veecode condenserRef_
    ) external {
        // Validate that the modules are installed and of the correct type
        Module auctionModule = Module(_getModuleIfInstalled(auctionRef_));
        Module derivativeModule = Module(_getModuleIfInstalled(derivativeRef_));
        Module condenserModule = Module(_getModuleIfInstalled(condenserRef_));

        if (auctionModule.TYPE() != Module.Type.Auction) revert InvalidModuleType(auctionRef_);
        if (derivativeModule.TYPE() != Module.Type.Derivative) {
            revert InvalidModuleType(derivativeRef_);
        }
        if (condenserModule.TYPE() != Module.Type.Condenser) {
            revert InvalidModuleType(condenserRef_);
        }

        condensers[auctionRef_][derivativeRef_] = condenserRef_;
>>>>>>> b3766d39
    }
}<|MERGE_RESOLUTION|>--- conflicted
+++ resolved
@@ -3,22 +3,15 @@
 
 import {ERC20} from "lib/solmate/src/tokens/ERC20.sol";
 
-import "src/modules/Auction.sol";
-<<<<<<< HEAD
-
-import {fromKeycode, Module} from "src/modules/Modules.sol";
+import {fromKeycode, Keycode, fromVeecode, Veecode, Module, WithModules} from "src/modules/Modules.sol";
+
+import {Auction, AuctionModule} from "src/modules/Auction.sol";
 
 import {DerivativeModule} from "src/modules/Derivative.sol";
 import {CondenserModule} from "src/modules/Condenser.sol";
 
-interface IHooks {}
-
-interface IAllowlist {}
-=======
-import {DerivativeModule} from "src/modules/Derivative.sol";
 import {IHooks} from "src/interfaces/IHooks.sol";
 import {IAllowlist} from "src/interfaces/IAllowlist.sol";
->>>>>>> b3766d39
 
 /// @title  Auctioneer
 /// @notice The Auctioneer handles the following:
@@ -27,61 +20,29 @@
 ///         - Storing information about how to handle inputs and outputs for auctions ("routing")
 abstract contract Auctioneer is WithModules {
     // ========= ERRORS ========= //
-<<<<<<< HEAD
-
-    error HOUSE_AuctionTypeSunset(Keycode auctionType);
-
-    error HOUSE_NotAuctionOwner(address caller);
-
-    error HOUSE_InvalidLotId(uint256 id);
-
-    error Auctioneer_Params_InvalidTokenDecimals(address token_, uint8 decimals_);
-
-    error Auctioneer_Params_InvalidToken(address token_);
-
-    error Auctioneer_Params_InvalidDuration(uint48 duration_);
-
-    error Auctioneer_Params_InvalidType(Module.Type expectedType_, Module.Type actualType_);
-
-    error Auctioneer_Params_InvalidCondenser(
-        Keycode auctionKeycode_, Keycode derivativeKeycode_, Keycode condenserKeycode_
-    );
-
-    error Auctioneer_InvalidParams();
-=======
+
     error InvalidParams();
     error InvalidLotId(uint256 id_);
     error InvalidModuleType(Veecode reference_);
     error NotAuctionOwner(address caller_);
->>>>>>> b3766d39
 
     // ========= EVENTS ========= //
+
     event AuctionCreated(uint256 id, address baseToken, address quoteToken);
 
     // ========= DATA STRUCTURES ========== //
 
     /// @notice Auction routing information for a lot
     struct Routing {
-<<<<<<< HEAD
-        Veecode auctionType; // auction type, represented by the Keycode for the auction submodule
-=======
         Veecode auctionReference; // auction module, represented by its Veecode
->>>>>>> b3766d39
         address owner; // market owner. sends payout tokens, receives quote tokens
         ERC20 baseToken; // token provided by seller
         ERC20 quoteToken; // token to accept as payment
         IHooks hooks; // (optional) address to call for any hooks to be executed on a purchase. Must implement IHooks.
         IAllowlist allowlist; // (optional) contract that implements an allowlist for the market, based on IAllowlist
-<<<<<<< HEAD
-        Veecode derivativeType; // (optional) derivative type, represented by the Keycode for the derivative submodule. If not set, no derivative will be created.
-        bytes derivativeParams; // (optional) abi-encoded data to be used to create payout derivatives on a purchase
-        bool wrapDerivative; // (optional) whether to wrap the derivative in a ERC20 token instead of the native ERC6909 format.
-        Veecode condenserType; // (optional) condenser type, represented by the Keycode for the condenser submodule. If not set, no condenser will be used. TODO should a condenser be stored on the auctionhouse for a particular auction/derivative combination and looked up?
-=======
         Veecode derivativeReference; // (optional) derivative module, represented by its Veecode. If not set, no derivative will be created.
         bytes derivativeParams; // (optional) abi-encoded data to be used to create payout derivatives on a purchase
         bool wrapDerivative; // (optional) whether to wrap the derivative in a ERC20 token instead of the native ERC6909 format.
->>>>>>> b3766d39
     }
 
     /// @notice     Auction routing information provided as input parameters
@@ -107,28 +68,12 @@
     /// @notice     Counter for auction lots
     uint256 public lotCounter;
 
-<<<<<<< HEAD
-    /// @notice Designates whether an auction type is sunset on this contract
-    /// @dev    We can remove Keycodes from the module to completely remove them,
-    ///         However, that would brick any existing auctions of that type.
-    ///         Therefore, we can sunset them instead, which will prevent new auctions.
-    ///         After they have all ended, then we can remove them.
-    mapping(Keycode auctionType => bool) public typeSunset;
-
-    /// @notice     Mapping of lot IDs to their auction type (represented by the Keycode for the auction submodule)
-    mapping(uint256 lotId => Routing) public lotRouting;
-
-    /// @notice     Maps auction and derivative types to the Condenser module that handles them
-    /// @dev        Auction Keycode -> Derivative Keycode -> Condenser Keycode
-    mapping(Keycode => mapping(Keycode => Keycode)) public condenserLookup;
-=======
     /// @notice Mapping of lot IDs to their auction type (represented by the Keycode for the auction submodule)
     mapping(uint256 lotId => Routing) public lotRouting;
 
     /// @notice Mapping auction and derivative references to the condenser that is used to pass data between them
     mapping(Veecode auctionRef => mapping(Veecode derivativeRef => Veecode condenserRef)) public
         condensers;
->>>>>>> b3766d39
 
     // ========== AUCTION MANAGEMENT ========== //
 
@@ -157,7 +102,7 @@
 
         // Check that the module for the auction type is valid
         if (auctionModule.TYPE() != Module.Type.Auction) {
-            revert Auctioneer_Params_InvalidType(Module.Type.Auction, auctionModule.TYPE());
+            revert InvalidModuleType(auctionRef);
         }
 
         // Increment lot count and get ID
@@ -169,15 +114,14 @@
             auctionModule.auction(lotId, params_);
         }
 
-<<<<<<< HEAD
-        // Routing
+        // Validate routing parameters
         {
             // Validate routing information
             if (address(routing_.baseToken) == address(0)) {
-                revert Auctioneer_Params_InvalidToken(address(routing_.baseToken));
+                revert InvalidParams();
             }
             if (address(routing_.quoteToken) == address(0)) {
-                revert Auctioneer_Params_InvalidToken(address(routing_.quoteToken));
+                revert InvalidParams();
             }
 
             // Confirm tokens are within the required decimal range
@@ -185,119 +129,50 @@
             uint8 quoteTokenDecimals = routing_.quoteToken.decimals();
 
             if (baseTokenDecimals < 6 || baseTokenDecimals > 18) {
-                revert Auctioneer_Params_InvalidTokenDecimals(
-                    address(routing_.baseToken), baseTokenDecimals
-                );
+                revert InvalidParams();
             }
             if (quoteTokenDecimals < 6 || quoteTokenDecimals > 18) {
-                revert Auctioneer_Params_InvalidTokenDecimals(
-                    address(routing_.quoteToken), quoteTokenDecimals
-                );
-            }
-        }
-
-        // Derivative
-        Veecode derivativeType;
-        bytes memory derivativeParams;
-        if (fromKeycode(routing_.derivativeType) != bytes5(0)) {
-=======
-        if (baseTokenDecimals < 6 || baseTokenDecimals > 18) {
-            revert InvalidParams();
-        }
-        if (quoteTokenDecimals < 6 || quoteTokenDecimals > 18) {
-            revert InvalidParams();
+                revert InvalidParams();
+            }
         }
 
         // Store routing information
-        Routing storage routing = lotRouting[id];
+        Routing storage routing = lotRouting[lotId];
         routing.auctionReference = auctionRef;
         routing.owner = msg.sender;
         routing.baseToken = routing_.baseToken;
         routing.quoteToken = routing_.quoteToken;
         routing.hooks = routing_.hooks;
 
-        // If payout is a derivative, validate derivative data on the derivative module
+        // Derivative
         if (fromKeycode(routing_.derivativeType) != bytes5("")) {
->>>>>>> b3766d39
             // Load derivative module, this checks that it is installed.
-            DerivativeModule derivative =
+            DerivativeModule derivativeModule =
                 DerivativeModule(_getLatestModuleIfActive(routing_.derivativeType));
-            Veecode derivativeRef = derivative.VEECODE();
+            Veecode derivativeRef = derivativeModule.VEECODE();
 
             // Check that the module for the derivative type is valid
             if (derivativeModule.TYPE() != Module.Type.Derivative) {
-                revert Auctioneer_Params_InvalidType(
-                    Module.Type.Derivative, derivativeModule.TYPE()
+                revert InvalidModuleType(
+                    derivativeRef
                 );
             }
 
             // Call module validate function to validate implementation-specific data
-<<<<<<< HEAD
-            derivativeModule.validate(routing_.derivativeParams);
-
-            derivativeType = derivativeModule.VEECODE();
-            derivativeParams = routing_.derivativeParams;
-        }
-
-        // Condenser
-        // TODO: decide if routing_.condenserType is an override for the existing lookup, otherwise do the lookup only if the condenserType is not specified
-        Veecode condenserType;
-        if (fromKeycode(routing_.condenserType) != bytes5(0)) {
-            // Load condenser module, this checks that it is installed.
-            CondenserModule condenserModule =
-                CondenserModule(_getLatestModuleIfActive(routing_.condenserType));
-
-            // Check that the module for the condenser type is valid
-            if (condenserModule.TYPE() != Module.Type.Condenser) {
-                revert Auctioneer_Params_InvalidType(Module.Type.Condenser, condenserModule.TYPE());
-            }
-
-            // Check that the condenser type is valid for the auction and derivative types
-            if (
-                fromKeycode(condenserLookup[routing_.auctionType][routing_.derivativeType])
-                    != fromKeycode(routing_.condenserType)
-            ) {
-                revert Auctioneer_Params_InvalidCondenser(
-                    routing_.auctionType, routing_.derivativeType, routing_.condenserType
-                );
-            }
-
-            condenserType = condenserModule.VEECODE();
-=======
-            if (!derivative.validate(routing_.derivativeParams)) revert InvalidParams();
+            if (!derivativeModule.validate(routing_.derivativeParams)) revert InvalidParams();
 
             // Store derivative information
             routing.derivativeReference = derivativeRef;
             routing.derivativeParams = routing_.derivativeParams;
->>>>>>> b3766d39
         }
 
         // If allowlist is being used, validate the allowlist data and register the auction on the allowlist
         if (address(routing_.allowlist) != address(0)) {
-<<<<<<< HEAD
             // TODO validation
             // TODO registration with allowlist
         }
 
-        // Store routing information
-        Routing storage routing = lotRouting[lotId];
-        routing.auctionType = auctionModule.VEECODE();
-        routing.owner = msg.sender;
-        routing.baseToken = routing_.baseToken;
-        routing.quoteToken = routing_.quoteToken;
-        routing.hooks = routing_.hooks;
-        routing.derivativeType = derivativeType;
-        routing.derivativeParams = derivativeParams;
-        routing.condenserType = condenserType;
-        routing.allowlist = routing_.allowlist;
-
         emit AuctionCreated(lotId, address(routing.baseToken), address(routing.quoteToken));
-=======
-            // TODO register auction on allowlist
-        }
-
-        emit AuctionCreated(id, address(routing.baseToken), address(routing.quoteToken));
->>>>>>> b3766d39
     }
 
     /// @notice     Cancels an auction lot
@@ -308,16 +183,8 @@
     ///
     /// @param      lotId_      ID of the auction lot
     function cancel(uint256 lotId_) external {
-        address lotOwner = lotRouting[lotId_].owner;
-        // Check that it is a valid lot id
-        if (lotOwner == address(0)) revert HOUSE_InvalidLotId(lotId_);
-
         // Check that caller is the auction owner
-<<<<<<< HEAD
-        if (msg.sender != lotOwner) revert HOUSE_NotAuctionOwner(msg.sender);
-=======
-        if (msg.sender != lotRouting[id_].owner) revert NotAuctionOwner(msg.sender);
->>>>>>> b3766d39
+        if (msg.sender != lotRouting[lotId_].owner) revert NotAuctionOwner(msg.sender);
 
         AuctionModule module = _getModuleForId(lotId_);
 
@@ -392,77 +259,6 @@
         return module.remainingCapacity(id_);
     }
 
-    // ========== ADMIN FUNCTIONS ========== //
-
-    /// @notice     Sets the value of the Condenser for a given auction and derivative combination
-    /// @dev        To remove a condenser, set the value of `condenserType_` to a blank Keycode
-    ///
-    ///             This function will revert if:
-    ///             - The caller is not the owner
-    ///             - `auctionKeycode_` or `derivativeKeycode_` are empty
-    ///             - `auctionKeycode_` does not belong to an auction module
-    ///             - `derivativeKeycode_` does not belong to a derivative module
-    ///             - `condenserType_` does not belong to a condenser module
-    ///
-    /// @param      auctionKeycode_    The auction type
-    /// @param      derivativeKeycode_ The derivative type
-    /// @param      condenserKeycode_  The condenser type
-    function setCondenserLookup(
-        Keycode auctionKeycode_,
-        Keycode derivativeKeycode_,
-        Keycode condenserKeycode_
-    ) external onlyOwner {
-        // Check that auction and derivative keycodes are not empty
-        if (fromKeycode(auctionKeycode_) == bytes5(0)) {
-            revert Auctioneer_Params_InvalidCondenser(
-                auctionKeycode_, derivativeKeycode_, condenserKeycode_
-            );
-        }
-
-        if (fromKeycode(derivativeKeycode_) == bytes5(0)) {
-            revert Auctioneer_Params_InvalidCondenser(
-                auctionKeycode_, derivativeKeycode_, condenserKeycode_
-            );
-        }
-
-        // Check that the auction type is valid
-        {
-            AuctionModule auctionModule = AuctionModule(_getLatestModuleIfActive(auctionKeycode_));
-
-            if (auctionModule.TYPE() != Module.Type.Auction) {
-                revert Auctioneer_Params_InvalidCondenser(
-                    auctionKeycode_, derivativeKeycode_, condenserKeycode_
-                );
-            }
-        }
-
-        // Check that the derivative type is valid
-        {
-            DerivativeModule derivativeModule =
-                DerivativeModule(_getLatestModuleIfActive(derivativeKeycode_));
-
-            if (derivativeModule.TYPE() != Module.Type.Derivative) {
-                revert Auctioneer_Params_InvalidCondenser(
-                    auctionKeycode_, derivativeKeycode_, condenserKeycode_
-                );
-            }
-        }
-
-        // Check that the condenser type is valid
-        if (fromKeycode(condenserKeycode_) != bytes5(0)) {
-            CondenserModule condenserModule =
-                CondenserModule(_getLatestModuleIfActive(condenserKeycode_));
-
-            if (condenserModule.TYPE() != Module.Type.Condenser) {
-                revert Auctioneer_Params_InvalidCondenser(
-                    auctionKeycode_, derivativeKeycode_, condenserKeycode_
-                );
-            }
-        }
-
-        condenserLookup[auctionKeycode_][derivativeKeycode_] = condenserKeycode_;
-    }
-
     // ========== INTERNAL HELPER FUNCTIONS ========== //
 
     /// @notice     Gets the module for a given lot ID
@@ -473,40 +269,76 @@
     /// @param      lotId_      ID of the auction lot
     function _getModuleForId(uint256 lotId_) internal view returns (AuctionModule) {
         // Confirm lot ID is valid
-<<<<<<< HEAD
-        if (lotId_ >= lotCounter) revert HOUSE_InvalidLotId(lotId_);
+        if (lotId_ >= lotCounter) revert InvalidLotId(lotId_);
 
         // Load module, will revert if not installed
-        return AuctionModule(_getModuleIfInstalled(lotRouting[lotId_].auctionType));
-=======
-        if (id_ >= lotCounter) revert InvalidLotId(id_);
-
-        // Load module, will revert if not installed
-        return AuctionModule(_getModuleIfInstalled(lotRouting[id_].auctionReference));
+        return AuctionModule(_getModuleIfInstalled(lotRouting[lotId_].auctionReference));
     }
 
     // ========== GOVERNANCE FUNCTIONS ========== //
 
-    // TODO set access control
+    /// @notice     Sets the value of the Condenser for a given auction and derivative combination
+    /// @dev        To remove a condenser, set the value of `condenserRef_` to a blank Veecode
+    ///
+    ///             This function will revert if:
+    ///             - The caller is not the owner
+    ///             - `auctionRef_` or `derivativeRef_` are empty
+    ///             - `auctionRef_` does not belong to an auction module
+    ///             - `derivativeRef_` does not belong to a derivative module
+    ///             - `condenserRef_` does not belong to a condenser module
+    ///
+    /// @param      auctionRef_    The auction type
+    /// @param      derivativeRef_ The derivative type
+    /// @param      condenserRef_  The condenser type
     function setCondenser(
         Veecode auctionRef_,
         Veecode derivativeRef_,
         Veecode condenserRef_
-    ) external {
-        // Validate that the modules are installed and of the correct type
-        Module auctionModule = Module(_getModuleIfInstalled(auctionRef_));
-        Module derivativeModule = Module(_getModuleIfInstalled(derivativeRef_));
-        Module condenserModule = Module(_getModuleIfInstalled(condenserRef_));
-
-        if (auctionModule.TYPE() != Module.Type.Auction) revert InvalidModuleType(auctionRef_);
-        if (derivativeModule.TYPE() != Module.Type.Derivative) {
-            revert InvalidModuleType(derivativeRef_);
-        }
-        if (condenserModule.TYPE() != Module.Type.Condenser) {
-            revert InvalidModuleType(condenserRef_);
+    ) external onlyOwner {
+        // Check that auction and derivative keycodes are not empty
+        if (fromVeecode(auctionRef_) == bytes7(0)) {
+            revert InvalidParams(
+            );
+        }
+
+        if (fromVeecode(derivativeRef_) == bytes7(0)) {
+            revert InvalidParams(
+            );
+        }
+
+        // Check that the auction type is valid
+        {
+            AuctionModule auctionModule = AuctionModule(_getModuleIfInstalled(auctionRef_));
+
+            if (auctionModule.TYPE() != Module.Type.Auction) {
+                revert InvalidModuleType(
+                    auctionRef_
+                );
+            }
+        }
+
+        // Check that the derivative type is valid
+        {
+            DerivativeModule derivativeModule =
+                DerivativeModule(_getModuleIfInstalled(derivativeRef_));
+
+            if (derivativeModule.TYPE() != Module.Type.Derivative) {
+                revert InvalidModuleType(derivativeRef_
+                );
+            }
+        }
+
+        // Check that the condenser type is valid
+        if (fromVeecode(condenserRef_) != bytes7(0)) {
+            CondenserModule condenserModule =
+                CondenserModule(_getModuleIfInstalled(condenserRef_));
+
+            if (condenserModule.TYPE() != Module.Type.Condenser) {
+                revert InvalidModuleType(condenserRef_
+                );
+            }
         }
 
         condensers[auctionRef_][derivativeRef_] = condenserRef_;
->>>>>>> b3766d39
     }
 }