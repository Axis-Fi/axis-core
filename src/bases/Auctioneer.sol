/// SPDX-License-Identifier: AGPL-3.0
pragma solidity 0.8.19;

import {ERC20} from "lib/solmate/src/tokens/ERC20.sol";

import "src/modules/Auction.sol";
import {Derivative} from "src/modules/Derivative.sol";
import "src/interfaces/IHooks.sol";
import "src/interfaces/IAllowlist.sol";

import {fromKeycode} from "src/modules/Modules.sol";

import {DerivativeModule} from "src/modules/Derivative.sol";

interface IHooks {}

interface IAllowlist {}

abstract contract Auctioneer is WithModules {
    // ========= ERRORS ========= //

    error HOUSE_AuctionTypeSunset(Keycode auctionType);

    error HOUSE_NotAuctionOwner(address caller);

    error HOUSE_InvalidLotId(uint256 id);

    error Auctioneer_InvalidParams();

    // ========= EVENTS ========= //

    event AuctionCreated(uint256 indexed id, address indexed baseToken, address indexed quoteToken);

    // ========= ERRORS ========= //
    error InvalidParams();
    error InvalidLotId(uint256 id_);
    error NotAuctionOwner(address caller_);

    // ========= EVENTS ========= //
    event AuctionCreated(uint256 id, address baseToken, address quoteToken);


    // ========= DATA STRUCTURES ========== //

    /// @notice Auction routing information for a lot
    struct Routing {
        Keycode auctionType; // auction type, represented by the Keycode for the auction submodule
        uint8 auctionVersion; // auction version, represented by the version number of the auction submodule
        address owner; // market owner. sends payout tokens, receives quote tokens
        ERC20 baseToken; // token provided by seller
        ERC20 quoteToken; // token to accept as payment
        IHooks hooks; // (optional) address to call for any hooks to be executed on a purchase. Must implement IHooks.
        IAllowlist allowlist; // (optional) contract that implements an allowlist for the market, based on IAllowlist
        Keycode derivativeType; // (optional) derivative type, represented by the Keycode for the derivative submodule. If not set, no derivative will be created.
        uint8 derivativeVersion; // (optional) derivative version, represented by the version number of the derivative submodule, must be set if derivative type is set
        bytes derivativeParams; // (optional) abi-encoded data to be used to create payout derivatives on a purchase
        bool wrapDerivative; // (optional) whether to wrap the derivative in a ERC20 token instead of the native ERC6909 format.
        Keycode condenserType; // (optional) condenser type, represented by the Keycode for the condenser submodule. If not set, no condenser will be used. TODO should a condenser be stored on the auctionhouse for a particular auction/derivative combination and looked up?
    }

    struct RoutingParams {
        Keycode auctionType;
        ERC20 baseToken;
        ERC20 quoteToken;
        IHooks hooks;
        IAllowlist allowlist;
        bytes allowlistParams;
        bytes payoutData;
        Keycode derivativeType; // (optional) derivative type, represented by the Keycode for the derivative submodule. If not set, no derivative will be created.
        bytes derivativeParams; // (optional) data to be used to create payout derivatives on a purchase
        Keycode condenserType; // (optional) condenser type, represented by the Keycode for the condenser submodule. If not set, no condenser will be used.
    }

    // ========= STATE ========== //

    // 1% = 1_000 or 1e3. 100% = 100_000 or 1e5.
    uint48 internal constant ONE_HUNDRED_PERCENT = 1e5;

    /// @notice Counter for auction lots
    uint256 public lotCounter;

    /// @notice Mapping of lot IDs to their auction type (represented by the Keycode for the auction submodule)
    mapping(uint256 lotId => Routing) public lotRouting;

    // ========== AUCTION MANAGEMENT ========== //

<<<<<<< HEAD
    function auction(RoutingParams calldata routing_, Auction.AuctionParams calldata params_) external returns (uint256 id) {
        // Load auction type module, this checks that it is installed.
        // We load it here vs. later to avoid two checks.
        AuctionModule auctionModule;
        uint8 auctionVersion;
        {
            (Module mod, uint8 version) = _getLatestModuleIfInstalled(routing_.auctionType);
            if (moduleData[routing_.auctionType].sunset) revert ModuleSunset(routing_.auctionType);

            auctionModule = AuctionModule(address(mod));
            auctionVersion = version;
        }
=======
    function auction(
        RoutingParams calldata routing_,
        Auction.AuctionParams calldata params_
    ) external returns (uint256 id) {
        // Load auction type module, this checks that it is installed.
        // We load it here vs. later to avoid two checks.
        Keycode auctionType = routing_.auctionType;
        AuctionModule auctionModule = AuctionModule(_getLatestModuleIfActive(auctionType));

        // Check that the auction type is allowing new auctions to be created
        if (typeSunset[auctionType]) revert HOUSE_AuctionTypeSunset(auctionType);
>>>>>>> ddbdc63d

        // Increment lot count and get ID
        id = lotCounter++;

        // Call module auction function to store implementation-specific data
        auctionModule.auction(id, params_);

        // Validate routing information

        // Confirm tokens are within the required decimal range
        uint8 baseTokenDecimals = routing_.baseToken.decimals();
        uint8 quoteTokenDecimals = routing_.quoteToken.decimals();

<<<<<<< HEAD
        if (baseTokenDecimals < 6 || baseTokenDecimals > 18)
            revert InvalidParams();
        if (quoteTokenDecimals < 6 || quoteTokenDecimals > 18)
            revert InvalidParams();

        // Store routing information
        Routing storage routing = lotRouting[id];
        routing.auctionType = routing_.auctionType;
        routing.auctionVersion = auctionVersion;
        routing.owner = msg.sender;
        routing.baseToken = routing_.baseToken;
        routing.quoteToken = routing_.quoteToken;
        routing.hooks = routing_.hooks;

        // If payout is a derivative, validate derivative data on the derivative module
        if (fromKeycode(routing_.derivativeType) != bytes5("")) {
            // Load derivative module, this checks that it is installed.
            (Module mod, uint8 version) = _getLatestModuleIfInstalled(routing_.derivativeType);
            Derivative derivative = Derivative(address(mod));
=======
        if (baseTokenDecimals < 6 || baseTokenDecimals > 18) revert Auctioneer_InvalidParams();
        if (quoteTokenDecimals < 6 || quoteTokenDecimals > 18) revert Auctioneer_InvalidParams();

        // If payout is a derivative, validate derivative data on the derivative module
        if (fromKeycode(routing_.derivativeType) != bytes6(0)) {
            // Load derivative module, this checks that it is installed.
            DerivativeModule derivativeModule =
                DerivativeModule(_getLatestModuleIfActive(routing_.derivativeType));
>>>>>>> ddbdc63d

            // Call module validate function to validate implementation-specific data
            if (!derivative.validate(routing_.derivativeParams)) revert InvalidParams();

            // Store derivative information
            routing.derivativeType = routing_.derivativeType;
            routing.derivativeVersion = version;
            routing.derivativeParams = routing_.derivativeParams;
        }

        // If allowlist is being used, validate the allowlist data and register the auction on the allowlist
        if (address(routing_.allowlist) != address(0)) {
            // TODO
        }

<<<<<<< HEAD
=======
        // Store routing information
        Routing storage routing = lotRouting[id];
        routing.auctionType = auctionType;
        routing.owner = msg.sender;
        routing.baseToken = routing_.baseToken;
        routing.quoteToken = routing_.quoteToken;
        routing.hooks = routing_.hooks;

>>>>>>> ddbdc63d
        emit AuctionCreated(id, address(routing.baseToken), address(routing.quoteToken));
    }

    function cancel(uint256 id_) external {
        // Check that caller is the auction owner
        if (msg.sender != lotRouting[id_].owner) revert NotAuctionOwner(msg.sender);

        AuctionModule module = _getModuleForId(id_);

        // Cancel the auction on the module
        module.cancel(id_);
    }

    // ========== AUCTION INFORMATION ========== //

    function getRouting(uint256 id_) external view returns (Routing memory) {
        // Check that lot ID is valid
        if (id_ >= lotCounter) revert InvalidLotId(id_);

        // Get routing from lot routing
        return lotRouting[id_];
    }

    // TODO need to add the fee calculations back in at this level for all of these functions
    function payoutFor(uint256 id_, uint256 amount_) external view returns (uint256) {
        AuctionModule module = _getModuleForId(id_);

        // Get payout from module
        return module.payoutFor(id_, amount_);
    }

    function priceFor(uint256 id_, uint256 payout_) external view returns (uint256) {
        AuctionModule module = _getModuleForId(id_);

        // Get price from module
        return module.priceFor(id_, payout_);
    }

    function maxPayout(uint256 id_) external view returns (uint256) {
        AuctionModule module = _getModuleForId(id_);

        // Get max payout from module
        return module.maxPayout(id_);
    }

    function maxAmountAccepted(uint256 id_) external view returns (uint256) {
        AuctionModule module = _getModuleForId(id_);

        // Get max amount accepted from module
        return module.maxAmountAccepted(id_);
    }

    function isLive(uint256 id_) external view returns (bool) {
        AuctionModule module = _getModuleForId(id_);

        // Get isLive from module
        return module.isLive(id_);
    }

    function ownerOf(uint256 id_) external view returns (address) {
        // Check that lot ID is valid
        if (id_ >= lotCounter) revert InvalidLotId(id_);

        // Get owner from lot routing
        return lotRouting[id_].owner;
    }

    function remainingCapacity(uint256 id_) external view returns (uint256) {
        AuctionModule module = _getModuleForId(id_);

        // Get remaining capacity from module
        return module.remainingCapacity(id_);
    }

    // ========== INTERNAL HELPER FUNCTIONS ========== //

    function _getModuleForId(uint256 id_) internal view returns (AuctionModule) {
        // Confirm lot ID is valid
<<<<<<< HEAD
        if (id_ >= lotCounter) revert InvalidLotId(id_);      

        // Load module, will revert if not installed
        (Module mod, ) = _getSpecificModuleIfInstalled(lotRouting[id_].auctionType, lotRouting[id_].auctionVersion);
        return AuctionModule(address(mod));
=======
        if (id_ >= lotCounter) revert HOUSE_InvalidLotId(id_);

        // Load module, will revert if not installed
        return AuctionModule(_getLatestModuleIfActive(lotRouting[id_].auctionType));
>>>>>>> ddbdc63d
    }
}<|MERGE_RESOLUTION|>--- conflicted
+++ resolved
@@ -4,32 +4,11 @@
 import {ERC20} from "lib/solmate/src/tokens/ERC20.sol";
 
 import "src/modules/Auction.sol";
-import {Derivative} from "src/modules/Derivative.sol";
+import {DerivativeModule} from "src/modules/Derivative.sol";
 import "src/interfaces/IHooks.sol";
 import "src/interfaces/IAllowlist.sol";
 
-import {fromKeycode} from "src/modules/Modules.sol";
-
-import {DerivativeModule} from "src/modules/Derivative.sol";
-
-interface IHooks {}
-
-interface IAllowlist {}
-
 abstract contract Auctioneer is WithModules {
-    // ========= ERRORS ========= //
-
-    error HOUSE_AuctionTypeSunset(Keycode auctionType);
-
-    error HOUSE_NotAuctionOwner(address caller);
-
-    error HOUSE_InvalidLotId(uint256 id);
-
-    error Auctioneer_InvalidParams();
-
-    // ========= EVENTS ========= //
-
-    event AuctionCreated(uint256 indexed id, address indexed baseToken, address indexed quoteToken);
 
     // ========= ERRORS ========= //
     error InvalidParams();
@@ -84,32 +63,19 @@
 
     // ========== AUCTION MANAGEMENT ========== //
 
-<<<<<<< HEAD
-    function auction(RoutingParams calldata routing_, Auction.AuctionParams calldata params_) external returns (uint256 id) {
-        // Load auction type module, this checks that it is installed.
-        // We load it here vs. later to avoid two checks.
-        AuctionModule auctionModule;
-        uint8 auctionVersion;
-        {
-            (Module mod, uint8 version) = _getLatestModuleIfInstalled(routing_.auctionType);
-            if (moduleData[routing_.auctionType].sunset) revert ModuleSunset(routing_.auctionType);
-
-            auctionModule = AuctionModule(address(mod));
-            auctionVersion = version;
-        }
-=======
     function auction(
         RoutingParams calldata routing_,
         Auction.AuctionParams calldata params_
     ) external returns (uint256 id) {
         // Load auction type module, this checks that it is installed.
         // We load it here vs. later to avoid two checks.
-        Keycode auctionType = routing_.auctionType;
-        AuctionModule auctionModule = AuctionModule(_getLatestModuleIfActive(auctionType));
-
-        // Check that the auction type is allowing new auctions to be created
-        if (typeSunset[auctionType]) revert HOUSE_AuctionTypeSunset(auctionType);
->>>>>>> ddbdc63d
+        AuctionModule auctionModule;
+        uint8 auctionVersion;
+        {
+            auctionModule = AuctionModule(_getLatestModuleIfActive(routing_.auctionType));
+            Veecode veecode = auctionModule.VEECODE();
+            ( , auctionVersion) = unwrapVeecode(veecode);
+        }
 
         // Increment lot count and get ID
         id = lotCounter++;
@@ -123,7 +89,6 @@
         uint8 baseTokenDecimals = routing_.baseToken.decimals();
         uint8 quoteTokenDecimals = routing_.quoteToken.decimals();
 
-<<<<<<< HEAD
         if (baseTokenDecimals < 6 || baseTokenDecimals > 18)
             revert InvalidParams();
         if (quoteTokenDecimals < 6 || quoteTokenDecimals > 18)
@@ -141,18 +106,9 @@
         // If payout is a derivative, validate derivative data on the derivative module
         if (fromKeycode(routing_.derivativeType) != bytes5("")) {
             // Load derivative module, this checks that it is installed.
-            (Module mod, uint8 version) = _getLatestModuleIfInstalled(routing_.derivativeType);
-            Derivative derivative = Derivative(address(mod));
-=======
-        if (baseTokenDecimals < 6 || baseTokenDecimals > 18) revert Auctioneer_InvalidParams();
-        if (quoteTokenDecimals < 6 || quoteTokenDecimals > 18) revert Auctioneer_InvalidParams();
-
-        // If payout is a derivative, validate derivative data on the derivative module
-        if (fromKeycode(routing_.derivativeType) != bytes6(0)) {
-            // Load derivative module, this checks that it is installed.
-            DerivativeModule derivativeModule =
-                DerivativeModule(_getLatestModuleIfActive(routing_.derivativeType));
->>>>>>> ddbdc63d
+            DerivativeModule derivative = DerivativeModule(_getLatestModuleIfActive(routing_.derivativeType));
+            Veecode veecode = derivative.VEECODE();
+            ( , uint8 version) = unwrapVeecode(veecode);
 
             // Call module validate function to validate implementation-specific data
             if (!derivative.validate(routing_.derivativeParams)) revert InvalidParams();
@@ -168,17 +124,6 @@
             // TODO
         }
 
-<<<<<<< HEAD
-=======
-        // Store routing information
-        Routing storage routing = lotRouting[id];
-        routing.auctionType = auctionType;
-        routing.owner = msg.sender;
-        routing.baseToken = routing_.baseToken;
-        routing.quoteToken = routing_.quoteToken;
-        routing.hooks = routing_.hooks;
-
->>>>>>> ddbdc63d
         emit AuctionCreated(id, address(routing.baseToken), address(routing.quoteToken));
     }
 
@@ -257,17 +202,9 @@
 
     function _getModuleForId(uint256 id_) internal view returns (AuctionModule) {
         // Confirm lot ID is valid
-<<<<<<< HEAD
         if (id_ >= lotCounter) revert InvalidLotId(id_);      
 
         // Load module, will revert if not installed
-        (Module mod, ) = _getSpecificModuleIfInstalled(lotRouting[id_].auctionType, lotRouting[id_].auctionVersion);
-        return AuctionModule(address(mod));
-=======
-        if (id_ >= lotCounter) revert HOUSE_InvalidLotId(id_);
-
-        // Load module, will revert if not installed
-        return AuctionModule(_getLatestModuleIfActive(lotRouting[id_].auctionType));
->>>>>>> ddbdc63d
+        return AuctionModule(_getModuleIfInstalled(lotRouting[id_].auctionType, lotRouting[id_].auctionVersion));
     }
 }