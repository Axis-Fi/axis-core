--- conflicted
+++ resolved
@@ -46,10 +46,7 @@
         uint96 indexed id, Veecode indexed auctionRef, address baseToken, address quoteToken
     );
     event AuctionCancelled(uint96 indexed id, Veecode indexed auctionRef);
-<<<<<<< HEAD
-=======
     event Curated(uint96 indexed id, address indexed curator);
->>>>>>> 660114fd
 
     // ========= DATA STRUCTURES ========== //
 
