/// SPDX-License-Identifier: AGPL-3.0
pragma solidity 0.8.19;

import "src/modules/Modules.sol";

abstract contract Auction {
    /* ========== ERRORS ========== */

    error Auction_OnlyMarketOwner();
    error Auction_MarketNotActive();
    error Auction_AmountLessThanMinimum();
    error Auction_NotEnoughCapacity();
    error Auction_InvalidParams();
    error Auction_NotAuthorized();
    error Auction_NotImplemented();

    /* ========== EVENTS ========== */

    event AuctionCreated(
        uint256 indexed id, address indexed payoutToken, address indexed quoteToken
    );
    event AuctionClosed(uint256 indexed id);

    // ========== DATA STRUCTURES ========== //
    /// @notice Core data for an auction lot
    struct Lot {
        uint48 start; // timestamp when market starts
        uint48 conclusion; // timestamp when market no longer offered
        bool capacityInQuote; // capacity limit is in payment token (true) or in payout (false, default)
        uint256 capacity; // capacity remaining
        uint256 sold; // payout tokens out
        uint256 purchased; // quote tokens in
    }

    struct Bid {
        address bidder;
        uint256 amount;
        uint256 minAmountOut;
        bytes32 param; // optional implementation-specific parameter for the bid
    }

    struct AuctionParams {
        uint48 start;
        uint48 duration;
        bool capacityInQuote;
        uint256 capacity;
        bytes implParams; // abi-encoded params for specific auction implementations
    }

    // ========= STATE ========== //

    /// @notice Minimum auction duration in seconds
    uint48 public minAuctionDuration;

    // 1% = 1_000 or 1e3. 100% = 100_000 or 1e5.
    uint48 internal constant ONE_HUNDRED_PERCENT = 1e5;

    /// @notice General information pertaining to auction lots
    mapping(uint256 id => Lot lot) public lotData;

    // ========== ATOMIC AUCTIONS ========== //

<<<<<<< HEAD
    function purchase(uint256 id_, uint256 amount_, bytes calldata auctionData_) external virtual returns (uint256 payout, bytes memory auctionOutput);
=======
    /// @param approval_ - (Optional) Permit approval signature for the quoteToken
    function purchase(
        address recipient_,
        address referrer_,
        uint256 id_,
        uint256 amount_,
        bytes calldata auctionData_,
        bytes calldata approval_
    ) external virtual returns (uint256 payout);
>>>>>>> ddbdc63d

    // ========== BATCH AUCTIONS ========== //

    // On-chain auction variant
<<<<<<< HEAD
    function bid(uint256 id_, uint256 amount_, uint256 minAmountOut_, bytes calldata auctionData_) external virtual;
=======
    function bid(
        address recipient_,
        address referrer_,
        uint256 id_,
        uint256 amount_,
        uint256 minAmountOut_,
        bytes calldata auctionData_,
        bytes calldata approval_
    ) external virtual;
>>>>>>> ddbdc63d

    function settle(uint256 id_) external virtual returns (uint256[] memory amountsOut);

    // Off-chain auction variant
    // TODO use solady data packing library to make bids smaller on the actual module to store?
    function settle(
        uint256 id_,
        Bid[] memory bids_
    ) external virtual returns (uint256[] memory amountsOut);

    // ========== AUCTION MANAGEMENT ========== //

    function auction(uint256 id_, AuctionParams memory params_) external virtual;

    function cancel(uint256 id_) external virtual;

    // ========== AUCTION INFORMATION ========== //

    function payoutFor(uint256 id_, uint256 amount_) public view virtual returns (uint256);

    function priceFor(uint256 id_, uint256 payout_) public view virtual returns (uint256);

    function maxPayout(uint256 id_) public view virtual returns (uint256);

    function maxAmountAccepted(uint256 id_) public view virtual returns (uint256);

    function isLive(uint256 id_) public view virtual returns (bool);

    function remainingCapacity(uint256 id_) external view virtual returns (uint256);
}

abstract contract AuctionModule is Auction, Module {
<<<<<<< HEAD

    // ========== CONSTRUCTOR ========== //

    constructor(address auctionHouse_) Module(auctionHouse_) {}

=======
>>>>>>> ddbdc63d
    // ========== AUCTION MANAGEMENT ========== //

    function auction(uint256 id_, AuctionParams memory params_) external override onlyParent {
        // Start time must be zero or in the future
        if (params_.start > 0 && params_.start < uint48(block.timestamp)) {
            revert Auction_InvalidParams();
        }

        // Duration must be at least min duration
        if (params_.duration < minAuctionDuration) revert Auction_InvalidParams();

        // Create core market data
        Lot memory lot;
        lot.start = params_.start == 0 ? uint48(block.timestamp) : params_.start;
        lot.conclusion = lot.start + params_.duration;
        lot.capacityInQuote = params_.capacityInQuote;
        lot.capacity = params_.capacity;

        // Call internal createAuction function to store implementation-specific data
        _auction(id_, lot, params_.implParams);

        // Store lot data
        lotData[id_] = lot;
    }

    /// @dev implementation-specific auction creation logic can be inserted by overriding this function
    function _auction(
        uint256 id_,
        Lot memory lot_,
        bytes memory params_
    ) internal virtual returns (uint256);

    /// @dev Owner is stored in the Routing information on the AuctionHouse, so we check permissions there
    function cancel(uint256 id_) external override onlyParent {
        Lot storage lot = lotData[id_];
        lot.conclusion = uint48(block.timestamp);
        lot.capacity = 0;

        // Call internal closeAuction function to update any other required parameters
        _cancel(id_);
    }

    function _cancel(uint256 id_) internal virtual;

    // ========== AUCTION INFORMATION ========== //

    // TODO does this need to change for batch auctions?
    function isLive(uint256 id_) public view override returns (bool) {
        return (
            lotData[id_].capacity != 0 && lotData[id_].conclusion > uint48(block.timestamp)
                && lotData[id_].start <= uint48(block.timestamp)
        );
    }

    function remainingCapacity(uint256 id_) external view override returns (uint256) {
        return lotData[id_].capacity;
    }
}<|MERGE_RESOLUTION|>--- conflicted
+++ resolved
@@ -60,36 +60,12 @@
 
     // ========== ATOMIC AUCTIONS ========== //
 
-<<<<<<< HEAD
     function purchase(uint256 id_, uint256 amount_, bytes calldata auctionData_) external virtual returns (uint256 payout, bytes memory auctionOutput);
-=======
-    /// @param approval_ - (Optional) Permit approval signature for the quoteToken
-    function purchase(
-        address recipient_,
-        address referrer_,
-        uint256 id_,
-        uint256 amount_,
-        bytes calldata auctionData_,
-        bytes calldata approval_
-    ) external virtual returns (uint256 payout);
->>>>>>> ddbdc63d
 
     // ========== BATCH AUCTIONS ========== //
 
     // On-chain auction variant
-<<<<<<< HEAD
     function bid(uint256 id_, uint256 amount_, uint256 minAmountOut_, bytes calldata auctionData_) external virtual;
-=======
-    function bid(
-        address recipient_,
-        address referrer_,
-        uint256 id_,
-        uint256 amount_,
-        uint256 minAmountOut_,
-        bytes calldata auctionData_,
-        bytes calldata approval_
-    ) external virtual;
->>>>>>> ddbdc63d
 
     function settle(uint256 id_) external virtual returns (uint256[] memory amountsOut);
 
@@ -122,14 +98,11 @@
 }
 
 abstract contract AuctionModule is Auction, Module {
-<<<<<<< HEAD
 
     // ========== CONSTRUCTOR ========== //
 
     constructor(address auctionHouse_) Module(auctionHouse_) {}
 
-=======
->>>>>>> ddbdc63d
     // ========== AUCTION MANAGEMENT ========== //
 
     function auction(uint256 id_, AuctionParams memory params_) external override onlyParent {
