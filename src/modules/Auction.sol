/// SPDX-License-Identifier: AGPL-3.0
pragma solidity 0.8.19;

import {Module} from "src/modules/Modules.sol";

abstract contract Auction {
    // ========== ERRORS ========== //

    error Auction_MarketNotActive(uint96 lotId);

    error Auction_MarketActive(uint96 lotId);

    error Auction_InvalidStart(uint48 start_, uint48 minimum_);

    error Auction_InvalidDuration(uint48 duration_, uint48 minimum_);

    error Auction_InvalidLotId(uint96 lotId);

    error Auction_InvalidBidId(uint96 lotId, uint96 bidId);

    error Auction_OnlyMarketOwner();
    error Auction_AmountLessThanMinimum();
    error Auction_NotEnoughCapacity();
    error Auction_InvalidParams();
    error Auction_NotAuthorized();
    error Auction_NotImplemented();

    error Auction_NotBidder();

    // ========== EVENTS ========== //

    // ========== DATA STRUCTURES ========== //

    /// @notice     The type of auction lot
    /// @dev        Auction modules specify their type in the `auctionType()` function
    enum AuctionType {
        Atomic,
        Batch
    }

    /// @notice     The status of an auction lot
    enum Status {
        Created,
        Decrypted,
        Settled,
        Claimed
    }

    /// @notice     Core data for an auction lot
    ///
    /// @param      start               The timestamp when the auction starts
    /// @param      conclusion          The timestamp when the auction ends
    /// @param      quoteTokenDecimals  The quote token decimals
    /// @param      baseTokenDecimals   The base token decimals
    /// @param      capacityInQuote     Whether or not the capacity is in quote tokens
    /// @param      capacity            The capacity of the lot
    /// @param      sold                The amount of base tokens sold
    /// @param      purchased           The amount of quote tokens purchased
    /// @param      partialPayout       The amount of partial payout (in base tokens)
    // TODO pack slots
    struct Lot {
        uint48 start; // 6 +
        uint48 conclusion; //
        uint8 quoteTokenDecimals;
        uint8 baseTokenDecimals;
        bool capacityInQuote;
        uint96 capacity;
        uint96 sold;
        uint96 purchased;
        uint96 partialPayout;
    }

    /// @notice     Parameters when creating an auction lot
    ///
    /// @param      start           The timestamp when the auction starts
    /// @param      duration        The duration of the auction (in seconds)
    /// @param      capacityInQuote Whether or not the capacity is in quote tokens
    /// @param      capacity        The capacity of the lot
    /// @param      implParams      Abi-encoded implementation-specific parameters
    struct AuctionParams {
        uint48 start;
        uint48 duration;
        bool capacityInQuote;
        uint96 capacity;
        bytes implParams;
    }

    /// @dev Only used in memory so doesn't need to be packed
    struct Settlement {
        uint96 totalIn;
        uint96 totalOut;
        address pfBidder;
        address pfReferrer;
        uint96 pfRefund;
        uint96 pfPayout;
        bytes auctionOutput;
    }

    /// @dev Only used in memory so doesn't need to be packed
    struct BidClaim {
        address bidder;
        address referrer;
        uint96 paid;
        uint96 payout;
    }

    // ========= STATE ========== //

    /// @notice Minimum auction duration in seconds
    uint48 public minAuctionDuration;

    /// @notice Constant for percentages
    /// @dev    1% = 1_000 or 1e3. 100% = 100_000 or 1e5.
    uint48 internal constant _ONE_HUNDRED_PERCENT = 100_000;

    /// @notice General information pertaining to auction lots
    mapping(uint96 id => Lot lot) public lotData;

    // ========== ATOMIC AUCTIONS ========== //

    /// @notice     Purchase tokens from an auction lot
    /// @dev        The implementing function should handle the following:
    ///             - Validate the purchase parameters
    ///             - Store the purchase data
    ///
    /// @param      lotId_             The lot id
    /// @param      amount_         The amount of quote tokens to purchase
    /// @param      auctionData_    The auction-specific data
    /// @return     payout          The amount of payout tokens to receive
    /// @return     auctionOutput   The auction-specific output
    function purchase(
        uint96 lotId_,
        uint96 amount_,
        bytes calldata auctionData_
    ) external virtual returns (uint96 payout, bytes memory auctionOutput);

    // ========== BATCH AUCTIONS ========== //

    /// @notice     Bid on an auction lot
    /// @dev        The implementing function should handle the following:
    ///             - Validate the bid parameters
    ///             - Store the bid data
    ///
    /// @param      lotId_          The lot id
    /// @param      bidder_         The bidder of the purchased tokens
    /// @param      referrer_       The referrer of the bid
    /// @param      amount_         The amount of quote tokens to bid
    /// @param      auctionData_    The auction-specific data
    function bid(
        uint96 lotId_,
        address bidder_,
        address referrer_,
        uint96 amount_,
        bytes calldata auctionData_
    ) external virtual returns (uint64 bidId);

    /// @notice     Refund a bid
    /// @dev        The implementing function should handle the following:
    ///             - Validate the bid parameters
    ///             - Authorize `caller_`
    ///             - Update the bid data
    ///
    /// @param      lotId_      The lot id
    /// @param      bidId_      The bid id
    /// @param      caller_     The caller
    /// @return     refund   The amount of quote tokens to refund
    function refundBid(
        uint96 lotId_,
        uint64 bidId_,
        address caller_
    ) external virtual returns (uint256 refund);

    /// @notice     Claim multiple bids
    /// @dev        The implementing function should handle the following:
    ///             - Validate the bid parameters
    ///             - Update the bid data
    ///
    /// @param      lotId_          The lot id
    /// @param      bidIds_         The bid ids
    /// @return     bidClaims       The bid claim data
    /// @return     auctionOutput   The auction-specific output
    function claimBids(
        uint96 lotId_,
        uint64[] calldata bidIds_
    ) external virtual returns (BidClaim[] memory bidClaims, bytes memory auctionOutput);

    /// @notice     Settle a batch auction lot with on-chain storage and settlement
    /// @dev        The implementing function should handle the following:
    ///             - Validate the lot parameters
    ///             - Determine the winning bids
    ///             - Update the lot data
    ///
    /// @param      lotId_          The lot id
    /// @return     settlement      The settlement data
    function settle(uint96 lotId_)
        external
        virtual
        returns (Settlement memory settlement, bytes memory auctionOutput);

    /// @notice     Claim the seller proceeds from a settled auction lot
    /// @dev        The implementing function should handle the following:
    ///             - Validate the lot parameters
    ///             - Update the lot data
    ///
    /// @param      lotId_          The lot id
    /// @return     purchased       The amount of quote tokens purchased
    /// @return     sold            The amount of base tokens sold
    /// @return     payoutSent      The amount of base tokens that have already been paid out
    function claimProceeds(uint96 lotId_)
        external
        virtual
        returns (uint96 purchased, uint96 sold, uint96 payoutSent);

    // ========== AUCTION MANAGEMENT ========== //

    /// @notice     Create an auction lot
    ///
    /// @param      lotId_                  The lot id
    /// @param      params_                 The auction parameters
    /// @param      quoteTokenDecimals_     The quote token decimals
    /// @param      baseTokenDecimals_      The base token decimals
    /// @return     capacity                The capacity of the lot
    function auction(
        uint96 lotId_,
        AuctionParams memory params_,
        uint8 quoteTokenDecimals_,
        uint8 baseTokenDecimals_
<<<<<<< HEAD
    ) external virtual returns (bool prefundingRequired, uint96 capacity);
=======
    ) external virtual returns (uint256 capacity);
>>>>>>> e93d43ea

    /// @notice     Cancel an auction lot
    /// @dev        The implementing function should handle the following:
    ///             - Validate the lot parameters
    ///             - Update the lot data
    ///             - Return the remaining capacity (so that the AuctionHouse can refund the seller)
    ///
    /// @param      lotId_              The lot id
    function cancelAuction(uint96 lotId_) external virtual;

    // ========== AUCTION INFORMATION ========== //

    function payoutFor(uint96 lotId_, uint96 amount_) public view virtual returns (uint256) {}

    function priceFor(uint96 lotId_, uint96 payout_) public view virtual returns (uint256) {}

    function maxPayout(uint96 lotId_) public view virtual returns (uint256) {}

    function maxAmountAccepted(uint96 lotId_) public view virtual returns (uint256) {}

    /// @notice     Returns whether the auction is currently accepting bids or purchases
    /// @dev        The implementing function should handle the following:
    ///             - Return true if the lot is accepting bids/purchases
    ///             - Return false if the lot has ended, been cancelled, or not started yet
    ///
    /// @param      lotId_  The lot id
    /// @return     bool    Whether or not the lot is active
    function isLive(uint96 lotId_) public view virtual returns (bool);

    /// @notice     Returns whether the auction has ended
    /// @dev        The implementing function should handle the following:
    ///             - Return true if the lot is not accepting bids/purchases and will not at any point
    ///             - Return false if the lot hasn't started or is actively accepting bids/purchases
    ///
    /// @param      lotId_  The lot id
    /// @return     bool    Whether or not the lot is active
    function hasEnded(uint96 lotId_) public view virtual returns (bool);

    /// @notice     Get the remaining capacity of a lot
    /// @dev        The implementing function should handle the following:
    ///             - Return the remaining capacity of the lot
    ///
    /// @param      lotId_  The lot id
    /// @return     uint256 The remaining capacity of the lot
    function remainingCapacity(uint96 lotId_) external view virtual returns (uint96);

    /// @notice     Get whether or not the capacity is in quote tokens
    /// @dev        The implementing function should handle the following:
    ///             - Return true if the capacity is in quote tokens
    ///             - Return false if the capacity is in base tokens
    ///
    /// @param      lotId_  The lot id
    /// @return     bool    Whether or not the capacity is in quote tokens
    function capacityInQuote(uint96 lotId_) external view virtual returns (bool);

    /// @notice     Get the type of an auction
    ///
    /// @return     AuctionType     The type of auction
    function auctionType() external pure virtual returns (AuctionType);
}

abstract contract AuctionModule is Auction, Module {
    // ========== CONSTRUCTOR ========== //

    constructor(address auctionHouse_) Module(auctionHouse_) {}

    // ========== AUCTION MANAGEMENT ========== //

    /// @inheritdoc Auction
    /// @dev        If the start time is zero, the auction will have a start time of the current block timestamp
    ///
    /// @dev        This function reverts if:
    ///             - the caller is not the parent of the module
    ///             - the start time is in the past
    ///             - the duration is less than the minimum
    function auction(
        uint96 lotId_,
        AuctionParams memory params_,
        uint8 quoteTokenDecimals_,
        uint8 baseTokenDecimals_
<<<<<<< HEAD
    ) external override onlyInternal returns (bool prefundingRequired, uint96 capacity) {
=======
    ) external override onlyInternal returns (uint256 capacity) {
>>>>>>> e93d43ea
        // Start time must be zero or in the future
        if (params_.start > 0 && params_.start < uint48(block.timestamp)) {
            revert Auction_InvalidStart(params_.start, uint48(block.timestamp));
        }

        // Duration must be at least min duration
        if (params_.duration < minAuctionDuration) {
            revert Auction_InvalidDuration(params_.duration, minAuctionDuration);
        }

        // Create core market data
        Lot memory lot;
        lot.start = params_.start == 0 ? uint48(block.timestamp) : params_.start;
        lot.conclusion = lot.start + params_.duration;
        lot.quoteTokenDecimals = quoteTokenDecimals_;
        lot.baseTokenDecimals = baseTokenDecimals_;
        lot.capacityInQuote = params_.capacityInQuote;
        lot.capacity = params_.capacity;

        // Call internal createAuction function to store implementation-specific data
        _auction(lotId_, lot, params_.implParams);

        // Store lot data
        lotData[lotId_] = lot;

<<<<<<< HEAD
        return (prefundingRequired, lot.capacity);
=======
        return (uint256(lot.capacity));
>>>>>>> e93d43ea
    }

    /// @notice     Implementation-specific auction creation logic
    /// @dev        Auction modules should override this to perform any additional logic
    ///
    /// @param      lotId_              The lot ID
    /// @param      lot_                The lot data
    /// @param      params_             Additional auction parameters
    function _auction(uint96 lotId_, Lot memory lot_, bytes memory params_) internal virtual;

    /// @notice     Cancel an auction lot
    /// @dev        Assumptions:
    ///             - The parent will refund the seller the remaining capacity
    ///             - The parent will verify that the caller is the seller
    ///
    ///             This function reverts if:
    ///             - the caller is not the parent of the module
    ///             - the lot id is invalid
    ///             - the lot has concluded
    ///
    /// @param      lotId_      The lot id
    function cancelAuction(uint96 lotId_) external override onlyInternal {
        // Validation
        _revertIfLotInvalid(lotId_);
        _revertIfLotConcluded(lotId_);

        // Call internal closeAuction function to update any other required parameters
        _cancelAuction(lotId_);

        // Update lot
        Lot storage lot = lotData[lotId_];

        lot.conclusion = uint48(block.timestamp);
        lot.capacity = 0;
    }

    /// @notice     Implementation-specific auction cancellation logic
    /// @dev        Auction modules should override this to perform any additional logic
    ///
    /// @param      lotId_      The lot ID
    function _cancelAuction(uint96 lotId_) internal virtual;

    // ========== ATOMIC AUCTIONS ========== //

    /// @inheritdoc Auction
    /// @dev        Implements a basic purchase function that:
    ///             - Calls implementation-specific validation logic
    ///             - Calls the auction module
    ///
    ///             This function reverts if:
    ///             - the lot id is invalid
    ///             - the lot is inactive
    ///             - the caller is not an internal module
    ///
    ///             Inheriting contracts should override _purchase to implement auction-specific logic, such as:
    ///             - Validating the auction-specific parameters
    ///             - Storing the purchase data
    function purchase(
        uint96 lotId_,
        uint96 amount_,
        bytes calldata auctionData_
    ) external override onlyInternal returns (uint96 payout, bytes memory auctionOutput) {
        // Standard validation
        _revertIfLotInvalid(lotId_);
        _revertIfLotInactive(lotId_);

        // Call implementation-specific logic
        return _purchase(lotId_, amount_, auctionData_);
    }

    /// @notice     Implementation-specific purchase logic
    /// @dev        Auction modules should override this to perform any additional logic
    ///
    /// @param      lotId_          The lot ID
    /// @param      amount_         The amount of quote tokens to purchase
    /// @param      auctionData_    The auction-specific data
    /// @return     payout          The amount of payout tokens to receive
    /// @return     auctionOutput   The auction-specific output
    function _purchase(
        uint96 lotId_,
        uint96 amount_,
        bytes calldata auctionData_
    ) internal virtual returns (uint96 payout, bytes memory auctionOutput);

    // ========== BATCH AUCTIONS ========== //

    /// @inheritdoc Auction
    /// @dev        Implements a basic bid function that:
    ///             - Calls implementation-specific validation logic
    ///             - Calls the auction module
    ///
    ///             This function reverts if:
    ///             - the lot id is invalid
    ///             - the lot has not started
    ///             - the lot has concluded
    ///             - the lot is already settled
    ///             - the caller is not an internal module
    ///
    ///             Inheriting contracts should override _bid to implement auction-specific logic, such as:
    ///             - Validating the auction-specific parameters
    ///             - Storing the bid data
    function bid(
        uint96 lotId_,
        address bidder_,
        address referrer_,
        uint96 amount_,
        bytes calldata auctionData_
    ) external override onlyInternal returns (uint64 bidId) {
        // Standard validation
        _revertIfLotInvalid(lotId_);
        _revertIfBeforeLotStart(lotId_);
        _revertIfLotConcluded(lotId_);
        _revertIfLotSettled(lotId_);

        // Call implementation-specific logic
        return _bid(lotId_, bidder_, referrer_, amount_, auctionData_);
    }

    /// @notice     Implementation-specific bid logic
    /// @dev        Auction modules should override this to perform any additional logic
    ///             The returned `bidId` should be a unique and persistent identifier for the bid,
    ///             which can be used in subsequent calls (e.g. `cancelBid()` or `settle()`).
    ///
    /// @param      lotId_          The lot ID
    /// @param      bidder_         The bidder of the purchased tokens
    /// @param      referrer_       The referrer of the bid
    /// @param      amount_         The amount of quote tokens to bid
    /// @param      auctionData_    The auction-specific data
    /// @return     bidId           The bid ID
    function _bid(
        uint96 lotId_,
        address bidder_,
        address referrer_,
        uint96 amount_,
        bytes calldata auctionData_
    ) internal virtual returns (uint64 bidId);

    /// @inheritdoc Auction
    /// @dev        Implements a basic refundBid function that:
    ///             - Calls implementation-specific validation logic
    ///             - Calls the auction module
    ///
    ///             This function reverts if:
    ///             - the lot id is invalid
    ///             - the lot is not settled
    ///             - the bid id is invalid
    ///             - `caller_` is not the bid owner
    ///             - the bid is cancelled
    ///             - the bid is already refunded
    ///             - the caller is not an internal module
    ///
    ///             Inheriting contracts should check for lot cancellation, if needed.
    ///
    ///             Inheriting contracts should override _refundBid to implement auction-specific logic, such as:
    ///             - Validating the auction-specific parameters
    ///             - Updating the bid data
    function refundBid(
        uint96 lotId_,
        uint64 bidId_,
        address caller_
    ) external override onlyInternal returns (uint256 refund) {
        // Standard validation
        _revertIfLotInvalid(lotId_);
        _revertIfBeforeLotStart(lotId_);
        _revertIfBidInvalid(lotId_, bidId_);
        _revertIfNotBidOwner(lotId_, bidId_, caller_);
        _revertIfBidClaimed(lotId_, bidId_);
        _revertIfLotConcluded(lotId_);

        // Call implementation-specific logic
        return _refundBid(lotId_, bidId_, caller_);
    }

    /// @notice     Implementation-specific bid refund logic
    /// @dev        Auction modules should override this to perform any additional logic
    ///
    /// @param      lotId_      The lot ID
    /// @param      bidId_      The bid ID
    /// @param      caller_     The caller
    /// @return     refund   The amount of quote tokens to refund
    function _refundBid(
        uint96 lotId_,
        uint64 bidId_,
        address caller_
    ) internal virtual returns (uint256 refund);

    /// @inheritdoc Auction
    /// @dev        Implements a basic claimBids function that:
    ///             - Calls implementation-specific validation logic
    ///             - Calls the auction module
    ///
    ///             This function reverts if:
    ///             - the lot id is invalid
    ///             - the lot is not settled
    ///             - the caller is not an internal module
    ///
    ///             Inheriting contracts should override _claimBids to implement auction-specific logic, such as:
    ///             - Validating the auction-specific parameters
    ///             - Validating the validity and status of each bid
    ///             - Updating the bid data
    function claimBids(
        uint96 lotId_,
        uint64[] calldata bidIds_
    )
        external
        override
        onlyInternal
        returns (BidClaim[] memory bidClaims, bytes memory auctionOutput)
    {
        // Standard validation
        _revertIfLotInvalid(lotId_);
        _revertIfLotNotSettled(lotId_);

        // Call implementation-specific logic
        return _claimBids(lotId_, bidIds_);
    }

    /// @notice     Implementation-specific bid claim logic
    /// @dev        Auction modules should override this to perform any additional logic
    ///
    /// @param      lotId_          The lot ID
    /// @param      bidIds_         The bid IDs
    /// @return     bidClaims       The bid claim data
    /// @return     auctionOutput   The auction-specific output
    function _claimBids(
        uint96 lotId_,
        uint64[] calldata bidIds_
    ) internal virtual returns (BidClaim[] memory bidClaims, bytes memory auctionOutput);

    /// @inheritdoc Auction
    /// @dev        Implements a basic settle function that:
    ///             - Calls common validation logic
    ///             - Calls the implementation-specific function for the auction module
    ///
    ///             This function reverts if:
    ///             - the lot id is invalid
    ///             - the lot is still active
    ///             - the lot has already been settled
    ///             - the caller is not an internal module
    ///
    ///             Inheriting contracts should override _settle to implement auction-specific logic, such as:
    ///             - Validating the auction-specific parameters
    ///             - Determining the winning bids
    ///             - Updating the lot data
    function settle(uint96 lotId_)
        external
        virtual
        override
        onlyInternal
        returns (Settlement memory settlement, bytes memory auctionOutput)
    {
        // Standard validation
        _revertIfLotInvalid(lotId_);
        _revertIfBeforeLotStart(lotId_);
        _revertIfLotActive(lotId_);
        _revertIfLotSettled(lotId_);

        // Call implementation-specific logic
        (settlement, auctionOutput) = _settle(lotId_);

        // Set lot capacity to zero
        lotData[lotId_].capacity = 0;

        // Store sold and purchased amounts
        lotData[lotId_].purchased = settlement.totalIn;
        lotData[lotId_].sold = settlement.totalOut;
        lotData[lotId_].partialPayout = settlement.pfPayout;
    }

    /// @notice     Implementation-specific lot settlement logic
    /// @dev        Auction modules should override this to perform any additional logic,
    ///             such as determining the winning bids and updating the lot data
    ///
    /// @param      lotId_          The lot ID
    /// @return     settlement      The settlement data
    function _settle(uint96 lotId_)
        internal
        virtual
        returns (Settlement memory settlement, bytes memory auctionOutput);

    /// @inheritdoc Auction
    /// @dev        Implements a basic claimProceeds function that:
    ///             - Calls common validation logic
    ///             - Calls the implementation-specific function for the auction module
    ///
    ///             This function reverts if:
    ///             - the lot id is invalid
    ///             - the lot is not settled
    ///             - the lot proceeds have already been claimed
    ///             - the lot is cancelled
    ///             - the caller is not an internal module
    ///
    ///             Inheriting contracts should override _claimProceeds to implement auction-specific logic, such as:
    ///             - Validating the auction-specific parameters
    ///             - Updating the lot data
    function claimProceeds(uint96 lotId_)
        external
        virtual
        override
        onlyInternal
        returns (uint96 purchased, uint96 sold, uint96 payoutSent)
    {
        // Standard validation
        _revertIfLotInvalid(lotId_);
        _revertIfLotProceedsClaimed(lotId_);
        _revertIfLotNotSettled(lotId_);

        // Call implementation-specific logic
        return _claimProceeds(lotId_);
    }

    /// @notice     Implementation-specific claim proceeds logic
    /// @dev        Auction modules should override this to perform any additional logic,
    ///             such as updating the lot data
    ///
    /// @param      lotId_          The lot ID
    /// @return     purchased       The amount of quote tokens purchased
    /// @return     sold            The amount of base tokens sold
    /// @return     payoutSent      The amount of base tokens that have already been paid out
    function _claimProceeds(uint96 lotId_)
        internal
        virtual
        returns (uint96 purchased, uint96 sold, uint96 payoutSent);

    // ========== AUCTION INFORMATION ========== //

    /// @inheritdoc Auction
    /// @dev        A lot is active if:
    ///             - The lot has not concluded
    ///             - The lot has started
    ///             - The lot has not sold out or been cancelled (capacity > 0)
    ///
    /// @param      lotId_  The lot ID
    /// @return     bool    Whether or not the lot is active
    function isLive(uint96 lotId_) public view override returns (bool) {
        return (
            lotData[lotId_].capacity != 0 && lotData[lotId_].conclusion > uint48(block.timestamp)
                && lotData[lotId_].start <= uint48(block.timestamp)
        );
    }

    /// @inheritdoc Auction
    function hasEnded(uint96 lotId_) public view override returns (bool) {
        return lotData[lotId_].conclusion < uint48(block.timestamp) || lotData[lotId_].capacity == 0;
    }

    /// @inheritdoc Auction
    function remainingCapacity(uint96 lotId_) external view override returns (uint96) {
        return lotData[lotId_].capacity;
    }

    /// @inheritdoc Auction
    function capacityInQuote(uint96 lotId_) external view override returns (bool) {
        return lotData[lotId_].capacityInQuote;
    }

    /// @notice    Get the lot data for a given lot ID
    ///
    /// @param     lotId_  The lot ID
    function getLot(uint96 lotId_) external view returns (Lot memory) {
        return lotData[lotId_];
    }

    // ========== MODIFIERS ========== //

    /// @notice     Checks that `lotId_` is valid
    /// @dev        Should revert if the lot ID is invalid
    ///             Inheriting contracts can override this to implement custom logic
    ///
    /// @param      lotId_  The lot ID
    function _revertIfLotInvalid(uint96 lotId_) internal view virtual {
        if (lotData[lotId_].start == 0) revert Auction_InvalidLotId(lotId_);
    }

    /// @notice     Checks that the lot represented by `lotId_` has not started
    /// @dev        Should revert if the lot has not started
    function _revertIfBeforeLotStart(uint96 lotId_) internal view virtual {
        if (lotData[lotId_].start > uint48(block.timestamp)) revert Auction_MarketNotActive(lotId_);
    }

    /// @notice     Checks that the lot represented by `lotId_` has started
    /// @dev        Should revert if the lot has started
    function _revertIfLotStarted(uint96 lotId_) internal view virtual {
        if (lotData[lotId_].start <= uint48(block.timestamp)) revert Auction_MarketActive(lotId_);
    }

    /// @notice     Checks that the lot represented by `lotId_` has not concluded
    /// @dev        Should revert if the lot has concluded
    function _revertIfLotConcluded(uint96 lotId_) internal view virtual {
        // Beyond the conclusion time
        if (lotData[lotId_].conclusion < uint48(block.timestamp)) {
            revert Auction_MarketNotActive(lotId_);
        }

        // Capacity is sold-out, or cancelled
        if (lotData[lotId_].capacity == 0) revert Auction_MarketNotActive(lotId_);
    }

    /// @notice     Checks that the lot represented by `lotId_` is active
    /// @dev        Should revert if the lot is not active
    ///             Inheriting contracts can override this to implement custom logic
    ///
    /// @param      lotId_  The lot ID
    function _revertIfLotInactive(uint96 lotId_) internal view virtual {
        if (!isLive(lotId_)) revert Auction_MarketNotActive(lotId_);
    }

    /// @notice     Checks that the lot represented by `lotId_` is active
    /// @dev        Should revert if the lot is active
    ///             Inheriting contracts can override this to implement custom logic
    ///
    /// @param      lotId_  The lot ID
    function _revertIfLotActive(uint96 lotId_) internal view virtual {
        if (isLive(lotId_)) revert Auction_MarketActive(lotId_);
    }

    /// @notice     Checks that the lot represented by `lotId_` is not settled
    /// @dev        Should revert if the lot is settled
    ///             Inheriting contracts must override this to implement custom logic
    ///
    /// @param      lotId_  The lot ID
    function _revertIfLotSettled(uint96 lotId_) internal view virtual;

    /// @notice     Checks that the lot represented by `lotId_` is settled
    /// @dev        Should revert if the lot is not settled
    ///             Inheriting contracts must override this to implement custom logic
    ///
    /// @param      lotId_  The lot ID
    function _revertIfLotNotSettled(uint96 lotId_) internal view virtual;

    /// @notice     Checks if the lot represented by `lotId_` has had its proceeds claimed
    /// @dev        Should revert if the lot proceeds have been claimed
    ///             Inheriting contracts must override this to implement custom logic
    ///
    /// @param      lotId_  The lot ID
    function _revertIfLotProceedsClaimed(uint96 lotId_) internal view virtual;

    /// @notice     Checks that the lot and bid combination is valid
    /// @dev        Should revert if the bid is invalid
    ///             Inheriting contracts must override this to implement custom logic
    ///
    /// @param      lotId_  The lot ID
    /// @param      bidId_  The bid ID
    function _revertIfBidInvalid(uint96 lotId_, uint64 bidId_) internal view virtual;

    /// @notice     Checks that `caller_` is the bid owner
    /// @dev        Should revert if `caller_` is not the bid owner
    ///             Inheriting contracts must override this to implement custom logic
    ///
    /// @param      lotId_      The lot ID
    /// @param      bidId_      The bid ID
    /// @param      caller_     The caller
    function _revertIfNotBidOwner(
        uint96 lotId_,
        uint64 bidId_,
        address caller_
    ) internal view virtual;

    /// @notice     Checks that the bid is not claimed
    /// @dev        Should revert if the bid is claimed
    ///             Inheriting contracts must override this to implement custom logic
    ///
    /// @param      lotId_      The lot ID
    /// @param      bidId_      The bid ID
    function _revertIfBidClaimed(uint96 lotId_, uint64 bidId_) internal view virtual;
}<|MERGE_RESOLUTION|>--- conflicted
+++ resolved
@@ -225,11 +225,7 @@
         AuctionParams memory params_,
         uint8 quoteTokenDecimals_,
         uint8 baseTokenDecimals_
-<<<<<<< HEAD
-    ) external virtual returns (bool prefundingRequired, uint96 capacity);
-=======
-    ) external virtual returns (uint256 capacity);
->>>>>>> e93d43ea
+    ) external virtual returns (uint96 capacity);
 
     /// @notice     Cancel an auction lot
     /// @dev        The implementing function should handle the following:
@@ -310,11 +306,7 @@
         AuctionParams memory params_,
         uint8 quoteTokenDecimals_,
         uint8 baseTokenDecimals_
-<<<<<<< HEAD
-    ) external override onlyInternal returns (bool prefundingRequired, uint96 capacity) {
-=======
-    ) external override onlyInternal returns (uint256 capacity) {
->>>>>>> e93d43ea
+    ) external override onlyInternal returns (uint96 capacity) {
         // Start time must be zero or in the future
         if (params_.start > 0 && params_.start < uint48(block.timestamp)) {
             revert Auction_InvalidStart(params_.start, uint48(block.timestamp));
@@ -340,11 +332,7 @@
         // Store lot data
         lotData[lotId_] = lot;
 
-<<<<<<< HEAD
-        return (prefundingRequired, lot.capacity);
-=======
-        return (uint256(lot.capacity));
->>>>>>> e93d43ea
+        return (lot.capacity);
     }
 
     /// @notice     Implementation-specific auction creation logic
