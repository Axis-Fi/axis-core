// SPDX-License-Identifier: BUSL-1.1
pragma solidity 0.8.19;

import {Module} from "src/modules/Modules.sol";

abstract contract Auction {
    // ========== ERRORS ========== //

    error Auction_MarketNotActive(uint96 lotId);
    error Auction_MarketActive(uint96 lotId);
    error Auction_InvalidStart(uint48 start_, uint48 minimum_);
    error Auction_InvalidDuration(uint48 duration_, uint48 minimum_);
    error Auction_InvalidLotId(uint96 lotId);
    error Auction_InvalidBidId(uint96 lotId, uint96 bidId);
    error Auction_OnlyMarketOwner();
    error Auction_AmountLessThanMinimum();
    error Auction_NotEnoughCapacity();
    error Auction_InvalidParams();
    error Auction_NotAuthorized();
    error Auction_NotImplemented();
    error Auction_NotBidder();
    error Auction_InsufficientCapacity();

    // ========== EVENTS ========== //

    // ========== DATA STRUCTURES ========== //

    /// @notice     The type of auction lot
    /// @dev        Auction modules specify their type in the `auctionType()` function
    enum AuctionType {
        Atomic,
        Batch
    }

    /// @notice     The status of an auction lot
    enum Status {
        Created,
        Decrypted,
        Settled
    }

    /// @notice     Core data for an auction lot
    ///
    /// @param      start                   The timestamp when the auction starts
    /// @param      conclusion              The timestamp when the auction ends
    /// @param      quoteTokenDecimals      The quote token decimals
    /// @param      baseTokenDecimals       The base token decimals
    /// @param      capacityInQuote         Whether or not the capacity is in quote tokens
    /// @param      capacity                The capacity of the lot
    /// @param      sold                    The amount of base tokens sold
    /// @param      purchased               The amount of quote tokens purchased
    /// @param      claimableBidAmountOut   The amount of base tokens that can be claimed by bidders
    // TODO pack slots
    struct Lot {
        uint48 start; // 6 +
        uint48 conclusion; //
        uint8 quoteTokenDecimals;
        uint8 baseTokenDecimals;
        bool capacityInQuote;
        uint96 capacity;
        uint96 sold;
        uint256 purchased;
        uint96 claimableBidAmountOut;
        bool proceedsClaimed;
    }

    /// @notice     Parameters when creating an auction lot
    ///
    /// @param      start           The timestamp when the auction starts
    /// @param      duration        The duration of the auction (in seconds)
    /// @param      capacityInQuote Whether or not the capacity is in quote tokens
    /// @param      capacity        The capacity of the lot
    /// @param      implParams      Abi-encoded implementation-specific parameters
    struct AuctionParams {
        uint48 start;
        uint48 duration;
        bool capacityInQuote;
        uint96 capacity;
        bytes implParams;
    }

    /// @dev Only used in memory so doesn't need to be packed
    struct Settlement {
        uint256 totalIn;
        uint96 totalOut;
        bytes auctionOutput;
    }

    /// @dev Only used in memory so doesn't need to be packed
    struct BidClaim {
        address bidder;
        address referrer;
        uint96 paid;
        uint96 payout;
        uint96 refund;
    }

    // ========= STATE ========== //

    /// @notice Minimum auction duration in seconds
    uint48 public minAuctionDuration;

    /// @notice Constant for percentages
    /// @dev    1% = 1_000 or 1e3. 100% = 100_000 or 1e5.
    uint48 internal constant _ONE_HUNDRED_PERCENT = 100_000;

    /// @notice General information pertaining to auction lots
    mapping(uint96 id => Lot lot) public lotData;

    // ========== ATOMIC AUCTIONS ========== //

    /// @notice     Purchase tokens from an auction lot
    /// @dev        The implementing function should handle the following:
    ///             - Validate the purchase parameters
    ///             - Store the purchase data
    ///
    /// @param      lotId_             The lot id
    /// @param      amount_         The amount of quote tokens to purchase
    /// @param      auctionData_    The auction-specific data
    /// @return     payout          The amount of payout tokens to receive
    /// @return     auctionOutput   The auction-specific output
    function purchase(
        uint96 lotId_,
        uint96 amount_,
        bytes calldata auctionData_
    ) external virtual returns (uint96 payout, bytes memory auctionOutput);

    // ========== BATCH AUCTIONS ========== //

    /// @notice     Bid on an auction lot
    /// @dev        The implementing function should handle the following:
    ///             - Validate the bid parameters
    ///             - Store the bid data
    ///
    /// @param      lotId_          The lot id
    /// @param      bidder_         The bidder of the purchased tokens
    /// @param      referrer_       The referrer of the bid
    /// @param      amount_         The amount of quote tokens to bid
    /// @param      auctionData_    The auction-specific data
    function bid(
        uint96 lotId_,
        address bidder_,
        address referrer_,
        uint96 amount_,
        bytes calldata auctionData_
    ) external virtual returns (uint64 bidId);

    /// @notice     Refund a bid
    /// @dev        The implementing function should handle the following:
    ///             - Validate the bid parameters
    ///             - Authorize `caller_`
    ///             - Update the bid data
    ///
    /// @param      lotId_      The lot id
    /// @param      bidId_      The bid id
    /// @param      caller_     The caller
    /// @return     refund   The amount of quote tokens to refund
    function refundBid(
        uint96 lotId_,
        uint64 bidId_,
        address caller_
    ) external virtual returns (uint96 refund);

    /// @notice     Claim multiple bids
    /// @dev        The implementing function should handle the following:
    ///             - Validate the bid parameters
    ///             - Update the bid data
    ///
    /// @param      lotId_          The lot id
    /// @param      bidIds_         The bid ids
    /// @return     bidClaims       The bid claim data
    /// @return     auctionOutput   The auction-specific output
    function claimBids(
        uint96 lotId_,
        uint64[] calldata bidIds_
    ) external virtual returns (BidClaim[] memory bidClaims, bytes memory auctionOutput);

    /// @notice     Settle a batch auction lot with on-chain storage and settlement
    /// @dev        The implementing function should handle the following:
    ///             - Validate the lot parameters
    ///             - Determine the winning bids
    ///             - Update the lot data
    ///
    /// @param      lotId_          The lot id
    /// @return     settlement      The settlement data
    function settle(uint96 lotId_)
        external
        virtual
        returns (Settlement memory settlement, bytes memory auctionOutput);

    /// @notice     Claim the seller proceeds from a settled auction lot
    /// @dev        The implementing function should handle the following:
    ///             - Validate the lot parameters
    ///             - Update the lot data
    ///
    /// @param      lotId_                  The lot id
    /// @return     purchased               The amount of quote tokens purchased
    /// @return     sold                    The amount of base tokens sold
    /// @return     claimableBidAmountOut   The amount of base tokens that can be claimed by bidders
    function claimProceeds(uint96 lotId_)
        external
        virtual
<<<<<<< HEAD
        returns (
            uint256 purchased,
            uint96 sold,
            uint96 claimableBidAmountOut,
            bool curatorPayoutClaimed
        );

    /// @notice     Claim the curator payout from a settled auction lot
    /// @dev        The implementing function should handle the following:
    ///             - Validate the lot parameters
    ///             - Update the lot data
    ///
    /// @param      lotId_                  The lot id
    /// @return     sold                    The amount of base tokens sold
    function claimCuratorPayout(uint96 lotId_) external virtual returns (uint96 sold);
=======
        returns (uint96 purchased, uint96 sold, uint96 claimableBidAmountOut);
>>>>>>> f676ce88

    // ========== AUCTION MANAGEMENT ========== //

    /// @notice     Create an auction lot
    ///
    /// @param      lotId_                  The lot id
    /// @param      params_                 The auction parameters
    /// @param      quoteTokenDecimals_     The quote token decimals
    /// @param      baseTokenDecimals_      The base token decimals
    /// @return     capacity                The capacity of the lot
    function auction(
        uint96 lotId_,
        AuctionParams memory params_,
        uint8 quoteTokenDecimals_,
        uint8 baseTokenDecimals_
    ) external virtual returns (uint96 capacity);

    /// @notice     Cancel an auction lot
    /// @dev        The implementing function should handle the following:
    ///             - Validate the lot parameters
    ///             - Update the lot data
    ///             - Return the remaining capacity (so that the AuctionHouse can refund the seller)
    ///
    /// @param      lotId_              The lot id
    function cancelAuction(uint96 lotId_) external virtual;

    // ========== AUCTION INFORMATION ========== //

    function payoutFor(uint96 lotId_, uint96 amount_) public view virtual returns (uint96) {}

    function priceFor(uint96 lotId_, uint96 payout_) public view virtual returns (uint96) {}

    function maxPayout(uint96 lotId_) public view virtual returns (uint96) {}

    function maxAmountAccepted(uint96 lotId_) public view virtual returns (uint96) {}

    /// @notice     Returns whether the auction is currently accepting bids or purchases
    /// @dev        The implementing function should handle the following:
    ///             - Return true if the lot is accepting bids/purchases
    ///             - Return false if the lot has ended, been cancelled, or not started yet
    ///
    /// @param      lotId_  The lot id
    /// @return     bool    Whether or not the lot is active
    function isLive(uint96 lotId_) public view virtual returns (bool);

    /// @notice     Returns whether the auction has ended
    /// @dev        The implementing function should handle the following:
    ///             - Return true if the lot is not accepting bids/purchases and will not at any point
    ///             - Return false if the lot hasn't started or is actively accepting bids/purchases
    ///
    /// @param      lotId_  The lot id
    /// @return     bool    Whether or not the lot is active
    function hasEnded(uint96 lotId_) public view virtual returns (bool);

    /// @notice     Get the remaining capacity of a lot
    /// @dev        The implementing function should handle the following:
    ///             - Return the remaining capacity of the lot
    ///
    /// @param      lotId_  The lot id
    /// @return     uint96 The remaining capacity of the lot
    function remainingCapacity(uint96 lotId_) external view virtual returns (uint96);

    /// @notice     Get whether or not the capacity is in quote tokens
    /// @dev        The implementing function should handle the following:
    ///             - Return true if the capacity is in quote tokens
    ///             - Return false if the capacity is in base tokens
    ///
    /// @param      lotId_  The lot id
    /// @return     bool    Whether or not the capacity is in quote tokens
    function capacityInQuote(uint96 lotId_) external view virtual returns (bool);

    /// @notice     Get the type of an auction
    ///
    /// @return     AuctionType     The type of auction
    function auctionType() external pure virtual returns (AuctionType);
}

abstract contract AuctionModule is Auction, Module {
    // ========== CONSTRUCTOR ========== //

    constructor(address auctionHouse_) Module(auctionHouse_) {}

    // ========== AUCTION MANAGEMENT ========== //

    /// @inheritdoc Auction
    /// @dev        If the start time is zero, the auction will have a start time of the current block timestamp
    ///
    /// @dev        This function reverts if:
    ///             - the caller is not the parent of the module
    ///             - the start time is in the past
    ///             - the duration is less than the minimum
    function auction(
        uint96 lotId_,
        AuctionParams memory params_,
        uint8 quoteTokenDecimals_,
        uint8 baseTokenDecimals_
    ) external override onlyInternal returns (uint96 capacity) {
        // Start time must be zero or in the future
        if (params_.start > 0 && params_.start < uint48(block.timestamp)) {
            revert Auction_InvalidStart(params_.start, uint48(block.timestamp));
        }

        // Duration must be at least min duration
        if (params_.duration < minAuctionDuration) {
            revert Auction_InvalidDuration(params_.duration, minAuctionDuration);
        }

        // Create core market data
        Lot memory lot;
        lot.start = params_.start == 0 ? uint48(block.timestamp) : params_.start;
        lot.conclusion = lot.start + params_.duration;
        lot.quoteTokenDecimals = quoteTokenDecimals_;
        lot.baseTokenDecimals = baseTokenDecimals_;
        lot.capacityInQuote = params_.capacityInQuote;
        lot.capacity = params_.capacity;

        // Call internal createAuction function to store implementation-specific data
        _auction(lotId_, lot, params_.implParams);

        // Store lot data
        lotData[lotId_] = lot;

        return (lot.capacity);
    }

    /// @notice     Implementation-specific auction creation logic
    /// @dev        Auction modules should override this to perform any additional logic
    ///
    /// @param      lotId_              The lot ID
    /// @param      lot_                The lot data
    /// @param      params_             Additional auction parameters
    function _auction(uint96 lotId_, Lot memory lot_, bytes memory params_) internal virtual;

    /// @notice     Cancel an auction lot
    /// @dev        Assumptions:
    ///             - The parent will refund the seller the remaining capacity
    ///             - The parent will verify that the caller is the seller
    ///
    ///             This function reverts if:
    ///             - the caller is not the parent of the module
    ///             - the lot id is invalid
    ///             - the lot has concluded
    ///
    /// @param      lotId_      The lot id
    function cancelAuction(uint96 lotId_) external override onlyInternal {
        // Validation
        _revertIfLotInvalid(lotId_);
        _revertIfLotConcluded(lotId_);

        // Call internal closeAuction function to update any other required parameters
        _cancelAuction(lotId_);

        // Update lot
        Lot storage lot = lotData[lotId_];

        lot.conclusion = uint48(block.timestamp);
        lot.capacity = 0;
    }

    /// @notice     Implementation-specific auction cancellation logic
    /// @dev        Auction modules should override this to perform any additional logic
    ///
    /// @param      lotId_      The lot ID
    function _cancelAuction(uint96 lotId_) internal virtual;

    // ========== ATOMIC AUCTIONS ========== //

    /// @inheritdoc Auction
    /// @dev        Implements a basic purchase function that:
    ///             - Calls implementation-specific validation logic
    ///             - Calls the auction module
    ///
    ///             This function reverts if:
    ///             - the lot id is invalid
    ///             - the lot is inactive
    ///             - the caller is not an internal module
    ///             - the payout is greater than the remaining capacity
    ///
    ///             Inheriting contracts should override _purchase to implement auction-specific logic, such as:
    ///             - Validating the auction-specific parameters
    ///             - Storing the purchase data
    function purchase(
        uint96 lotId_,
        uint96 amount_,
        bytes calldata auctionData_
    ) external override onlyInternal returns (uint96 payout, bytes memory auctionOutput) {
        // Standard validation
        _revertIfLotInvalid(lotId_);
        _revertIfLotInactive(lotId_);

        // Call implementation-specific logic
        (payout, auctionOutput) = _purchase(lotId_, amount_, auctionData_);

        // Update capacity
        Lot storage lot = lotData[lotId_];
        // Revert if the capacity is insufficient
        if (lot.capacityInQuote ? amount_ > lot.capacity : payout > lot.capacity) {
            revert Auction_InsufficientCapacity();
        }
        unchecked {
            lot.capacity -= lot.capacityInQuote ? amount_ : payout;
        }

        // Update the purchased and sold amounts for the lot
        lot.purchased += amount_;
        lot.sold += payout;
    }

    /// @notice     Implementation-specific purchase logic
    /// @dev        Auction modules should override this to perform any additional logic
    ///
    /// @param      lotId_          The lot ID
    /// @param      amount_         The amount of quote tokens to purchase
    /// @param      auctionData_    The auction-specific data
    /// @return     payout          The amount of payout tokens to receive
    /// @return     auctionOutput   The auction-specific output
    function _purchase(
        uint96 lotId_,
        uint96 amount_,
        bytes calldata auctionData_
    ) internal virtual returns (uint96 payout, bytes memory auctionOutput);

    // ========== BATCH AUCTIONS ========== //

    /// @inheritdoc Auction
    /// @dev        Implements a basic bid function that:
    ///             - Calls implementation-specific validation logic
    ///             - Calls the auction module
    ///
    ///             This function reverts if:
    ///             - the lot id is invalid
    ///             - the lot has not started
    ///             - the lot has concluded
    ///             - the lot is already settled
    ///             - the caller is not an internal module
    ///
    ///             Inheriting contracts should override _bid to implement auction-specific logic, such as:
    ///             - Validating the auction-specific parameters
    ///             - Storing the bid data
    function bid(
        uint96 lotId_,
        address bidder_,
        address referrer_,
        uint96 amount_,
        bytes calldata auctionData_
    ) external override onlyInternal returns (uint64 bidId) {
        // Standard validation
        _revertIfLotInvalid(lotId_);
        _revertIfBeforeLotStart(lotId_);
        _revertIfLotConcluded(lotId_);
        _revertIfLotSettled(lotId_);

        // Call implementation-specific logic
        return _bid(lotId_, bidder_, referrer_, amount_, auctionData_);
    }

    /// @notice     Implementation-specific bid logic
    /// @dev        Auction modules should override this to perform any additional logic
    ///             The returned `bidId` should be a unique and persistent identifier for the bid,
    ///             which can be used in subsequent calls (e.g. `cancelBid()` or `settle()`).
    ///
    /// @param      lotId_          The lot ID
    /// @param      bidder_         The bidder of the purchased tokens
    /// @param      referrer_       The referrer of the bid
    /// @param      amount_         The amount of quote tokens to bid
    /// @param      auctionData_    The auction-specific data
    /// @return     bidId           The bid ID
    function _bid(
        uint96 lotId_,
        address bidder_,
        address referrer_,
        uint96 amount_,
        bytes calldata auctionData_
    ) internal virtual returns (uint64 bidId);

    /// @inheritdoc Auction
    /// @dev        Implements a basic refundBid function that:
    ///             - Calls implementation-specific validation logic
    ///             - Calls the auction module
    ///
    ///             This function reverts if:
    ///             - the lot id is invalid
    ///             - the lot is not settled
    ///             - the bid id is invalid
    ///             - `caller_` is not the bid owner
    ///             - the bid is cancelled
    ///             - the bid is already refunded
    ///             - the caller is not an internal module
    ///
    ///             Inheriting contracts should check for lot cancellation, if needed.
    ///
    ///             Inheriting contracts should override _refundBid to implement auction-specific logic, such as:
    ///             - Validating the auction-specific parameters
    ///             - Updating the bid data
    function refundBid(
        uint96 lotId_,
        uint64 bidId_,
        address caller_
    ) external override onlyInternal returns (uint96 refund) {
        // Standard validation
        _revertIfLotInvalid(lotId_);
        _revertIfBeforeLotStart(lotId_);
        _revertIfBidInvalid(lotId_, bidId_);
        _revertIfNotBidOwner(lotId_, bidId_, caller_);
        _revertIfBidClaimed(lotId_, bidId_);
        _revertIfLotConcluded(lotId_);

        // Call implementation-specific logic
        return _refundBid(lotId_, bidId_, caller_);
    }

    /// @notice     Implementation-specific bid refund logic
    /// @dev        Auction modules should override this to perform any additional logic
    ///
    /// @param      lotId_      The lot ID
    /// @param      bidId_      The bid ID
    /// @param      caller_     The caller
    /// @return     refund   The amount of quote tokens to refund
    function _refundBid(
        uint96 lotId_,
        uint64 bidId_,
        address caller_
    ) internal virtual returns (uint96 refund);

    /// @inheritdoc Auction
    /// @dev        Implements a basic claimBids function that:
    ///             - Calls implementation-specific validation logic
    ///             - Calls the auction module
    ///
    ///             This function reverts if:
    ///             - the lot id is invalid
    ///             - the lot is not settled
    ///             - the caller is not an internal module
    ///
    ///             Inheriting contracts should override _claimBids to implement auction-specific logic, such as:
    ///             - Validating the auction-specific parameters
    ///             - Validating the validity and status of each bid
    ///             - Updating the bid data
    function claimBids(
        uint96 lotId_,
        uint64[] calldata bidIds_
    )
        external
        override
        onlyInternal
        returns (BidClaim[] memory bidClaims, bytes memory auctionOutput)
    {
        // Standard validation
        _revertIfLotInvalid(lotId_);
        _revertIfLotNotSettled(lotId_);

        // Call implementation-specific logic
        return _claimBids(lotId_, bidIds_);
    }

    /// @notice     Implementation-specific bid claim logic
    /// @dev        Auction modules should override this to perform any additional logic
    ///
    /// @param      lotId_          The lot ID
    /// @param      bidIds_         The bid IDs
    /// @return     bidClaims       The bid claim data
    /// @return     auctionOutput   The auction-specific output
    function _claimBids(
        uint96 lotId_,
        uint64[] calldata bidIds_
    ) internal virtual returns (BidClaim[] memory bidClaims, bytes memory auctionOutput);

    /// @inheritdoc Auction
    /// @dev        Implements a basic settle function that:
    ///             - Calls common validation logic
    ///             - Calls the implementation-specific function for the auction module
    ///
    ///             This function reverts if:
    ///             - the lot id is invalid
    ///             - the lot is still active
    ///             - the lot has already been settled
    ///             - the caller is not an internal module
    ///
    ///             Inheriting contracts should override _settle to implement auction-specific logic, such as:
    ///             - Validating the auction-specific parameters
    ///             - Determining the winning bids
    ///             - Updating the lot data
    function settle(uint96 lotId_)
        external
        virtual
        override
        onlyInternal
        returns (Settlement memory settlement, bytes memory auctionOutput)
    {
        // Standard validation
        _revertIfLotInvalid(lotId_);
        _revertIfBeforeLotStart(lotId_);
        _revertIfLotActive(lotId_);
        _revertIfLotSettled(lotId_);

        // Call implementation-specific logic
        (settlement, auctionOutput) = _settle(lotId_);

        // Set lot capacity to zero
        lotData[lotId_].capacity = 0;

        // Store sold and purchased amounts
        lotData[lotId_].purchased = settlement.totalIn;
        lotData[lotId_].sold = settlement.totalOut;
    }

    /// @notice     Implementation-specific lot settlement logic
    /// @dev        Auction modules should override this to perform any additional logic,
    ///             such as determining the winning bids and updating the lot data
    ///
    /// @param      lotId_          The lot ID
    /// @return     settlement      The settlement data
    function _settle(uint96 lotId_)
        internal
        virtual
        returns (Settlement memory settlement, bytes memory auctionOutput);

    /// @inheritdoc Auction
    /// @dev        Implements a basic claimProceeds function that:
    ///             - Calls common validation logic
    ///             - Calls the implementation-specific function for the auction module
    ///
    ///             This function reverts if:
    ///             - the lot id is invalid
    ///             - the lot is not settled
    ///             - the lot proceeds have already been claimed
    ///             - the lot is cancelled
    ///             - the caller is not an internal module
    ///
    ///             Inheriting contracts should override _claimProceeds to implement auction-specific logic, such as:
    ///             - Validating the auction-specific parameters
    ///             - Updating the lot data
    function claimProceeds(uint96 lotId_)
        external
        virtual
        override
        onlyInternal
<<<<<<< HEAD
        returns (
            uint256 purchased,
            uint96 sold,
            uint96 claimableBidAmountOut,
            bool curatorPayoutClaimed
        )
=======
        returns (uint96 purchased, uint96 sold, uint96 claimableBidAmountOut)
>>>>>>> f676ce88
    {
        // Standard validation
        _revertIfLotInvalid(lotId_);
        _revertIfLotProceedsClaimed(lotId_);
        _revertIfLotNotSettled(lotId_);

        // Call implementation-specific logic
        return _claimProceeds(lotId_);
    }

    /// @notice     Implementation-specific claim proceeds logic
    /// @dev        Auction modules should override this to perform any additional logic,
    ///             such as updating the lot data
    ///
    /// @param      lotId_                  The lot ID
    /// @return     purchased               The amount of quote tokens purchased
    /// @return     sold                    The amount of base tokens sold
    /// @return     claimableBidAmountOut   The amount of base tokens that can be claimed by bidders
    function _claimProceeds(uint96 lotId_)
        internal
        virtual
<<<<<<< HEAD
        returns (
            uint256 purchased,
            uint96 sold,
            uint96 claimableBidAmountOut,
            bool curatorPayoutClaimed
        );

    /// @inheritdoc Auction
    /// @dev        Implements a basic claimProceeds function that:
    ///             - Calls common validation logic
    ///             - Calls the implementation-specific function for the auction module
    ///
    ///             This function reverts if:
    ///             - the lot id is invalid
    ///             - the lot is not settled
    ///             - the lot proceeds have already been claimed
    ///             - the lot is cancelled
    ///             - the caller is not an internal module
    ///
    ///             Inheriting contracts should override _claimProceeds to implement auction-specific logic, such as:
    ///             - Validating the auction-specific parameters
    ///             - Updating the lot data
    function claimCuratorPayout(uint96 lotId_)
        external
        virtual
        override
        onlyInternal
        returns (uint96 sold)
    {
        // Standard validation
        _revertIfLotInvalid(lotId_);
        _revertIfLotCuratorPayoutClaimed(lotId_);
        _revertIfLotNotSettled(lotId_);

        // Call implementation-specific logic
        return _claimCuratorPayout(lotId_);
    }

    /// @notice     Implementation-specific claim curator payout logic
    /// @dev        Auction modules should override this to perform any additional logic,
    ///             such as updating the lot data
    ///
    /// @param      lotId_                  The lot ID
    /// @return     sold                    The amount of base tokens sold
    function _claimCuratorPayout(uint96 lotId_) internal virtual returns (uint96 sold);
=======
        returns (uint96 purchased, uint96 sold, uint96 claimableBidAmountOut);
>>>>>>> f676ce88

    // ========== AUCTION INFORMATION ========== //

    /// @inheritdoc Auction
    /// @dev        A lot is active if:
    ///             - The lot has not concluded
    ///             - The lot has started
    ///             - The lot has not sold out or been cancelled (capacity > 0)
    ///
    /// @param      lotId_  The lot ID
    /// @return     bool    Whether or not the lot is active
    function isLive(uint96 lotId_) public view override returns (bool) {
        return (
            lotData[lotId_].capacity != 0 && lotData[lotId_].conclusion > uint48(block.timestamp)
                && lotData[lotId_].start <= uint48(block.timestamp)
        );
    }

    /// @inheritdoc Auction
    function hasEnded(uint96 lotId_) public view override returns (bool) {
        return lotData[lotId_].conclusion < uint48(block.timestamp) || lotData[lotId_].capacity == 0;
    }

    /// @inheritdoc Auction
    function remainingCapacity(uint96 lotId_) external view override returns (uint96) {
        return lotData[lotId_].capacity;
    }

    /// @inheritdoc Auction
    function capacityInQuote(uint96 lotId_) external view override returns (bool) {
        return lotData[lotId_].capacityInQuote;
    }

    /// @notice    Get the lot data for a given lot ID
    ///
    /// @param     lotId_  The lot ID
    function getLot(uint96 lotId_) external view returns (Lot memory) {
        return lotData[lotId_];
    }

    // ========== MODIFIERS ========== //

    /// @notice     Checks that `lotId_` is valid
    /// @dev        Should revert if the lot ID is invalid
    ///             Inheriting contracts can override this to implement custom logic
    ///
    /// @param      lotId_  The lot ID
    function _revertIfLotInvalid(uint96 lotId_) internal view virtual {
        if (lotData[lotId_].start == 0) revert Auction_InvalidLotId(lotId_);
    }

    /// @notice     Checks that the lot represented by `lotId_` has not started
    /// @dev        Should revert if the lot has not started
    function _revertIfBeforeLotStart(uint96 lotId_) internal view virtual {
        if (lotData[lotId_].start > uint48(block.timestamp)) revert Auction_MarketNotActive(lotId_);
    }

    /// @notice     Checks that the lot represented by `lotId_` has started
    /// @dev        Should revert if the lot has started
    function _revertIfLotStarted(uint96 lotId_) internal view virtual {
        if (lotData[lotId_].start <= uint48(block.timestamp)) revert Auction_MarketActive(lotId_);
    }

    /// @notice     Checks that the lot represented by `lotId_` has not concluded
    /// @dev        Should revert if the lot has concluded
    function _revertIfLotConcluded(uint96 lotId_) internal view virtual {
        // Beyond the conclusion time
        if (lotData[lotId_].conclusion < uint48(block.timestamp)) {
            revert Auction_MarketNotActive(lotId_);
        }

        // Capacity is sold-out, or cancelled
        if (lotData[lotId_].capacity == 0) revert Auction_MarketNotActive(lotId_);
    }

    /// @notice     Checks that the lot represented by `lotId_` is active
    /// @dev        Should revert if the lot is not active
    ///             Inheriting contracts can override this to implement custom logic
    ///
    /// @param      lotId_  The lot ID
    function _revertIfLotInactive(uint96 lotId_) internal view virtual {
        if (!isLive(lotId_)) revert Auction_MarketNotActive(lotId_);
    }

    /// @notice     Checks that the lot represented by `lotId_` is active
    /// @dev        Should revert if the lot is active
    ///             Inheriting contracts can override this to implement custom logic
    ///
    /// @param      lotId_  The lot ID
    function _revertIfLotActive(uint96 lotId_) internal view virtual {
        if (isLive(lotId_)) revert Auction_MarketActive(lotId_);
    }

    /// @notice     Checks that the lot represented by `lotId_` is not settled
    /// @dev        Should revert if the lot is settled
    ///             Inheriting contracts must override this to implement custom logic
    ///
    /// @param      lotId_  The lot ID
    function _revertIfLotSettled(uint96 lotId_) internal view virtual;

    /// @notice     Checks that the lot represented by `lotId_` is settled
    /// @dev        Should revert if the lot is not settled
    ///             Inheriting contracts must override this to implement custom logic
    ///
    /// @param      lotId_  The lot ID
    function _revertIfLotNotSettled(uint96 lotId_) internal view virtual;

    /// @notice     Checks if the lot represented by `lotId_` has had its proceeds claimed
    /// @dev        Should revert if the lot proceeds have been claimed
    ///             Inheriting contracts must override this to implement custom logic
    ///
    /// @param      lotId_  The lot ID
    function _revertIfLotProceedsClaimed(uint96 lotId_) internal view virtual;

    /// @notice     Checks that the lot and bid combination is valid
    /// @dev        Should revert if the bid is invalid
    ///             Inheriting contracts must override this to implement custom logic
    ///
    /// @param      lotId_  The lot ID
    /// @param      bidId_  The bid ID
    function _revertIfBidInvalid(uint96 lotId_, uint64 bidId_) internal view virtual;

    /// @notice     Checks that `caller_` is the bid owner
    /// @dev        Should revert if `caller_` is not the bid owner
    ///             Inheriting contracts must override this to implement custom logic
    ///
    /// @param      lotId_      The lot ID
    /// @param      bidId_      The bid ID
    /// @param      caller_     The caller
    function _revertIfNotBidOwner(
        uint96 lotId_,
        uint64 bidId_,
        address caller_
    ) internal view virtual;

    /// @notice     Checks that the bid is not claimed
    /// @dev        Should revert if the bid is claimed
    ///             Inheriting contracts must override this to implement custom logic
    ///
    /// @param      lotId_      The lot ID
    /// @param      bidId_      The bid ID
    function _revertIfBidClaimed(uint96 lotId_, uint64 bidId_) internal view virtual;
}<|MERGE_RESOLUTION|>--- conflicted
+++ resolved
@@ -200,25 +200,7 @@
     function claimProceeds(uint96 lotId_)
         external
         virtual
-<<<<<<< HEAD
-        returns (
-            uint256 purchased,
-            uint96 sold,
-            uint96 claimableBidAmountOut,
-            bool curatorPayoutClaimed
-        );
-
-    /// @notice     Claim the curator payout from a settled auction lot
-    /// @dev        The implementing function should handle the following:
-    ///             - Validate the lot parameters
-    ///             - Update the lot data
-    ///
-    /// @param      lotId_                  The lot id
-    /// @return     sold                    The amount of base tokens sold
-    function claimCuratorPayout(uint96 lotId_) external virtual returns (uint96 sold);
-=======
         returns (uint96 purchased, uint96 sold, uint96 claimableBidAmountOut);
->>>>>>> f676ce88
 
     // ========== AUCTION MANAGEMENT ========== //
 
@@ -656,16 +638,7 @@
         virtual
         override
         onlyInternal
-<<<<<<< HEAD
-        returns (
-            uint256 purchased,
-            uint96 sold,
-            uint96 claimableBidAmountOut,
-            bool curatorPayoutClaimed
-        )
-=======
         returns (uint96 purchased, uint96 sold, uint96 claimableBidAmountOut)
->>>>>>> f676ce88
     {
         // Standard validation
         _revertIfLotInvalid(lotId_);
@@ -687,55 +660,7 @@
     function _claimProceeds(uint96 lotId_)
         internal
         virtual
-<<<<<<< HEAD
-        returns (
-            uint256 purchased,
-            uint96 sold,
-            uint96 claimableBidAmountOut,
-            bool curatorPayoutClaimed
-        );
-
-    /// @inheritdoc Auction
-    /// @dev        Implements a basic claimProceeds function that:
-    ///             - Calls common validation logic
-    ///             - Calls the implementation-specific function for the auction module
-    ///
-    ///             This function reverts if:
-    ///             - the lot id is invalid
-    ///             - the lot is not settled
-    ///             - the lot proceeds have already been claimed
-    ///             - the lot is cancelled
-    ///             - the caller is not an internal module
-    ///
-    ///             Inheriting contracts should override _claimProceeds to implement auction-specific logic, such as:
-    ///             - Validating the auction-specific parameters
-    ///             - Updating the lot data
-    function claimCuratorPayout(uint96 lotId_)
-        external
-        virtual
-        override
-        onlyInternal
-        returns (uint96 sold)
-    {
-        // Standard validation
-        _revertIfLotInvalid(lotId_);
-        _revertIfLotCuratorPayoutClaimed(lotId_);
-        _revertIfLotNotSettled(lotId_);
-
-        // Call implementation-specific logic
-        return _claimCuratorPayout(lotId_);
-    }
-
-    /// @notice     Implementation-specific claim curator payout logic
-    /// @dev        Auction modules should override this to perform any additional logic,
-    ///             such as updating the lot data
-    ///
-    /// @param      lotId_                  The lot ID
-    /// @return     sold                    The amount of base tokens sold
-    function _claimCuratorPayout(uint96 lotId_) internal virtual returns (uint96 sold);
-=======
         returns (uint96 purchased, uint96 sold, uint96 claimableBidAmountOut);
->>>>>>> f676ce88
 
     // ========== AUCTION INFORMATION ========== //
 
