<<<<<<< HEAD
// /// SPDX-License-Identifier: AGPL-3.0
// pragma solidity 0.8.19;
=======
/// SPDX-License-Identifier: AGPL-3.0
pragma solidity 0.8.19;
>>>>>>> ddbdc63d

// import "src/modules/auctions/bases/AtomicAuction.sol";
// import {SD59x18, sd, convert, uUNIT} from "prb-math/SD59x18.sol";

// abstract contract GDA {
//     /* ========== DATA STRUCTURES ========== */
//     enum Decay {
//         Linear,
//         Exponential
//     }

//     /// @notice Auction pricing data
//     struct AuctionData {
//         uint256 equilibriumPrice; // price at which the auction is balanced
//         uint256 minimumPrice; // minimum price the auction can reach
<<<<<<< HEAD
//         uint256 baseScale;
=======
//         uint256 payoutScale;
>>>>>>> ddbdc63d
//         uint256 quoteScale;
//         uint48 lastAuctionStart;
//         Decay decayType; // type of decay to use for the market
//         SD59x18 decayConstant; // speed at which the price decays, as SD59x18.
//         SD59x18 emissionsRate; // number of tokens released per second, as SD59x18. Calculated as capacity / duration.
//     }

//     /* ========== STATE ========== */

<<<<<<< HEAD
//     SD59x18 public constant ONE = SD59x18.wrap(1e18);
=======
//     SD59x18 public constant ONE = convert(int256(1));
>>>>>>> ddbdc63d
//     mapping(uint256 lotId => AuctionData) public auctionData;
// }

// contract GradualDutchAuctioneer is AtomicAuctionModule, GDA {
//     /* ========== ERRORS ========== */
<<<<<<< HEAD
//     error InsufficientCapacity();
//     error InvalidParams();
=======
>>>>>>> ddbdc63d

//     /* ========== CONSTRUCTOR ========== */

//     constructor(
//         address auctionHouse_
//     ) Module(auctionHouse_) {}

<<<<<<< HEAD
//     /* ========== MODULE FUNCTIONS ========== */
//     function ID() public pure override returns (Keycode, uint8) {
//         return (toKeycode("GDA"), 1);
//     }

=======
>>>>>>> ddbdc63d
//     /* ========== MARKET FUNCTIONS ========== */

//     function _auction(
//         uint256 id_,
//         Lot memory lot_,
//         bytes memory params_
//     ) internal override {
//         // Decode params
//         (
<<<<<<< HEAD
//             uint256 equilibriumPrice_, // quote tokens per base token, so would be in quote token decimals?
=======
//             uint256 equilibriumPrice_, // quote tokens per payout token, so would be in quote token decimals?
>>>>>>> ddbdc63d
//             Decay decayType_,
//             SD59x18 decayConstant_
//         ) = abi.decode(params_, (uint256, Decay, SD59x18));

//         // Validate params
//         // TODO

<<<<<<< HEAD
//         // Calculate scale from base token decimals
//         uint256 baseScale = 10 ** uint256(lot_.baseToken.decimals());
//         uint256 quoteScale = 10 ** uint256(lot_.quoteToken.decimals());

        
//         // Calculate emissions rate        
//         uint256 baseCapacity = lot_.capacityInQuote ? lot_.capacity.mulDiv(baseScale, equilibriumPrice_) : lot_.capacity;
//         SD59x18 emissionsRate = sd(int256(baseCapacity.mulDiv(uUNIT, (lot_.conclusion - lot_.start) * baseScale)));
=======
//         // Calculate scale from payout token decimals
//         uint256 payoutScale = 10 ** uint256(lot_.payoutToken.decimals());
//         uint256 quoteScale = 10 ** uint256(lot_.quoteToken.decimals());

//         // Calculate emissions rate
//         uint256 payoutCapacity = lot_.capacityInQuote ? lot_.capacity.mulDiv(payoutScale, equilibriumPrice_) : lot_.capacity;
//         SD59x18 emissionsRate = sd(int256(payoutCapacity.mulDiv(uUNIT, (lot_.conclusion - lot_.start) * payoutScale)));
>>>>>>> ddbdc63d

//         // Set auction data
//         AuctionData storage auction = auctionData[id_];
//         auction.equilibriumPrice = equilibriumPrice_;
<<<<<<< HEAD
//         auction.baseScale = baseScale;
=======
//         auction.payoutScale = payoutScale;
>>>>>>> ddbdc63d
//         auction.quoteScale = quoteScale;
//         auction.lastAuctionStart = uint48(block.timestamp);
//         auction.decayType = decayType_;
//         auction.decayConstant = decayConstant_;
//         auction.emissionsRate = emissionsRate;
//     }

//     /* ========== TELLER FUNCTIONS ========== */

//     function _purchase(uint256 id_, uint256 amount_) internal override returns (uint256) {
//         // Calculate payout amount for quote amount and seconds of emissions using GDA formula
//         (uint256 payout, uint48 secondsOfEmissions) = _payoutAndEmissionsFor(id_, amount_);

//         // Update last auction start with seconds of emissions
//         // Do not have to check that too many seconds have passed here
//         // since payout/amount is checked against capacity in the top-level function
//         auctionData[id_].lastAuctionStart += secondsOfEmissions;

//         return payout;
//     }

//     /* ========== PRICE FUNCTIONS ========== */

<<<<<<< HEAD
//     function priceFor(uint256 id_, uint256 payout_) public view override returns (uint256) {
=======
//     function priceFor(uint256 id_, uint256 payout_) external view returns (uint256) {
>>>>>>> ddbdc63d
//         Decay decayType = auctionData[id_].decayType;

//         uint256 amount;
//         if (decayType == Decay.EXPONENTIAL) {
//             amount = _exponentialPriceFor(id_, payout_);
//         } else if (decayType == Decay.LINEAR) {
//             amount = _linearPriceFor(id_, payout_);
//         }

//         // Check that amount in or payout do not exceed remaining capacity
//         Lot memory lot = lotData[id_];
//         if (lot.capacityInQuote ? amount > lot.capacity : payout_ > lot.capacity)
<<<<<<< HEAD
//             revert InsufficientCapacity();

//         return amount;
=======
//             revert Auctioneer_InsufficientCapacity();
>>>>>>> ddbdc63d
//     }

//     // For Continuos GDAs with exponential decay, the price of a given token t seconds after being emitted is: p(t) = p0 * e^(-k*t)
//     // Integrating this function from the last auction start time for a particular number of tokens, gives the multiplier for the token price to determine amount of quote tokens required to purchase
//     // P(T) = (p0 / k) * (e^(k*q/r) - 1) / e^(k*T) where T is the time since the last auction start, q is the number of tokens to purchase, p0 is the initial price, and r is the emissions rate
//     function _exponentialPriceFor(uint256 id_, uint256 payout_) internal view returns (uint256) {
//         Lot memory lot = lotData[id_];
//         AuctionData memory auction = auctionData[id_];

<<<<<<< HEAD
//         // Convert payout to SD59x18. We scale first to 18 decimals from the base token decimals
//         SD59x18 payout = sd(int256(payout_.mulDiv(uUNIT, auction.baseScale)));
=======
//         // Convert payout to SD59x18. We scale first to 18 decimals from the payout token decimals
//         SD59x18 payout = sd(int256(payout_.mulDiv(uUNIT, auction.payoutScale)));
>>>>>>> ddbdc63d

//         // Calculate time since last auction start
//         SD59x18 timeSinceLastAuctionStart = convert(
//             int256(block.timestamp - uint256(auction.lastAuctionStart))
//         );

//         // Calculate the first numerator factor
//         SD59x18 num1 = sd(int256(auction.equilibriumPrice.mulDiv(uUNIT, auction.quoteScale))).div(
//             auction.decayConstant
//         );

//         // Calculate the second numerator factor
//         SD59x18 num2 = auction.decayConstant.mul(payout).div(auction.emissionsRate).exp().sub(ONE);

//         // Calculate the denominator
//         SD59x18 denominator = auction.decayConstant.mul(timeSinceLastAuctionStart).exp();

//         // Calculate return value
//         // This value should always be positive, therefore, we can safely cast to uint256
<<<<<<< HEAD
//         // We scale the return value back to base token decimals
=======
//         // We scale the return value back to payout token decimals
>>>>>>> ddbdc63d
//         return num1.mul(num2).div(denominator).intoUint256().mulDiv(auction.quoteScale, uUNIT);
//     }

//     // p(t) = p0 * (1 - k*t) where p0 is the initial price, k is the decay constant, and t is the time since the last auction start
//     // P(T) = (p0 * q / r) * (1 - k*T + k*q/2r) where T is the time since the last auction start, q is the number of tokens to purchase,
//     // r is the emissions rate, and p0 is the initial price
//     function _linearPriceFor(uint256 id_, uint256 payout_) internal view returns (uint256) {
//         Lot memory lot = lotData[id_];
//         AuctionData memory auction = auctionData[id_];

<<<<<<< HEAD
//         // Convert payout to SD59x18. We scale first to 18 decimals from the base token decimals
//         SD59x18 payout = sd(int256(payout_.mulDiv(uUNIT, auction.baseScale)));
=======
//         // Convert payout to SD59x18. We scale first to 18 decimals from the payout token decimals
//         SD59x18 payout = sd(int256(payout_.mulDiv(uUNIT, auction.payoutScale)));
>>>>>>> ddbdc63d

//         // Calculate time since last auction start
//         SD59x18 timeSinceLastAuctionStart = convert(
//             int256(block.timestamp - uint256(auction.lastAuctionStart))
//         );

//         // Calculate decay factor
//         // TODO can we confirm this will be positive?
//         SD59x18 decayFactor = ONE.sub(auction.decayConstant.mul(timeSinceLastAuctionStart)).add(
//             auction.decayConstant.mul(payout).div(convert(int256(2)).mul(auction.emissionsRate))
//         );

//         // Calculate payout factor
//         SD59x18 payoutFactor = payout.mul(
//             sd(int256(auction.equilibriumPrice.mulDiv(uUNIT, auction.quoteScale)))
//         ).div(auction.emissionsRate); // TODO do we lose precision here by dividing early?

//         // Calculate final return value and convert back to market scale
//         return
//             payoutFactor.mul(decayFactor).intoUint256().mulDiv(
//                 auction.quoteScale,
//                 uUNIT
//             );
//     }

//     /* ========== PAYOUT CALCULATIONS ========== */

<<<<<<< HEAD
//     function _payoutFor(uint256 id_, uint256 amount_) internal view returns (uint256) {
=======
//     function _payoutFor(uint256 id_, uint256 amount_) internal view override returns (uint256) {
>>>>>>> ddbdc63d
//         (uint256 payout, ) = _payoutAndEmissionsFor(id_, amount_);

//         // Check that amount in or payout do not exceed remaining capacity
//         Lot memory lot = lotData[id_];
//         if (lot.capacityInQuote ? amount_ > lot.capacity : payout > lot.capacity)
<<<<<<< HEAD
//             revert InsufficientCapacity();
=======
//             revert Auctioneer_InsufficientCapacity();
>>>>>>> ddbdc63d

//         return payout;
//     }

//     function _payoutAndEmissionsFor(
//         uint256 id_,
//         uint256 amount_
//     ) internal view returns (uint256, uint48) {
//         Decay decayType = auctionData[id_].decayType;

//         if (decayType == Decay.EXPONENTIAL) {
//             return _payoutForExpDecay(id_, amount_);
//         } else if (decayType == Decay.LINEAR) {
//             return _payoutForLinearDecay(id_, amount_);
//         } else {
<<<<<<< HEAD
//             revert InvalidParams();
=======
//             revert Auctioneer_InvalidParams();
>>>>>>> ddbdc63d
//         }
//     }

//     // TODO check this math again
<<<<<<< HEAD
//     // P = (r / k) * ln(Q * k / p0 * e^(k*T) + 1) where P is the number of base tokens, Q is the number of quote tokens, r is the emissions rate, k is the decay constant,
=======
//     // P = (r / k) * ln(Q * k / p0 * e^(k*T) + 1) where P is the number of payout tokens, Q is the number of quote tokens, r is the emissions rate, k is the decay constant,
>>>>>>> ddbdc63d
//     // p0 is the price target of the market, and T is the time since the last auction start
//     function _payoutForExpDecay(
//         uint256 id_,
//         uint256 amount_
//     ) internal view returns (uint256, uint48) {
<<<<<<< HEAD
//         AuctionData memory auction = auctionData[id_];

//         // Convert to 18 decimals for fixed math by pre-computing the Q / p0 factor 
=======
//         CoreData memory core = coreData[id_];
//         AuctionData memory auction = auctionData[id_];

//         // Convert to 18 decimals for fixed math by pre-computing the Q / p0 factor
>>>>>>> ddbdc63d
//         SD59x18 scaledQ = sd(
//             int256(
//                 amount_.mulDiv(auction.uUNIT, auction.equilibriumPrice)
//             )
//         );

//         // Calculate time since last auction start
//         SD59x18 timeSinceLastAuctionStart = convert(
//             int256(block.timestamp - uint256(auction.lastAuctionStart))
//         );

//         // Calculate the logarithm
//         SD59x18 logFactor = auction
//             .decayConstant
//             .mul(timeSinceLastAuctionStart)
//             .exp()
//             .mul(scaledQ)
//             .mul(auction.decayConstant)
//             .add(ONE)
//             .ln();

//         // Calculate the payout
//         SD59x18 payout = logFactor.mul(auction.emissionsRate).div(auction.decayConstant);

<<<<<<< HEAD
//         // Scale back to base token decimals
//         // TODO verify we can safely cast to uint256
//         return payout.intoUint256().mulDiv(auction.baseScale, uUNIT);

//         // Calculate seconds of emissions from payout or amount (depending on capacity type)
//         // TODO emissionsRate is being set only in base tokens over, need to think about this
//         // Might just use equilibrium price to convert the quote amount here to payout amount and then divide by emissions rate
//         uint48 secondsOfEmissions;
//         if (lotData[id_].capacityInQuote) {
=======
//         // Scale back to payout token decimals
//         // TODO verify we can safely cast to uint256
//         return payout.intoUint256().mulDiv(auction.payoutScale, uUNIT);

//         // Calculate seconds of emissions from payout or amount (depending on capacity type)
//         // TODO emissionsRate is being set only in payout tokens over, need to think about this
//         // Might just use equilibrium price to convert the quote amount here to payout amount and then divide by emissions rate
//         uint48 secondsOfEmissions;
//         if (core.capacityInQuote) {
>>>>>>> ddbdc63d
//             // Convert amount to SD59x18
//             SD59x18 amount = sd(int256(amount_.mulDiv(uUNIT, auction.quoteScale)));
//             secondsOfEmissions = uint48(amount.div(auction.emissionsRate).intoUint256());
//         } else {
//             secondsOfEmissions = uint48(payout.div(auction.emissionsRate).intoUint256());
//         }

<<<<<<< HEAD
//         // Scale payout to base token decimals and return
//         // Payout should always be positive since it is atleast 1, therefore, we can safely cast to uint256
//         return (payout.intoUint256().mulDiv(auction.baseScale, uUNIT), secondsOfEmissions);
//     }

//     // TODO check this math again
//     // P = (r / k) * (sqrt(2 * k * Q / p0) + k * T - 1) where P is the number of base tokens, Q is the number of quote tokens, r is the emissions rate, k is the decay constant,
//     // p0 is the price target of the market, and T is the time since the last auction start
//     function _payoutForLinearDecay(uint256 id_, uint256 amount_) internal view returns (uint256) {
//         AuctionData memory auction = auctionData[id_];

//         // Convert to 18 decimals for fixed math by pre-computing the Q / p0 factor 
=======
//         // Scale payout to payout token decimals and return
//         // Payout should always be positive since it is atleast 1, therefore, we can safely cast to uint256
//         return (payout.intoUint256().mulDiv(auction.payoutScale, uUNIT), secondsOfEmissions);
//     }

//     // TODO check this math again
//     // P = (r / k) * (sqrt(2 * k * Q / p0) + k * T - 1) where P is the number of payout tokens, Q is the number of quote tokens, r is the emissions rate, k is the decay constant,
//     // p0 is the price target of the market, and T is the time since the last auction start
//     function _payoutForLinearDecay(uint256 id_, uint256 amount_) internal view returns (uint256) {
//         Lot memory lot = lotData[id_];
//         AuctionData memory auction = auctionData[id_];

//         // Convert to 18 decimals for fixed math by pre-computing the Q / p0 factor
>>>>>>> ddbdc63d
//         SD59x18 scaledQ = sd(
//             int256(amount_.mulDiv(uUNIT, auction.equilibriumPrice))
//         );

//         // Calculate time since last auction start
//         SD59x18 timeSinceLastAuctionStart = convert(
//             int256(block.timestamp - uint256(auction.lastAuctionStart))
//         );

//         // Calculate factors
//         SD59x18 sqrtFactor = convert(int256(2)).mul(auction.decayConstant).mul(scaledQ).sqrt();
//         SD59x18 factor = sqrtFactor.add(auction.decayConstant.mul(timeSinceLastAuctionStart)).sub(
//             ONE
//         );

//         // Calculate payout
//         SD59x18 payout = auction.emissionsRate.div(auction.decayConstant).mul(factor);

//         // Calculate seconds of emissions from payout or amount (depending on capacity type)
//         // TODO same as in the above function
//         uint48 secondsOfEmissions;
<<<<<<< HEAD
//         if (lotData[id_].capacityInQuote) {
=======
//         if (core.capacityInQuote) {
>>>>>>> ddbdc63d
//             // Convert amount to SD59x18
//             SD59x18 amount = sd(int256(amount_.mulDiv(uUNIT, auction.scale)));
//             secondsOfEmissions = uint48(amount.div(auction.emissionsRate).intoUint256());
//         } else {
//             secondsOfEmissions = uint48(payout.div(auction.emissionsRate).intoUint256());
//         }

<<<<<<< HEAD
//         // Scale payout to base token decimals and return
//         return (payout.intoUint256().mulDiv(auction.baseScale, uUNIT), secondsOfEmissions);
=======
//         // Scale payout to payout token decimals and return
//         return (payout.intoUint256().mulDiv(auction.payoutScale, uUNIT), secondsOfEmissions);
>>>>>>> ddbdc63d
//     }
//     /* ========== ADMIN FUNCTIONS ========== */
//     /* ========== VIEW FUNCTIONS ========== */
// }<|MERGE_RESOLUTION|>--- conflicted
+++ resolved
@@ -1,10 +1,5 @@
-<<<<<<< HEAD
-// /// SPDX-License-Identifier: AGPL-3.0
-// pragma solidity 0.8.19;
-=======
 /// SPDX-License-Identifier: AGPL-3.0
 pragma solidity 0.8.19;
->>>>>>> ddbdc63d
 
 // import "src/modules/auctions/bases/AtomicAuction.sol";
 // import {SD59x18, sd, convert, uUNIT} from "prb-math/SD59x18.sol";
@@ -20,11 +15,7 @@
 //     struct AuctionData {
 //         uint256 equilibriumPrice; // price at which the auction is balanced
 //         uint256 minimumPrice; // minimum price the auction can reach
-<<<<<<< HEAD
 //         uint256 baseScale;
-=======
-//         uint256 payoutScale;
->>>>>>> ddbdc63d
 //         uint256 quoteScale;
 //         uint48 lastAuctionStart;
 //         Decay decayType; // type of decay to use for the market
@@ -34,21 +25,14 @@
 
 //     /* ========== STATE ========== */
 
-<<<<<<< HEAD
 //     SD59x18 public constant ONE = SD59x18.wrap(1e18);
-=======
-//     SD59x18 public constant ONE = convert(int256(1));
->>>>>>> ddbdc63d
 //     mapping(uint256 lotId => AuctionData) public auctionData;
 // }
 
 // contract GradualDutchAuctioneer is AtomicAuctionModule, GDA {
 //     /* ========== ERRORS ========== */
-<<<<<<< HEAD
 //     error InsufficientCapacity();
 //     error InvalidParams();
-=======
->>>>>>> ddbdc63d
 
 //     /* ========== CONSTRUCTOR ========== */
 
@@ -56,14 +40,11 @@
 //         address auctionHouse_
 //     ) Module(auctionHouse_) {}
 
-<<<<<<< HEAD
 //     /* ========== MODULE FUNCTIONS ========== */
 //     function ID() public pure override returns (Keycode, uint8) {
 //         return (toKeycode("GDA"), 1);
 //     }
 
-=======
->>>>>>> ddbdc63d
 //     /* ========== MARKET FUNCTIONS ========== */
 
 //     function _auction(
@@ -73,11 +54,7 @@
 //     ) internal override {
 //         // Decode params
 //         (
-<<<<<<< HEAD
 //             uint256 equilibriumPrice_, // quote tokens per base token, so would be in quote token decimals?
-=======
-//             uint256 equilibriumPrice_, // quote tokens per payout token, so would be in quote token decimals?
->>>>>>> ddbdc63d
 //             Decay decayType_,
 //             SD59x18 decayConstant_
 //         ) = abi.decode(params_, (uint256, Decay, SD59x18));
@@ -85,7 +62,6 @@
 //         // Validate params
 //         // TODO
 
-<<<<<<< HEAD
 //         // Calculate scale from base token decimals
 //         uint256 baseScale = 10 ** uint256(lot_.baseToken.decimals());
 //         uint256 quoteScale = 10 ** uint256(lot_.quoteToken.decimals());
@@ -94,24 +70,11 @@
 //         // Calculate emissions rate        
 //         uint256 baseCapacity = lot_.capacityInQuote ? lot_.capacity.mulDiv(baseScale, equilibriumPrice_) : lot_.capacity;
 //         SD59x18 emissionsRate = sd(int256(baseCapacity.mulDiv(uUNIT, (lot_.conclusion - lot_.start) * baseScale)));
-=======
-//         // Calculate scale from payout token decimals
-//         uint256 payoutScale = 10 ** uint256(lot_.payoutToken.decimals());
-//         uint256 quoteScale = 10 ** uint256(lot_.quoteToken.decimals());
-
-//         // Calculate emissions rate
-//         uint256 payoutCapacity = lot_.capacityInQuote ? lot_.capacity.mulDiv(payoutScale, equilibriumPrice_) : lot_.capacity;
-//         SD59x18 emissionsRate = sd(int256(payoutCapacity.mulDiv(uUNIT, (lot_.conclusion - lot_.start) * payoutScale)));
->>>>>>> ddbdc63d
 
 //         // Set auction data
 //         AuctionData storage auction = auctionData[id_];
 //         auction.equilibriumPrice = equilibriumPrice_;
-<<<<<<< HEAD
 //         auction.baseScale = baseScale;
-=======
-//         auction.payoutScale = payoutScale;
->>>>>>> ddbdc63d
 //         auction.quoteScale = quoteScale;
 //         auction.lastAuctionStart = uint48(block.timestamp);
 //         auction.decayType = decayType_;
@@ -135,11 +98,7 @@
 
 //     /* ========== PRICE FUNCTIONS ========== */
 
-<<<<<<< HEAD
 //     function priceFor(uint256 id_, uint256 payout_) public view override returns (uint256) {
-=======
-//     function priceFor(uint256 id_, uint256 payout_) external view returns (uint256) {
->>>>>>> ddbdc63d
 //         Decay decayType = auctionData[id_].decayType;
 
 //         uint256 amount;
@@ -152,13 +111,9 @@
 //         // Check that amount in or payout do not exceed remaining capacity
 //         Lot memory lot = lotData[id_];
 //         if (lot.capacityInQuote ? amount > lot.capacity : payout_ > lot.capacity)
-<<<<<<< HEAD
 //             revert InsufficientCapacity();
 
 //         return amount;
-=======
-//             revert Auctioneer_InsufficientCapacity();
->>>>>>> ddbdc63d
 //     }
 
 //     // For Continuos GDAs with exponential decay, the price of a given token t seconds after being emitted is: p(t) = p0 * e^(-k*t)
@@ -168,13 +123,8 @@
 //         Lot memory lot = lotData[id_];
 //         AuctionData memory auction = auctionData[id_];
 
-<<<<<<< HEAD
 //         // Convert payout to SD59x18. We scale first to 18 decimals from the base token decimals
 //         SD59x18 payout = sd(int256(payout_.mulDiv(uUNIT, auction.baseScale)));
-=======
-//         // Convert payout to SD59x18. We scale first to 18 decimals from the payout token decimals
-//         SD59x18 payout = sd(int256(payout_.mulDiv(uUNIT, auction.payoutScale)));
->>>>>>> ddbdc63d
 
 //         // Calculate time since last auction start
 //         SD59x18 timeSinceLastAuctionStart = convert(
@@ -194,11 +144,7 @@
 
 //         // Calculate return value
 //         // This value should always be positive, therefore, we can safely cast to uint256
-<<<<<<< HEAD
 //         // We scale the return value back to base token decimals
-=======
-//         // We scale the return value back to payout token decimals
->>>>>>> ddbdc63d
 //         return num1.mul(num2).div(denominator).intoUint256().mulDiv(auction.quoteScale, uUNIT);
 //     }
 
@@ -209,13 +155,8 @@
 //         Lot memory lot = lotData[id_];
 //         AuctionData memory auction = auctionData[id_];
 
-<<<<<<< HEAD
 //         // Convert payout to SD59x18. We scale first to 18 decimals from the base token decimals
 //         SD59x18 payout = sd(int256(payout_.mulDiv(uUNIT, auction.baseScale)));
-=======
-//         // Convert payout to SD59x18. We scale first to 18 decimals from the payout token decimals
-//         SD59x18 payout = sd(int256(payout_.mulDiv(uUNIT, auction.payoutScale)));
->>>>>>> ddbdc63d
 
 //         // Calculate time since last auction start
 //         SD59x18 timeSinceLastAuctionStart = convert(
@@ -243,21 +184,13 @@
 
 //     /* ========== PAYOUT CALCULATIONS ========== */
 
-<<<<<<< HEAD
 //     function _payoutFor(uint256 id_, uint256 amount_) internal view returns (uint256) {
-=======
-//     function _payoutFor(uint256 id_, uint256 amount_) internal view override returns (uint256) {
->>>>>>> ddbdc63d
 //         (uint256 payout, ) = _payoutAndEmissionsFor(id_, amount_);
 
 //         // Check that amount in or payout do not exceed remaining capacity
 //         Lot memory lot = lotData[id_];
 //         if (lot.capacityInQuote ? amount_ > lot.capacity : payout > lot.capacity)
-<<<<<<< HEAD
 //             revert InsufficientCapacity();
-=======
-//             revert Auctioneer_InsufficientCapacity();
->>>>>>> ddbdc63d
 
 //         return payout;
 //     }
@@ -273,35 +206,20 @@
 //         } else if (decayType == Decay.LINEAR) {
 //             return _payoutForLinearDecay(id_, amount_);
 //         } else {
-<<<<<<< HEAD
 //             revert InvalidParams();
-=======
-//             revert Auctioneer_InvalidParams();
->>>>>>> ddbdc63d
 //         }
 //     }
 
 //     // TODO check this math again
-<<<<<<< HEAD
 //     // P = (r / k) * ln(Q * k / p0 * e^(k*T) + 1) where P is the number of base tokens, Q is the number of quote tokens, r is the emissions rate, k is the decay constant,
-=======
-//     // P = (r / k) * ln(Q * k / p0 * e^(k*T) + 1) where P is the number of payout tokens, Q is the number of quote tokens, r is the emissions rate, k is the decay constant,
->>>>>>> ddbdc63d
 //     // p0 is the price target of the market, and T is the time since the last auction start
 //     function _payoutForExpDecay(
 //         uint256 id_,
 //         uint256 amount_
 //     ) internal view returns (uint256, uint48) {
-<<<<<<< HEAD
 //         AuctionData memory auction = auctionData[id_];
 
 //         // Convert to 18 decimals for fixed math by pre-computing the Q / p0 factor 
-=======
-//         CoreData memory core = coreData[id_];
-//         AuctionData memory auction = auctionData[id_];
-
-//         // Convert to 18 decimals for fixed math by pre-computing the Q / p0 factor
->>>>>>> ddbdc63d
 //         SD59x18 scaledQ = sd(
 //             int256(
 //                 amount_.mulDiv(auction.uUNIT, auction.equilibriumPrice)
@@ -326,7 +244,6 @@
 //         // Calculate the payout
 //         SD59x18 payout = logFactor.mul(auction.emissionsRate).div(auction.decayConstant);
 
-<<<<<<< HEAD
 //         // Scale back to base token decimals
 //         // TODO verify we can safely cast to uint256
 //         return payout.intoUint256().mulDiv(auction.baseScale, uUNIT);
@@ -336,17 +253,6 @@
 //         // Might just use equilibrium price to convert the quote amount here to payout amount and then divide by emissions rate
 //         uint48 secondsOfEmissions;
 //         if (lotData[id_].capacityInQuote) {
-=======
-//         // Scale back to payout token decimals
-//         // TODO verify we can safely cast to uint256
-//         return payout.intoUint256().mulDiv(auction.payoutScale, uUNIT);
-
-//         // Calculate seconds of emissions from payout or amount (depending on capacity type)
-//         // TODO emissionsRate is being set only in payout tokens over, need to think about this
-//         // Might just use equilibrium price to convert the quote amount here to payout amount and then divide by emissions rate
-//         uint48 secondsOfEmissions;
-//         if (core.capacityInQuote) {
->>>>>>> ddbdc63d
 //             // Convert amount to SD59x18
 //             SD59x18 amount = sd(int256(amount_.mulDiv(uUNIT, auction.quoteScale)));
 //             secondsOfEmissions = uint48(amount.div(auction.emissionsRate).intoUint256());
@@ -354,7 +260,6 @@
 //             secondsOfEmissions = uint48(payout.div(auction.emissionsRate).intoUint256());
 //         }
 
-<<<<<<< HEAD
 //         // Scale payout to base token decimals and return
 //         // Payout should always be positive since it is atleast 1, therefore, we can safely cast to uint256
 //         return (payout.intoUint256().mulDiv(auction.baseScale, uUNIT), secondsOfEmissions);
@@ -367,21 +272,6 @@
 //         AuctionData memory auction = auctionData[id_];
 
 //         // Convert to 18 decimals for fixed math by pre-computing the Q / p0 factor 
-=======
-//         // Scale payout to payout token decimals and return
-//         // Payout should always be positive since it is atleast 1, therefore, we can safely cast to uint256
-//         return (payout.intoUint256().mulDiv(auction.payoutScale, uUNIT), secondsOfEmissions);
-//     }
-
-//     // TODO check this math again
-//     // P = (r / k) * (sqrt(2 * k * Q / p0) + k * T - 1) where P is the number of payout tokens, Q is the number of quote tokens, r is the emissions rate, k is the decay constant,
-//     // p0 is the price target of the market, and T is the time since the last auction start
-//     function _payoutForLinearDecay(uint256 id_, uint256 amount_) internal view returns (uint256) {
-//         Lot memory lot = lotData[id_];
-//         AuctionData memory auction = auctionData[id_];
-
-//         // Convert to 18 decimals for fixed math by pre-computing the Q / p0 factor
->>>>>>> ddbdc63d
 //         SD59x18 scaledQ = sd(
 //             int256(amount_.mulDiv(uUNIT, auction.equilibriumPrice))
 //         );
@@ -403,11 +293,7 @@
 //         // Calculate seconds of emissions from payout or amount (depending on capacity type)
 //         // TODO same as in the above function
 //         uint48 secondsOfEmissions;
-<<<<<<< HEAD
 //         if (lotData[id_].capacityInQuote) {
-=======
-//         if (core.capacityInQuote) {
->>>>>>> ddbdc63d
 //             // Convert amount to SD59x18
 //             SD59x18 amount = sd(int256(amount_.mulDiv(uUNIT, auction.scale)));
 //             secondsOfEmissions = uint48(amount.div(auction.emissionsRate).intoUint256());
@@ -415,13 +301,8 @@
 //             secondsOfEmissions = uint48(payout.div(auction.emissionsRate).intoUint256());
 //         }
 
-<<<<<<< HEAD
 //         // Scale payout to base token decimals and return
 //         return (payout.intoUint256().mulDiv(auction.baseScale, uUNIT), secondsOfEmissions);
-=======
-//         // Scale payout to payout token decimals and return
-//         return (payout.intoUint256().mulDiv(auction.payoutScale, uUNIT), secondsOfEmissions);
->>>>>>> ddbdc63d
 //     }
 //     /* ========== ADMIN FUNCTIONS ========== */
 //     /* ========== VIEW FUNCTIONS ========== */
