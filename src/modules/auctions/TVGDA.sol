--- conflicted
+++ resolved
@@ -1,10 +1,5 @@
-<<<<<<< HEAD
-// /// SPDX-License-Identifier: AGPL-3.0
-// pragma solidity 0.8.19;
-=======
 /// SPDX-License-Identifier: AGPL-3.0
 pragma solidity 0.8.19;
->>>>>>> ddbdc63d
 
 // import "src/modules/auctions/bases/AtomicAuction.sol";
 // import {SD59x18, sd, convert, uUNIT} from "prb-math/SD59x18.sol";
@@ -33,11 +28,7 @@
 // }
 
 // contract TwoVariableGradualDutchAuctioneer is AtomicAuctionModule, TVGDA {
-<<<<<<< HEAD
     
-=======
-
->>>>>>> ddbdc63d
 //     /* ========== CONSTRUCTOR ========== */
 
 //     constructor(
@@ -67,13 +58,8 @@
 //         // Calculate scale from payout token decimals
 //         uint256 payoutScale = 10 ** uint256(lot_.payoutToken.decimals());
 //         uint256 quoteScale = 10 ** uint256(lot_.quoteToken.decimals());
-<<<<<<< HEAD
         
 //         // Calculate emissions rate        
-=======
-
-//         // Calculate emissions rate
->>>>>>> ddbdc63d
 //         uint256 payoutCapacity = lot_.capacityInQuote ? lot_.capacity.mulDiv(payoutScale, equilibriumPrice_) : lot_.capacity;
 //         SD59x18 emissionsRate = sd(int256(payoutCapacity.mulDiv(uUNIT, (lot_.conclusion - lot_.start) * payoutScale)));
 
@@ -131,9 +117,4 @@
 //     ) internal view returns (uint256, uint48) {
 
 //     }
-<<<<<<< HEAD
-// }
-
-=======
-// }
->>>>>>> ddbdc63d
+// }