--- conflicted
+++ resolved
@@ -16,99 +16,8 @@
     /// @notice     Custom auction output for each lot
     /// @dev        Stored during settlement
     mapping(uint96 => bytes) public lotAuctionOutput;
-<<<<<<< HEAD
 
     /// @inheritdoc IAuction
-=======
-
-    // ========== BATCH AUCTIONS ========== //
-
-    /// @notice     Bid on an auction lot
-    /// @dev        The implementing function should handle the following:
-    ///             - Validate the bid parameters
-    ///             - Store the bid data
-    ///
-    /// @param      lotId_          The lot id
-    /// @param      bidder_         The bidder of the purchased tokens
-    /// @param      referrer_       The referrer of the bid
-    /// @param      amount_         The amount of quote tokens to bid
-    /// @param      auctionData_    The auction-specific data
-    function bid(
-        uint96 lotId_,
-        address bidder_,
-        address referrer_,
-        uint256 amount_,
-        bytes calldata auctionData_
-    ) external virtual returns (uint64 bidId);
-
-    /// @notice     Refund a bid
-    /// @dev        The implementing function should handle the following:
-    ///             - Validate the bid parameters
-    ///             - Authorize `caller_`
-    ///             - Update the bid data
-    ///
-    /// @param      lotId_      The lot id
-    /// @param      bidId_      The bid id
-    /// @param      index_      The index of the bid ID in the auction's bid list
-    /// @param      caller_     The caller
-    /// @return     refund   The amount of quote tokens to refund
-    function refundBid(
-        uint96 lotId_,
-        uint64 bidId_,
-        uint256 index_,
-        address caller_
-    ) external virtual returns (uint256 refund);
-
-    /// @notice     Claim multiple bids
-    /// @dev        The implementing function should handle the following:
-    ///             - Validate the bid parameters
-    ///             - Update the bid data
-    ///
-    /// @param      lotId_          The lot id
-    /// @param      bidIds_         The bid ids
-    /// @return     bidClaims      The bid claim data
-    /// @return     auctionOutput   The auction-specific output
-    function claimBids(
-        uint96 lotId_,
-        uint64[] calldata bidIds_
-    ) external virtual returns (BidClaim[] memory bidClaims, bytes memory auctionOutput);
-
-    /// @notice     Settle a batch auction lot with on-chain storage and settlement
-    /// @dev        The implementing function should handle the following:
-    ///             - Validate the lot parameters
-    ///             - Determine the winning bids
-    ///             - Update the lot data
-    ///
-    /// @param      lotId_          The lot id
-    /// @return     totalIn         Total amount of quote tokens from bids that were filled
-    /// @return     totalOut        Total amount of base tokens paid out to winning bids
-    /// @return     auctionOutput   Custom data returned by the auction module
-    function settle(uint96 lotId_)
-        external
-        virtual
-        returns (uint256 totalIn, uint256 totalOut, bytes memory auctionOutput);
-
-    /// @notice     Claim the seller proceeds from a settled auction lot
-    /// @dev        The implementing function should handle the following:
-    ///             - Validate the lot parameters
-    ///             - Update the lot data
-    ///
-    /// @param      lotId_          The lot id
-    /// @return     purchased       The amount of quote tokens purchased
-    /// @return     sold            The amount of base tokens sold
-    /// @return     capacity        The original capacity of the lot
-    /// @return     auctionOutput   Custom data returned by the auction module
-    function claimProceeds(uint96 lotId_)
-        external
-        virtual
-        returns (uint256 purchased, uint256 sold, uint256 capacity, bytes memory auctionOutput);
-}
-
-/// @title  Batch Auction Module
-/// @notice A base contract for batch auctions
-abstract contract BatchAuctionModule is BatchAuction, AuctionModule {
-    /// @inheritdoc AuctionModule
->>>>>>> ee2ce7c4
     function auctionType() external pure override returns (AuctionType) {
         return AuctionType.Batch;
     }
@@ -270,11 +179,7 @@
         virtual
         override
         onlyInternal
-<<<<<<< HEAD
         returns (uint256 totalIn, uint256 totalOut, bytes memory auctionOutput)
-=======
-        returns (uint256 totalIn_, uint256 totalOut_, bytes memory auctionOutput)
->>>>>>> ee2ce7c4
     {
         // Standard validation
         _revertIfLotInvalid(lotId_);
@@ -283,19 +188,11 @@
         _revertIfLotSettled(lotId_);
 
         // Call implementation-specific logic
-<<<<<<< HEAD
         (totalIn, totalOut, auctionOutput) = _settle(lotId_);
 
         // Store sold and purchased amounts
         lotData[lotId_].purchased = totalIn;
         lotData[lotId_].sold = totalOut;
-=======
-        (totalIn_, totalOut_, auctionOutput) = _settle(lotId_);
-
-        // Store sold and purchased amounts
-        lotData[lotId_].purchased = totalIn_;
-        lotData[lotId_].sold = totalOut_;
->>>>>>> ee2ce7c4
         lotAuctionOutput[lotId_] = auctionOutput;
     }
 
