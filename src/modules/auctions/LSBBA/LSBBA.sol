/// SPDX-License-Identifier: AGPL-3.0
pragma solidity 0.8.19;

import {AuctionModule} from "src/modules/Auction.sol";
import {Veecode, toVeecode} from "src/modules/Modules.sol";
<<<<<<< HEAD
import {SimpleECIES as ECIES, Point} from "src/lib/SimpleECIES.sol";
=======
import {RSAOAEP} from "src/lib/RSA.sol";
import {uint2str} from "src/lib/Uint2Str.sol";
>>>>>>> 5f07962e
import {
    MaxPriorityQueue,
    Queue,
    Bid as QueueBid
} from "src/modules/auctions/LSBBA/MaxPriorityQueue.sol";

/// @title      LocalSealedBidBatchAuction
/// @notice     A completely on-chain sealed bid batch auction that uses RSA encryption to hide bids until after the auction ends
/// @dev        The auction occurs in three phases:
///             1. Bidding - bidders submit encrypted bids
///             2. Decryption - anyone with the private key can decrypt bids off-chain and submit them on-chain for validation and sorting
///             3. Settlement - once all bids are decryped, the auction can be settled and proceeds transferred
contract LocalSealedBidBatchAuction is AuctionModule {
    using MaxPriorityQueue for Queue;

    // ========== ERRORS ========== //

    error Auction_BidDoesNotExist();
    error Auction_AlreadyCancelled();
    error Auction_WrongState();
    error Auction_NotLive();
    error Auction_NotConcluded();
    error Auction_InvalidDecrypt();
<<<<<<< HEAD
    error Auction_InvalidBid();
    error Auction_InvalidPrivateKey();
=======
    error Bid_WrongState();

    // ========== EVENTS ========== //

    event BidDecrypted(
        uint96 indexed lotId, uint96 indexed bidId, uint256 amountIn, uint256 amountOut
    );
>>>>>>> 5f07962e

    // ========== DATA STRUCTURES ========== //

    enum AuctionStatus {
        Created,
        Decrypted,
        Settled
    }

    enum BidStatus {
        Submitted,
        Decrypted,
        Won,
        Refunded
    }

    /// @notice        Struct containing encrypted bid data
    ///
    /// @param         status              The status of the bid
    /// @param         bidder              The address of the bidder
    /// @param         recipient           The address of the recipient
    /// @param         referrer            The address of the referrer
    /// @param         amount              The amount of the bid
    /// @param         encryptedAmountOut  The encrypted amount out
    struct EncryptedBid {
        BidStatus status;
        address bidder;
        address recipient;
        address referrer;
        uint256 amount;
        uint256 encryptedAmountOut;
        Point encPubKey;
    }

    /// @notice        Struct containing decrypted bid data
    ///
    /// @param         amountOut           The amount out
    /// @param         seed                The seed used to encrypt the amount out
    struct Decrypt {
        uint256 amountOut;
        bytes32 seed;
    }

    /// @notice        Struct containing auction data
    ///
    /// @param         status              The status of the auction
    /// @param         nextDecryptIndex    The index of the next bid to decrypt
    /// @param         nextBidId           The ID of the next bid to be submitted
    /// @param         minimumPrice        The minimum price that the auction can settle at (in terms of quote token)
    /// @param         minFilled           The minimum amount of capacity that must be filled to settle the auction
    /// @param         minBidSize          The minimum amount that can be bid for the lot, determined by the percentage of capacity that must be filled per bid times the min bid price
    /// @param         publicKeyModulus    The public key modulus used to encrypt bids
    /// @param         bidIds              The list of bid IDs to decrypt in order of submission, excluding cancelled bids
    struct AuctionData {
        AuctionStatus status;
        uint96 nextDecryptIndex;
        uint96 nextBidId;
        uint256 minimumPrice;
        uint256 minFilled;
        uint256 minBidSize;
        Point publicKey;
        uint96[] bidIds;
    }

    /// @notice         Struct containing parameters for creating a new LSBBA auction
    ///
    /// @param          minFillPercent_     The minimum percentage of the lot capacity that must be filled for the auction to settle (scale: `_ONE_HUNDRED_PERCENT`)
    /// @param          minBidPercent_      The minimum percentage of the lot capacity that must be bid for each bid (scale: `_ONE_HUNDRED_PERCENT`)
    /// @param          minimumPrice_       The minimum price that the auction can settle at (in terms of quote token)
    /// @param          publicKeyModulus_   The public key modulus used to encrypt bids
    struct AuctionDataParams {
        uint24 minFillPercent;
        uint24 minBidPercent;
        uint256 minimumPrice;
        Point publicKey;
    }

    // ========== STATE VARIABLES ========== //

    uint24 internal constant _MIN_BID_PERCENT = 1000; // 1%
    uint24 internal constant _PUB_KEY_EXPONENT = 65_537;

    mapping(uint96 lotId => AuctionData) public auctionData;
    mapping(uint96 lotId => mapping(uint96 bidId => EncryptedBid bid)) public lotEncryptedBids;
    mapping(uint96 lotId => Queue) public lotSortedBids;

    // ========== SETUP ========== //

    constructor(address auctionHouse_) AuctionModule(auctionHouse_) {
        // Set the minimum auction duration to 1 day initially
        minAuctionDuration = 1 days;
    }

    function VEECODE() public pure override returns (Veecode) {
        return toVeecode("01LSBBA");
    }

    function TYPE() public pure override returns (Type) {
        return Type.Auction;
    }

    // ========== MODIFIERS ========== //

    /// @inheritdoc AuctionModule
    /// @dev        Checks that the lot is active with the data structures used by this particular module
    function _revertIfLotInactive(uint96 lotId_) internal view override {
        // Check that bids are allowed to be submitted for the lot
        if (
            auctionData[lotId_].status != AuctionStatus.Created
                || block.timestamp < lotData[lotId_].start
                || block.timestamp >= lotData[lotId_].conclusion
        ) revert Auction_NotLive();
    }

    /// @notice     Reverts if the lot has already been decrypted
    function _revertIfLotDecrypted(uint96 lotId_) internal view {
        // Check that bids are allowed to be submitted for the lot
        if (auctionData[lotId_].status == AuctionStatus.Decrypted) revert Auction_WrongState();
    }

    /// @inheritdoc AuctionModule
    /// @dev        Checks that the lot is not yet settled
    function _revertIfLotSettled(uint96 lotId_) internal view override {
        // Auction must not be settled
        if (auctionData[lotId_].status == AuctionStatus.Settled) {
            revert Auction_WrongState();
        }
    }

    /// @inheritdoc AuctionModule
    /// @dev        Checks that the lot is settled
    function _revertIfLotNotSettled(uint96 lotId_) internal view override {
        // Auction must be settled
        if (auctionData[lotId_].status != AuctionStatus.Settled) {
            revert Auction_WrongState();
        }
    }

    /// @inheritdoc AuctionModule
    /// @dev        Checks that the bid is valid
    function _revertIfBidInvalid(uint96 lotId_, uint96 bidId_) internal view override {
        // Bid ID must be less than number of bids for lot
        if (bidId_ >= auctionData[lotId_].nextBidId) revert Auction_InvalidBidId(lotId_, bidId_);
    }

    /// @inheritdoc AuctionModule
    /// @dev        Checks that the sender is the bidder
    function _revertIfNotBidOwner(
        uint96 lotId_,
        uint96 bidId_,
        address bidder_
    ) internal view override {
        // Check that sender is the bidder
        if (bidder_ != lotEncryptedBids[lotId_][bidId_].bidder) revert Auction_NotBidder();
    }

    /// @inheritdoc AuctionModule
    /// @dev        Checks that the bid is not already refunded
    function _revertIfBidRefunded(uint96 lotId_, uint96 bidId_) internal view override {
        // Bid must not be cancelled
        if (lotEncryptedBids[lotId_][bidId_].status == BidStatus.Refunded) {
            revert Auction_AlreadyCancelled();
        }
    }

    // =========== BID =========== //

    /// @inheritdoc AuctionModule
    /// @dev        This function performs the following:
    ///             - Validates inputs
    ///             - Stores the encrypted bid
    ///             - Adds the bid ID to the list of bids to decrypt (in `AuctionData.bidIds`)
    ///             - Returns the bid ID
    ///
    ///             Typically, the `_bid()` function would check whether the bid is of a minimum size and less than the capacity. As `Bid.minAmountOut` is encrypted, it is not possible to check this here. Instead, this is checked in `_settle()`.
    ///
    ///             This function reverts if:
    ///             - The amount is less than the minimum bid size for the lot
    function _bid(
        uint96 lotId_,
        address bidder_,
        address recipient_,
        address referrer_,
        uint256 amount_,
        bytes calldata auctionData_
    ) internal override returns (uint96 bidId) {
        // Validate inputs

        // Does not check that the bid amount (in terms of the quote token) is less than the minimum bid size (in terms of the base token), because they are different units

        // Does not check that the bid amount (in terms of the quote token) is greater than the lot capacity (in terms of the base token), because they are different units

        // Validate that the encPubKey is a valid point on the AltBN128 curve
        (uint256 encAmountOut, Point memory encPubKey) = abi.decode(auctionData_, (uint256, Point));

        if (!ECIES.isOnBn128(encPubKey)) revert Auction_InvalidBid();

        // Store bid data
        // Auction data should just be the encrypted amount out (no decoding required)
        EncryptedBid memory userBid;
        userBid.bidder = bidder_;
        userBid.recipient = recipient_;
        userBid.referrer = referrer_;
        userBid.amount = amount_;
        userBid.encryptedAmountOut = encAmountOut;
        userBid.encPubKey = encPubKey;
        userBid.status = BidStatus.Submitted;

        // Get next bid ID and increment it after assignment
        bidId = auctionData[lotId_].nextBidId++;

        // Store bid in mapping and add bid ID to list of bids to decrypt
        lotEncryptedBids[lotId_][bidId] = userBid;
        auctionData[lotId_].bidIds.push(bidId);

        return bidId;
    }

    /// @inheritdoc AuctionModule
    /// @dev        This function performs the following:
    ///             - Validates inputs
    ///             - Marks the bid as refunded
    ///             - Removes the bid from the list of bids to decrypt
    ///             - Returns the amount to be refunded
    ///
    ///             The encrypted bid is not deleted from storage, so that the details can be fetched later.
    ///
    ///             This function reverts if:
    ///             - The bid is not in the Decrypted or Submitted state
    function _refundBid(
        uint96 lotId_,
        uint96 bidId_,
        address
    ) internal override returns (uint256 refundAmount) {
        // Validate inputs

        // Bid must be in Submitted state
        BidStatus bidStatus = lotEncryptedBids[lotId_][bidId_].status;
        if (bidStatus != BidStatus.Decrypted && bidStatus != BidStatus.Submitted) {
            revert Bid_WrongState();
        }

        // Set bid status to cancelled
        lotEncryptedBids[lotId_][bidId_].status = BidStatus.Refunded;

        // Remove bid from list of bids to decrypt
        uint96[] storage bidIds = auctionData[lotId_].bidIds;
        uint256 len = bidIds.length;
        for (uint256 i; i < len; i++) {
            if (bidIds[i] == bidId_) {
                bidIds[i] = bidIds[len - 1];
                bidIds.pop();
                break;
            }
        }

        // Return the amount to be refunded
        return lotEncryptedBids[lotId_][bidId_].amount;
    }

    // =========== DECRYPTION =========== //

    /// @notice         Decrypts a batch of bids and sorts them by price in descending order
    ///                 This function expects a third-party with access to the lot's private key
    ///                 to decrypt the bids off-chain (after calling `getNextBidsToDecrypt()`) and
    ///                 submit them on-chain.
    /// @dev            Anyone can call this function, provided they have access to the private key to decrypt the bids.
    ///
    ///                 This function handles the following:
    ///                 - Performs validation
    ///                 - Iterates over the decrypted bids:
    ///                     - Re-encrypts the decrypted bid to confirm that it matches the stored encrypted bid
    ///                     - If the bid meets the minimum bid size, stores the decrypted bid in the sorted bid queue and updates the status.
    ///                     - Sets the encrypted bid status to decrypted
    ///                 - Determines the next decrypt index
    ///                 - Sets the auction status to decrypted if all bids have been decrypted
    ///
    ///                 This function reverts if:
    ///                 - The lot ID is invalid
    ///                 - The lot has not concluded
    ///                 - The lot has already been decrypted in full
    ///                 - The number of decrypts is greater than the number of bids remaining to be decrypted
    ///                 - The encrypted bid does not match the re-encrypted decrypt
    ///
    /// @param          lotId_          The lot ID of the auction to decrypt bids for
    /// @param          privateKey_     The private key for the public key provided by the auction
    /// @param          num_            The number of bids to decrypt
    function decryptAndSortBids(uint96 lotId_, bytes32 privateKey_, uint256 num_) external {
        // Check that lotId is valid
        _revertIfLotInvalid(lotId_);

        // Check that auction is in the right state for decryption
        if (
            auctionData[lotId_].status != AuctionStatus.Created
                || block.timestamp < lotData[lotId_].conclusion
        ) revert Auction_WrongState();

        // Check that the private key matches the provided public key
        // We assume that all public keys are derived from the same generator: (1, 2)
        Point memory calcPubKey = ECIES.calcPubKey(Point(1, 2), privateKey_);
        Point memory pubKey = auctionData[lotId_].publicKey;
        if (calcPubKey.x != pubKey.x || calcPubKey.y != pubKey.y) revert Auction_InvalidPrivateKey();

        // Load next decrypt index
        uint96 nextDecryptIndex = auctionData[lotId_].nextDecryptIndex;

        // Check that the number of decrypts is less than or equal to the number of bids remaining to be decrypted
        // If so, reduce to the number remaining
        uint96[] storage bidIds = auctionData[lotId_].bidIds;
        if (num_ > bidIds.length - nextDecryptIndex) num_ = bidIds.length - nextDecryptIndex;

        // Iterate over decrypts, validate that they match the stored encrypted bids, then store them in the sorted bid queue
<<<<<<< HEAD
        for (uint96 i; i < num_; i++) {
=======
        uint256 minBidSize = auctionData[lotId_].minBidSize;
        for (uint96 i; i < len; i++) {
            // Re-encrypt the decrypt to confirm that it matches the stored encrypted bid
            bytes memory ciphertext = _encrypt(lotId_, decrypts_[i]);

>>>>>>> 5f07962e
            // Load encrypted bid
            uint96 bidId = bidIds[nextDecryptIndex + i];
            EncryptedBid storage encBid = lotEncryptedBids[lotId_][bidId];

            // Validate that the bid is in the Submitted state
            // TODO may be redundant with the new cancel logic
            if (encBid.status != BidStatus.Submitted) continue;

<<<<<<< HEAD
            // Decrypt the bid
            uint256 amountOut = _decrypt(lotId_, bidId, privateKey_);

            // Store the decrypt in the sorted bid queue
            lotSortedBids[lotId_].insert(bidId, encBid.amount, amountOut);
=======
            // Only store the decrypt if the amount out is greater than or equal to the minimum bid size
            if (decrypts_[i].amountOut >= minBidSize) {
                // Store the decrypt in the sorted bid queue
                lotSortedBids[lotId_].insert(bidId, encBid.amount, decrypts_[i].amountOut);
            }
>>>>>>> 5f07962e

            // Set bid status to decrypted
            encBid.status = BidStatus.Decrypted;

            // Emit event
            emit BidDecrypted(lotId_, bidId, encBid.amount, decrypts_[i].amountOut);
        }

        // Increment next decrypt index
        auctionData[lotId_].nextDecryptIndex += uint96(num_);

        // If all bids have been decrypted, set auction status to decrypted
        if (auctionData[lotId_].nextDecryptIndex == bidIds.length) {
            auctionData[lotId_].status = AuctionStatus.Decrypted;
        }
    }

    // /// @notice         Re-encrypts a decrypt to confirm that it matches the stored encrypted bid
    // function _encrypt(
    //     uint96 lotId_,
    //     Decrypt memory decrypt_
    // ) internal view returns (bytes memory) {
    //     return RSAOAEP.encrypt(
    //         abi.encodePacked(decrypt_.amountOut),
    //         abi.encodePacked(lotId_),
    //         abi.encodePacked(_PUB_KEY_EXPONENT),
    //         auctionData[lotId_].publicKeyModulus,
    //         decrypt_.seed
    //     );
    // }

    function _decrypt(
        uint96 lotId_,
<<<<<<< HEAD
        uint96 bidId_,
        bytes32 privateKey_
    ) internal view returns (uint256 amountOut) {
        // Load encrypted bid
        EncryptedBid storage encBid = lotEncryptedBids[lotId_][bidId_];

        // Decrypt the message
        uint256 message = ECIES.decrypt(encBid.encryptedAmountOut, encBid.encPubKey, privateKey_, lotId_);

        // Convert the message into the amount out
        // We don't need larger than 16 bytes for a message
        // To avoid attacks that check for leading zero values, we use a 128-bit random number as a seed
        // We subtract the actual value from the random number to get a subtracted value which is the amount out 
        // relative to the random number.
        // After decryption, we can combine them again and get the amount out
        bytes memory messageBytes = abi.encodePacked(message);
        (uint128 rand, uint128 subtracted) = abi.decode(messageBytes, (uint128, uint128));

        // We want to allow underflow here
        unchecked {
            amountOut = uint256(rand - subtracted);
        }
=======
        Decrypt memory decrypt_
    ) internal view returns (bytes memory) {
        return RSAOAEP.encrypt(
            abi.encodePacked(decrypt_.amountOut),
            abi.encodePacked(uint2str(uint256(lotId_))),
            abi.encodePacked(_PUB_KEY_EXPONENT),
            auctionData[lotId_].publicKeyModulus,
            decrypt_.seed
        );
>>>>>>> 5f07962e
    }

    /// @notice         View function that can be used to obtain a certain number of the next bids to decrypt off-chain
    /// @dev            This function can be called by anyone, and is used by the decryptAndSortBids() function to obtain the next bids to decrypt
    ///
    ///                 This function handles the following:
    ///                 - Validates inputs
    ///                 - Loads the next decrypt index
    ///                 - Loads the number of bids to decrypt
    ///                 - Creates an array of encrypted bids
    ///                 - Returns the array of encrypted bids
    ///
    ///                 This function reverts if:
    ///                 - The lot ID is invalid
    ///                 - The lot has not concluded
    ///                 - The lot has already been decrypted in full
    ///                 - The number of bids to decrypt is greater than the number of bids remaining to be decrypted
    ///
    /// @param          lotId_          The lot ID of the auction to decrypt bids for
    /// @param          number_         The number of bids to decrypt
    /// @return         bids            An array of encrypted bids
    function getNextBidsToDecrypt(
        uint96 lotId_,
        uint256 number_
    ) external view returns (EncryptedBid[] memory) {
        // Validation
        _revertIfLotInvalid(lotId_);
        _revertIfLotActive(lotId_);
        _revertIfLotDecrypted(lotId_);
        _revertIfLotSettled(lotId_);

        // Load next decrypt index
        uint96 nextDecryptIndex = auctionData[lotId_].nextDecryptIndex;

        // Load number of bids to decrypt
        uint96[] storage bidIds = auctionData[lotId_].bidIds;

        // Check that the number of bids to decrypt is less than or equal to the number of bids remaining to be decrypted
        if (number_ > bidIds.length - nextDecryptIndex) revert Auction_InvalidDecrypt();

        uint256 len = bidIds.length - nextDecryptIndex;
        if (number_ < len) len = number_;

        // Create array of encrypted bids
        EncryptedBid[] memory bids = new EncryptedBid[](len);

        // Iterate over bids and add them to the array
        for (uint256 i; i < len; i++) {
            bids[i] = lotEncryptedBids[lotId_][bidIds[nextDecryptIndex + i]];
        }

        // Return array of encrypted bids
        return bids;
    }

    // =========== SETTLEMENT =========== //

    /// @notice     Calculates the marginal clearing price of the auction
    ///
    /// @param      lotId_              The lot ID of the auction to calculate the marginal price for
    /// @return     marginalPrice       The marginal clearing price of the auction (in quote token units)
    /// @return     numWinningBids      The number of winning bids
    function _calculateMarginalPrice(uint96 lotId_)
        internal
        view
        returns (uint256 marginalPrice, uint256 numWinningBids)
    {
        // Cache capacity and scaling values
        // Capacity is always in base token units for this auction type
        uint256 capacity = lotData[lotId_].capacity;
        uint256 baseScale = 10 ** lotData[lotId_].baseTokenDecimals;
        uint256 minimumPrice = auctionData[lotId_].minimumPrice;

        // Iterate over bid queue (sorted in descending price) to calculate the marginal clearing price of the auction
        Queue storage queue = lotSortedBids[lotId_];
        uint256 numBids = queue.getNumBids();
        uint256 totalAmountIn;
        uint256 lastPrice;
        uint256 capacityExpended;
        for (uint256 i = 0; i < numBids; i++) {
            // Load bid
            QueueBid storage qBid = queue.getBid(uint96(i));

            // A bid can be considered if:
            // - the bid price is greater than or equal to the minimum
            // - previous bids did not fill the capacity
            //
            // There is no need to check if the bid is the minimum bid size, as this was checked during decryption

            // Calculate bid price (in quote token units)
            // quote scale * base scale / base scale = quote scale
            uint256 price = (qBid.amountIn * baseScale) / qBid.minAmountOut;

            // If the price is below the minimum price, the previous price is the marginal price
            if (price < minimumPrice) {
                marginalPrice = lastPrice;
                numWinningBids = i;
                break;
            }

            // The current price will now be considered, so we can set this
            lastPrice = price;

            // Increment total amount in
            totalAmountIn += qBid.amountIn;

            // Determine total capacity expended at this price (in base token units)
            // quote scale * base scale / quote scale = base scale
            capacityExpended = (totalAmountIn * baseScale) / price;

            // If total capacity expended is greater than or equal to the capacity, we have found the marginal price
            if (capacityExpended >= capacity) {
                marginalPrice = price;
                numWinningBids = i + 1;
                break;
            }

            // If we have reached the end of the queue, we have found the marginal price and the maximum capacity that can be filled
            if (i == numBids - 1) {
                marginalPrice = price;
                numWinningBids = numBids;
            }
        }

        // If the total filled is less than the minimum filled, mark as settled and return no winning bids (so users can claim refunds)
        if (capacityExpended < auctionData[lotId_].minFilled) {
            return (0, 0);
        }

        // Check if the minimum price for the auction was reached
        // If not, mark as settled and return no winning bids (so users can claim refunds)
        if (marginalPrice < auctionData[lotId_].minimumPrice) {
            return (0, 0);
        }

        return (marginalPrice, numWinningBids);
    }

    /// @inheritdoc AuctionModule
    /// @dev        This function performs the following:
    ///             - Validates inputs
    ///             - Iterates over the bid queue to calculate the marginal clearing price of the auction
    ///             - Creates an array of winning bids
    ///             - Sets the auction status to settled
    ///             - Returns the array of winning bids
    ///
    ///             This function reverts if:
    ///             - The auction is not in the Decrypted state
    ///             - The auction has already been settled
    function _settle(uint96 lotId_)
        internal
        override
        returns (Bid[] memory winningBids_, bytes memory)
    {
        // Check that auction is in the right state for settlement
        if (auctionData[lotId_].status != AuctionStatus.Decrypted) revert Auction_WrongState();

        // Calculate marginal price and number of winning bids
        (uint256 marginalPrice, uint256 numWinningBids) = _calculateMarginalPrice(lotId_);

        // Check if a valid price was reached
        // If not, mark as settled and return no winning bids (so users can claim refunds)
        if (marginalPrice == 0) {
            auctionData[lotId_].status = AuctionStatus.Settled;
            lotData[lotId_].capacity = 0;
            return (winningBids_, bytes(""));
        }

        // Auction can be settled at the marginal price if we reach this point
        // Create winning bid array using marginal price to set amounts out
        Queue storage queue = lotSortedBids[lotId_];
        uint256 baseScale = 10 ** lotData[lotId_].baseTokenDecimals;
        winningBids_ = new Bid[](numWinningBids);
        uint256 totalAmountIn;
        uint256 totalAmountOut;
        for (uint256 i; i < numWinningBids; i++) {
            // Load bid
            QueueBid memory qBid = queue.popMax();

            // Calculate amount out (in base token units)
            // quote scale * base scale / quote scale = base scale
            // For partial bids, this will be the amount they would get at full value
            // The auction house handles reduction of payouts for partial bids
            uint256 amountOut = (qBid.amountIn * baseScale) / marginalPrice;

            // Create winning bid from encrypted bid and calculated amount out
            EncryptedBid storage encBid = lotEncryptedBids[lotId_][qBid.bidId];
            Bid memory winningBid;
            winningBid.bidder = encBid.bidder;
            winningBid.recipient = encBid.recipient;
            winningBid.referrer = encBid.referrer;
            winningBid.amount = encBid.amount;
            winningBid.minAmountOut = amountOut;

            // Increment total amount in and total amount out
            totalAmountIn += encBid.amount;
            totalAmountOut += amountOut;

            // Set bid status to won
            encBid.status = BidStatus.Won;

            // Add winning bid to array
            winningBids_[i] = winningBid;
        }

        // Set auction status to settled
        auctionData[lotId_].status = AuctionStatus.Settled;

        // Update lot data
        lotData[lotId_].capacity = 0;
        lotData[lotId_].purchased = totalAmountIn;
        lotData[lotId_].sold = totalAmountOut;

        // Return winning bids
        return (winningBids_, bytes(""));
    }

    // =========== AUCTION MANAGEMENT ========== //

    /// @inheritdoc AuctionModule
    /// @dev        Creates a new auction lot for the LSBBA auction type.
    function _auction(
        uint96 lotId_,
        Lot memory lot_,
        bytes memory params_
    ) internal override returns (bool prefundingRequired) {
        // Decode implementation params
        AuctionDataParams memory implParams = abi.decode(params_, (AuctionDataParams));

        // Validate params

        // minFillPercent must be less than or equal to 100%
        if (implParams.minFillPercent > _ONE_HUNDRED_PERCENT) revert Auction_InvalidParams();

        // minBidPercent must be greater than or equal to the global min and less than or equal to 100%
        if (
            implParams.minBidPercent < _MIN_BID_PERCENT
                || implParams.minBidPercent > _ONE_HUNDRED_PERCENT
        ) {
            revert Auction_InvalidParams();
        }

        // publicKey must be a valid point on the AltBN128 curve
        if (!ECIES.isOnBn128(implParams.publicKey)) revert Auction_InvalidParams();

        // Store auction data
        AuctionData storage data = auctionData[lotId_];
        data.minimumPrice = implParams.minimumPrice;
        data.minFilled = (lot_.capacity * implParams.minFillPercent) / _ONE_HUNDRED_PERCENT;
        data.minBidSize = (lot_.capacity * implParams.minBidPercent) / _ONE_HUNDRED_PERCENT;
        data.publicKey = implParams.publicKey;

        // This auction type requires pre-funding
        // This setting requires the capacity to be in the base token,
        // so we know the capacity values above are in base token units.
        prefundingRequired = true;
    }

    function _cancelAuction(uint96 lotId_) internal override {
        // Validation
        // Batch auctions cannot be cancelled once started, otherwise the seller could cancel the auction after bids have been submitted
        _revertIfLotActive(lotId_);

        // Auction cannot be cancelled once it has concluded
        _revertIfLotConcluded(lotId_);

        // Set auction status to settled so that bids can be refunded
        auctionData[lotId_].status = AuctionStatus.Settled;
    }

    function payoutFor(
        uint96 lotId_,
        uint256 amount_
    ) public view virtual override returns (uint256) {}

    function priceFor(
        uint96 lotId_,
        uint256 payout_
    ) public view virtual override returns (uint256) {}

    function maxPayout(uint96 lotId_) public view virtual override returns (uint256) {}

    function maxAmountAccepted(uint96 lotId_) public view virtual override returns (uint256) {}

    /// @notice     Returns the auction data for a given lot
    ///
    /// @param      lotId_          The lot ID of the auction to return data for
    function getLotData(uint96 lotId_) public view returns (AuctionData memory) {
        return auctionData[lotId_];
    }

    function getBidData(uint96 lotId_, uint96 bidId_) public view returns (EncryptedBid memory) {
        return lotEncryptedBids[lotId_][bidId_];
    }

    function getSortedBidData(uint96 lotId_, uint96 index_) public view returns (QueueBid memory) {
        return lotSortedBids[lotId_].getBid(index_);
    }

    function getSortedBidCount(uint96 lotId_) public view returns (uint256) {
        return lotSortedBids[lotId_].getNumBids();
    }

    /// @notice Single view function to return the data needed to lookup private key for an auction and determine the number of bids left to decrypt
    function getDecryptData(uint96 lotId_)
        public
        view
        returns (
            AuctionStatus status_,
            uint96 activeBids_,
            uint96 nextDecryptIndex_,
            bytes memory publicKeyModulus_
        )
    {
        AuctionData storage data = auctionData[lotId_];
        return
            (data.status, uint96(data.bidIds.length), data.nextDecryptIndex, data.publicKeyModulus);
    }

    // =========== ATOMIC AUCTION STUBS ========== //

    /// @inheritdoc AuctionModule
    /// @dev        Atomic auctions are not supported by this auction type
    function _purchase(
        uint96,
        uint256,
        bytes calldata
    ) internal pure override returns (uint256, bytes memory) {
        revert Auction_NotImplemented();
    }
}<|MERGE_RESOLUTION|>--- conflicted
+++ resolved
@@ -3,12 +3,7 @@
 
 import {AuctionModule} from "src/modules/Auction.sol";
 import {Veecode, toVeecode} from "src/modules/Modules.sol";
-<<<<<<< HEAD
 import {SimpleECIES as ECIES, Point} from "src/lib/SimpleECIES.sol";
-=======
-import {RSAOAEP} from "src/lib/RSA.sol";
-import {uint2str} from "src/lib/Uint2Str.sol";
->>>>>>> 5f07962e
 import {
     MaxPriorityQueue,
     Queue,
@@ -32,10 +27,8 @@
     error Auction_NotLive();
     error Auction_NotConcluded();
     error Auction_InvalidDecrypt();
-<<<<<<< HEAD
     error Auction_InvalidBid();
     error Auction_InvalidPrivateKey();
-=======
     error Bid_WrongState();
 
     // ========== EVENTS ========== //
@@ -43,7 +36,6 @@
     event BidDecrypted(
         uint96 indexed lotId, uint96 indexed bidId, uint256 amountIn, uint256 amountOut
     );
->>>>>>> 5f07962e
 
     // ========== DATA STRUCTURES ========== //
 
@@ -356,42 +348,30 @@
         if (num_ > bidIds.length - nextDecryptIndex) num_ = bidIds.length - nextDecryptIndex;
 
         // Iterate over decrypts, validate that they match the stored encrypted bids, then store them in the sorted bid queue
-<<<<<<< HEAD
+        uint256 minBidSize = auctionData[lotId_].minBidSize;
         for (uint96 i; i < num_; i++) {
-=======
-        uint256 minBidSize = auctionData[lotId_].minBidSize;
-        for (uint96 i; i < len; i++) {
-            // Re-encrypt the decrypt to confirm that it matches the stored encrypted bid
-            bytes memory ciphertext = _encrypt(lotId_, decrypts_[i]);
-
->>>>>>> 5f07962e
             // Load encrypted bid
             uint96 bidId = bidIds[nextDecryptIndex + i];
             EncryptedBid storage encBid = lotEncryptedBids[lotId_][bidId];
 
+            // Decrypt the bid
+            uint256 amountOut = _decrypt(lotId_, bidId, privateKey_);
+
             // Validate that the bid is in the Submitted state
             // TODO may be redundant with the new cancel logic
             if (encBid.status != BidStatus.Submitted) continue;
 
-<<<<<<< HEAD
-            // Decrypt the bid
-            uint256 amountOut = _decrypt(lotId_, bidId, privateKey_);
-
-            // Store the decrypt in the sorted bid queue
-            lotSortedBids[lotId_].insert(bidId, encBid.amount, amountOut);
-=======
             // Only store the decrypt if the amount out is greater than or equal to the minimum bid size
-            if (decrypts_[i].amountOut >= minBidSize) {
+            if (amountOut >= minBidSize) {
                 // Store the decrypt in the sorted bid queue
-                lotSortedBids[lotId_].insert(bidId, encBid.amount, decrypts_[i].amountOut);
+                lotSortedBids[lotId_].insert(bidId, encBid.amount, amountOut);
             }
->>>>>>> 5f07962e
 
             // Set bid status to decrypted
             encBid.status = BidStatus.Decrypted;
 
             // Emit event
-            emit BidDecrypted(lotId_, bidId, encBid.amount, decrypts_[i].amountOut);
+            emit BidDecrypted(lotId_, bidId, encBid.amount, amountOut);
         }
 
         // Increment next decrypt index
@@ -419,7 +399,6 @@
 
     function _decrypt(
         uint96 lotId_,
-<<<<<<< HEAD
         uint96 bidId_,
         bytes32 privateKey_
     ) internal view returns (uint256 amountOut) {
@@ -442,17 +421,6 @@
         unchecked {
             amountOut = uint256(rand - subtracted);
         }
-=======
-        Decrypt memory decrypt_
-    ) internal view returns (bytes memory) {
-        return RSAOAEP.encrypt(
-            abi.encodePacked(decrypt_.amountOut),
-            abi.encodePacked(uint2str(uint256(lotId_))),
-            abi.encodePacked(_PUB_KEY_EXPONENT),
-            auctionData[lotId_].publicKeyModulus,
-            decrypt_.seed
-        );
->>>>>>> 5f07962e
     }
 
     /// @notice         View function that can be used to obtain a certain number of the next bids to decrypt off-chain
@@ -756,22 +724,6 @@
         return lotSortedBids[lotId_].getNumBids();
     }
 
-    /// @notice Single view function to return the data needed to lookup private key for an auction and determine the number of bids left to decrypt
-    function getDecryptData(uint96 lotId_)
-        public
-        view
-        returns (
-            AuctionStatus status_,
-            uint96 activeBids_,
-            uint96 nextDecryptIndex_,
-            bytes memory publicKeyModulus_
-        )
-    {
-        AuctionData storage data = auctionData[lotId_];
-        return
-            (data.status, uint96(data.bidIds.length), data.nextDecryptIndex, data.publicKeyModulus);
-    }
-
     // =========== ATOMIC AUCTION STUBS ========== //
 
     /// @inheritdoc AuctionModule
