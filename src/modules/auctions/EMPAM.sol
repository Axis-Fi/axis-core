// SPDX-License-Identifier: BUSL-1.1
pragma solidity 0.8.19;

/// Protocol dependencies
import {AuctionModule, Auction} from "src/modules/Auction.sol";
import {Veecode, toVeecode} from "src/modules/Modules.sol";

// Libraries
import {FixedPointMathLib as Math} from "lib/solmate/src/utils/FixedPointMathLib.sol";
import {ECIES, Point} from "src/lib/ECIES.sol";
import {MaxPriorityQueue, Queue, Bid as QueueBid} from "src/lib/MaxPriorityQueue.sol";

contract EncryptedMarginalPriceAuctionModule is AuctionModule {
    using MaxPriorityQueue for Queue;

    // ========== ERRORS ========== //
    error Auction_InvalidKey();
    error Auction_WrongState(uint96 lotId); // TODO shift into Auction?
    error Bid_WrongState(uint96 lotId, uint64 bidId);
    error NotPermitted(address caller);

    // ========== EVENTS ========== //
    event BidDecrypted(
        uint96 indexed lotId, uint64 indexed bidId, uint96 amountIn, uint96 amountOut
    );

    // ========== DATA STRUCTURES ========== //

    enum BidStatus {
        Submitted,
        Decrypted,
        // Bid status will also be set to claimed if the bid is cancelled/refunded
        Claimed
    }

    /// @notice        Core data for a bid
    ///
    /// @param         status              The status of the bid
    /// @param         bidder              The address of the bidder
    /// @param         amount              The amount of the bid
    /// @param         minAmountOut        The minimum amount out (not set until the bid is decrypted)
    /// @param         referrer            The address of the referrer
    struct Bid {
        address bidder; // 20 +
        uint96 amount; // 12 = 32 - end of slot 1
        uint96 minAmountOut; // 12 +
        address referrer; // 20 = 32 - end of slot 2
        BidStatus status; // 1 - slot 3
    }

    /// @notice        Struct containing data for an encrypted bid
    ///
    /// @param         encryptedAmountOut  The encrypted amount out, the bid amount is encrypted with a symmetric key that can be derived from the bidPubKey using the private key for the provided auction public key on the alt_bn128 curve
    /// @param         bidPubKey           The alt_bn128 public key used to encrypt the amount out (see bid() for more details)
    struct EncryptedBid {
        uint256 encryptedAmountOut;
        Point bidPubKey;
    }

    /// @notice        Struct containing auction-specific data
    ///
    /// @param         nextBidId           The ID of the next bid to be submitted
    /// @param         marginalPrice       The marginal price of the auction (determined at settlement, blank before)
    /// @param         minPrice            The minimum price that the auction will settle at
    /// @param         nextDecryptIndex    The index of the next bid to decrypt
    /// @param         minFilled           The minimum amount of the lot that must be filled
    /// @param         minBidSize          The minimum size of a bid
    /// @param         status              The status of the auction
    /// @param         proceedsClaimed     Whether the proceeds have been claimed
    /// @param         marginalBidId       The ID of the marginal bid (marking that bids following it are not filled)
    /// @param         publicKey           The public key used to encrypt bids (a point on the alt_bn128 curve from the generator point (1,2))
    /// @param         privateKey          The private key used to decrypt bids (not provided until after the auction ends)
    /// @param         bidIds              The list of bid IDs to decrypt in order of submission, excluding cancelled bids
    struct AuctionData {
        uint64 nextBidId; // 8 +
        uint96 marginalPrice; // 12 +
        uint96 minPrice; // 12 = 32 - end of slot 1
        uint64 nextDecryptIndex; // 8 +
        uint96 minFilled; // 12 +
        uint96 minBidSize; // 12 = 32 - end of slot 2
        Auction.Status status; // 1 +
        uint64 marginalBidId; // 8 = 9 - end of slot 3
        Point publicKey; // 64 - slots 4 and 5
        uint256 privateKey; // 32 - slot 6
        uint64[] bidIds; // slots 7+
    }

    struct AuctionDataParams {
        uint96 minPrice;
        uint24 minFillPercent;
        uint24 minBidPercent;
        Point publicKey;
    }

    /// @notice        Struct containing partial fill data for a lot
    ///
    /// @param         bidId        The ID of the bid
    /// @param         refund       The amount to refund to the bidder
    /// @param         payout       The amount to payout to the bidder
    struct PartialFill {
        uint64 bidId; // 8 +
        uint96 refund; // 12 +
        uint96 payout; // 12 = 32 - end of slot 1
    }

    /// @dev    Memory only, no need to pack
    struct MarginalPriceResult {
        uint96 marginalPrice;
        uint64 marginalBidId;
        uint256 totalAmountIn;
        uint256 capacityExpended;
    }

    // ========== STATE VARIABLES ========== //

    /// @notice Constant for percentages
    /// @dev    1% = 1_000 or 1e3. 100% = 100_000 or 1e5.
    uint24 internal constant _MIN_BID_PERCENT = 10; // 0.01%

    /// @notice     Auction-specific data for a lot
    mapping(uint96 lotId => AuctionData) public auctionData;

    /// @notice     General information about bids on a lot
    mapping(uint96 lotId => mapping(uint64 bidId => Bid)) public bids;

    /// @notice     Data for encryption information for a specific bid
    mapping(uint96 lotId => mapping(uint64 bidId => EncryptedBid)) public encryptedBids; // each encrypted amount is 5 slots (length + 4 slots) due to using 1024-bit RSA encryption

    /// @notice     Queue of decrypted bids for a lot (populated on decryption)
    mapping(uint96 lotId => Queue) public decryptedBids;

    /// @notice     Partial fill data for a lot
    /// @dev        Each EMPA can have at most one partial fill
    mapping(uint96 lotId => PartialFill) public lotPartialFill;

    // ========== SETUP ========== //

    constructor(address auctionHouse_) AuctionModule(auctionHouse_) {
        // Set the minimum auction duration to 1 day initially
        minAuctionDuration = 1 days;
    }

    function VEECODE() public pure override returns (Veecode) {
        return toVeecode("01EMPAM");
    }

    function TYPE() public pure override returns (Type) {
        return Type.Auction;
    }

    // ========== MODIFIERS ========== //

    // ========== AUCTION ========== //

    /// @inheritdoc AuctionModule
    /// @dev        This function assumes:
    ///             - The lot ID has been validated
    ///             - The start and duration of the lot have been validated
    ///
    ///             This function reverts if:
    ///             - The parameters cannot be decoded into the correct format
    ///             - The minimum price is zero
    ///             - The minimum fill percent is greater than 100%
    ///             - The minimum bid percent is less than the minimum or greater than 100%
    ///             - The public key is not valid
    function _auction(uint96 lotId_, Lot memory lot_, bytes memory params_) internal override {
        // Decode implementation params
        AuctionDataParams memory implParams = abi.decode(params_, (AuctionDataParams));

        // Validate params

        // minPrice must not be zero
        if (implParams.minPrice == 0) revert Auction_InvalidParams();

        // minFillPercent must be less than or equal to 100%
        if (implParams.minFillPercent > _ONE_HUNDRED_PERCENT) {
            revert Auction_InvalidParams();
        }

        // minBidPercent must be greater than or equal to the global min and less than or equal to 100%
        if (
            implParams.minBidPercent < _MIN_BID_PERCENT
                || implParams.minBidPercent > _ONE_HUNDRED_PERCENT
        ) {
            revert Auction_InvalidParams();
        }

        // publicKey must be a valid point for the encryption library
        if (!ECIES.isValid(implParams.publicKey)) {
            revert Auction_InvalidParams();
        }

        // Set auction data
        AuctionData storage data = auctionData[lotId_];
        data.minPrice = implParams.minPrice;
        // These calculations won't overflow if capacity doesn't overflow uint96 because the minFillPercent and minBidPercent are both less than or equal to 100%
        // We round up to be conservative with the minimums
        data.minFilled = uint96(
            Math.mulDivUp(
                uint256(lot_.capacity),
                uint256(implParams.minFillPercent),
                uint256(_ONE_HUNDRED_PERCENT)
            )
        );
        data.minBidSize = uint96(
            Math.mulDivUp(
                uint256(lot_.capacity), implParams.minBidPercent, uint256(_ONE_HUNDRED_PERCENT)
            )
        );
        data.publicKey = implParams.publicKey;
        data.nextBidId = 1;

        decryptedBids[lotId_].initialize();
    }

    /// @inheritdoc AuctionModule
    /// @dev        This function assumes the following:
    ///             - The lot ID has been validated
    ///             - The caller has been authorized
    ///             - The auction has not concluded
    ///
    ///             This function reverts if:
    ///             - The auction is active or has not concluded
    function _cancelAuction(uint96 lotId_) internal override {
        // Validation
        // Batch auctions cannot be cancelled once started, otherwise the seller could cancel the auction after bids have been submitted
        _revertIfLotActive(lotId_);

        // Set auction status to settled so that bids can be refunded
        auctionData[lotId_].status = Auction.Status.Settled;
        lotData[lotId_].proceedsClaimed = true;
    }

    // ========== BID ========== //

    /// @inheritdoc AuctionModule
    /// @dev        This function performs the following:
    ///             - Validates inputs
    ///             - Stores the encrypted bid
    ///             - Adds the bid ID to the list of bids to decrypt (in `AuctionData.bidIds`)
    ///             - Returns the bid ID
    ///
    ///             This function assumes:
    ///             - The lot ID has been validated
    ///             - The caller has been authorized
    ///             - The auction is active
    ///
    ///             This function reverts if:
    ///             - The parameters cannot be decoded into the correct format
    ///             - The amount is less than the minimum bid size for the lot
    ///             - The bid public key is not valid
    function _bid(
        uint96 lotId_,
        address bidder_,
        address referrer_,
        uint96 amount_,
        bytes calldata auctionData_
    ) internal override returns (uint64 bidId) {
        // Decode auction data
        (uint256 encryptedAmountOut, Point memory bidPubKey) =
            abi.decode(auctionData_, (uint256, Point));

        // Validate inputs

        // Amount must be at least the minimum bid size at the minimum price
        uint256 minAmount = Math.mulDivDown(
            uint256(auctionData[lotId_].minBidSize),
            uint256(auctionData[lotId_].minPrice),
            10 ** lotData[lotId_].baseTokenDecimals
        );
        if (amount_ < minAmount) revert Auction_AmountLessThanMinimum();

        // Check that the bid public key is a valid point for the encryption library
        if (!ECIES.isValid(bidPubKey)) revert Auction_InvalidKey();

        // Store bid data
        bidId = auctionData[lotId_].nextBidId++;
        Bid storage userBid = bids[lotId_][bidId];
        userBid.bidder = bidder_;
        userBid.amount = amount_;
        userBid.referrer = referrer_;
        userBid.status = BidStatus.Submitted;

        // Store encrypted amount out and bid public key
        encryptedBids[lotId_][bidId] = EncryptedBid(encryptedAmountOut, bidPubKey);

        // Push bid ID to list of bids to decrypt
        auctionData[lotId_].bidIds.push(bidId);

        return bidId;
    }

    /// @inheritdoc AuctionModule
    /// @dev        This function performs the following:
    ///             - Validates inputs
    ///             - Marks the bid as refunded
    ///             - Removes the bid from the list of bids to decrypt
    ///             - Returns the amount to be refunded
    ///
    ///             The encrypted bid is not deleted from storage, so that the details can be fetched later.
    ///
    ///             This function assumes:
    ///             - The lot ID has been validated
    ///             - The bid ID has been validated
    ///             - The caller has been authorized
    ///             - The auction is active
    ///             - The bid has already been refunded
    function _refundBid(
        uint96 lotId_,
        uint64 bidId_,
        address
    ) internal override returns (uint96 refund) {
        // Set bid status to claimed
        bids[lotId_][bidId_].status = BidStatus.Claimed;

        // Remove bid from list of bids to decrypt
        uint64[] storage bidIds = auctionData[lotId_].bidIds;
        uint256 len = bidIds.length;
        for (uint256 i; i < len; i++) {
            if (bidIds[i] == bidId_) {
                bidIds[i] = bidIds[len - 1];
                bidIds.pop();
                break;
            }
        }

        // Return the amount to be refunded
        return bids[lotId_][bidId_].amount;
    }

    /// @notice     Claims a bid and calculates the paid and payout amounts
    /// @dev        This function performs the following:
    ///             - Validates inputs
    ///             - Marks the bid as claimed
    ///             - Calculates the paid and payout amounts
    ///
    ///             This function assumes:
    ///             - The lot ID has been validated
    ///             - The bid ID has been validated
    ///             - The caller has been authorized
    ///             - The auction is not settled
    ///             - The bid has not already been claimed
    function _claimBid(
        uint96 lotId_,
        uint64 bidId_
    ) internal returns (BidClaim memory bidClaim, bytes memory auctionOutput_) {
        // Load bid data
        Bid storage bidData = bids[lotId_][bidId_];

        // Set the bid status to claimed
        bidData.status = BidStatus.Claimed;

        // Load the referrer and bidder
        bidClaim.bidder = bidData.bidder;
        bidClaim.referrer = bidData.referrer;

        // Calculate the bid price
        uint256 baseScale = 10 ** lotData[lotId_].baseTokenDecimals;
        uint96 price = uint96(
            bidData.minAmountOut == 0
                ? 0 // Set to zero in this case so that the bid is refunded
                : Math.mulDivUp(uint256(bidData.amount), baseScale, uint256(bidData.minAmountOut))
        );
        uint96 marginalPrice = auctionData[lotId_].marginalPrice;

        // Check if the bid id is a partial fill result
        if (lotPartialFill[lotId_].bidId == bidId_) {
            bidClaim.paid = bidData.amount;
            bidClaim.payout = lotPartialFill[lotId_].payout;
            bidClaim.refund = lotPartialFill[lotId_].refund;
        }
        // If the bid price is greater than the marginal price, the bid is filled.
        // If the bid price is equal to the marginal price and the bid was submitted before or is the marginal bid, the bid is filled.
        // Auctions that do not meet capacity or price thresholds to settle will have their marginal price set at the maximum uint96
        // Therefore, all bids will be refunded.
        // We handle the only potential marginal fill during settlement. All other bids are either completely filled or refunded.
        else if (
            price > marginalPrice
                || (price == marginalPrice && bidId_ <= auctionData[lotId_].marginalBidId)
        ) {
            // Payout is calculated using the marginal price of the auction
            bidClaim.paid = bidData.amount;
            bidClaim.payout = uint96(Math.mulDivDown(bidClaim.paid, baseScale, marginalPrice));
            bidClaim.refund = 0;
        } else {
            // Bidder is refunded the paid amount and receives no payout
            bidClaim.paid = bidData.amount;
            bidClaim.refund = bidData.amount;
        }

        // Reduce the amount out to claim
        lotData[lotId_].claimableBidAmountOut -= bidClaim.payout;

        return (bidClaim, auctionOutput_);
    }

    /// @inheritdoc AuctionModule
    /// @dev        This function performs the following:
    ///             - Validates inputs
    ///             - Marks the bid as claimed
    ///             - Calculates the paid and payout amounts
    ///
    ///             This function assumes:
    ///             - The lot ID has been validated
    ///             - The caller has been authorized
    ///             - The auction is not settled
    function _claimBids(
        uint96 lotId_,
        uint64[] calldata bidIds_
    ) internal override returns (BidClaim[] memory bidClaims, bytes memory auctionOutput_) {
        uint256 len = bidIds_.length;
        bidClaims = new BidClaim[](len);
        for (uint256 i; i < len; i++) {
            // Validate
            _revertIfBidInvalid(lotId_, bidIds_[i]);
            _revertIfBidClaimed(lotId_, bidIds_[i]);

            (bidClaims[i],) = _claimBid(lotId_, bidIds_[i]);
        }

        return (bidClaims, auctionOutput_);
    }

    // ========== DECRYPTION ========== //

    /// @notice         Submits the private key for the auction lot and decrypts an initial number of bids
    ///                 It does not require gating. If the seller wishes to limit who can call, they can simply not reveal the key to anyone else.
    ///                 On the other hand, if a key management service is used, then anyone can call it once the key is revealed.
    ///
    /// @dev            This function reverts if:
    ///                 - The lot ID is invalid
    ///                 - The lot is not active
    ///                 - The lot has not concluded
    ///                 - The private key has already been submitted
    function submitPrivateKey(uint96 lotId_, uint256 privateKey_, uint64 num_) external {
        // Validation
        _revertIfLotInvalid(lotId_);
        _revertIfLotActive(lotId_);
        _revertIfBeforeLotStart(lotId_);

        // Revert if the private key has already been verified and set
        if (auctionData[lotId_].privateKey != 0) {
            revert Auction_WrongState(lotId_);
        }

        // Check that the private key is valid for the public key
        // We assume that all public keys are derived from the same generator: (1, 2)
        Point memory calcPubKey = ECIES.calcPubKey(Point(1, 2), privateKey_);
        Point memory pubKey = auctionData[lotId_].publicKey;
        if (calcPubKey.x != pubKey.x || calcPubKey.y != pubKey.y) {
            revert Auction_InvalidKey();
        }

        // Store the private key
        auctionData[lotId_].privateKey = privateKey_;

        // Decrypt and sort bids
        _decryptAndSortBids(lotId_, num_);
    }

    /// @notice         Decrypts a batch of bids and sorts them by price in descending order
    /// @dev            This function handles the following:
    ///                 - Performs state validation
    ///                 - Iterates over the encrypted bids:
    ///                     - Decrypts the bid
    ///                     - Ignores if the bid is incorrectly encrypted
    ///                     - Does not add to the sorted bid queue if the decrypted amount out is less than the minimum bid size or overflows
    ///                     - Otherwise, adds to the sorted bid queue for use during settlement
    ///                 - Determines the next decrypt index
    ///                 - Sets the auction status to decrypted if all bids have been decrypted
    ///
    ///                 This function reverts if:
    ///                 - The lot ID is invalid
    ///                 - The lot has not concluded
    ///                 - The lot has already been decrypted in full
    ///                 - The private key has not been provided
    ///
    /// @param          lotId_          The lot ID of the auction to decrypt bids for
    /// @param          num_            The number of bids to decrypt. Reduced to the number remaining if greater.
    function decryptAndSortBids(uint96 lotId_, uint64 num_) external {
        // Check that lotId is valid
        _revertIfLotInvalid(lotId_);
        _revertIfBeforeLotStart(lotId_);
        _revertIfLotActive(lotId_);

        // Revert if already decrypted or if the private key has not been provided
        if (
            auctionData[lotId_].status != Auction.Status.Created
                || auctionData[lotId_].privateKey == 0
        ) {
            revert Auction_WrongState(lotId_);
        }

        // Decrypt and sort bids
        _decryptAndSortBids(lotId_, num_);
    }

    function _decryptAndSortBids(uint96 lotId_, uint64 num_) internal {
        // Load next decrypt index and min bid size
        AuctionData storage lotBidData = auctionData[lotId_];
        uint64 nextDecryptIndex = lotBidData.nextDecryptIndex;
        uint96 minBidSize = auctionData[lotId_].minBidSize;

        // Check that the number of decrypts is less than or equal to the number of bids remaining to be decrypted
        // If so, reduce to the number remaining
        uint64[] storage bidIds = auctionData[lotId_].bidIds;
        if (num_ > bidIds.length - nextDecryptIndex) {
            num_ = uint64(bidIds.length) - nextDecryptIndex;
        }

        // Iterate over the provided number of bids, decrypt them, and then store them in the sorted bid queue
        // All submitted bids will be marked as decrypted, but only those with valid values will have the minAmountOut set and be stored in the sorted bid queue
        for (uint64 i; i < num_; i++) {
            // Load encrypted bid
            uint64 bidId = bidIds[nextDecryptIndex + i];

            // Decrypt the bid
            uint96 amountOut;
            {
                uint256 result = _decrypt(lotId_, bidId, lotBidData.privateKey);

                // Only set the amount out if it is less than or equal to the maximum value of a uint96
                if (result <= type(uint96).max) {
                    amountOut = uint96(result);
                }
            }

            // Set bid status to decrypted
            Bid storage bidData = bids[lotId_][bidId];
            bidData.status = BidStatus.Decrypted;

            // Only store the decrypt if the amount out is greater than or equal to the minimum bid size
            if (amountOut > 0 && amountOut >= minBidSize) {
                // Only store the decrypt if the price does not overflow
                // We don't need to check for a zero bid price, because the smallest possible bid price is 1, due to the use of mulDivUp
                // 1 * 10^6 / type(uint96).max = 1
                if (
                    Math.mulDivUp(
                        uint256(bidData.amount),
                        10 ** lotData[lotId_].baseTokenDecimals,
                        uint256(amountOut)
                    ) < type(uint96).max
                ) {
                    // Store the decrypt in the sorted bid queue and set the min amount out on the bid
                    decryptedBids[lotId_].insert(bidId, bidData.amount, amountOut);
                    bidData.minAmountOut = amountOut;
                }
            }

            // Emit event
            emit BidDecrypted(lotId_, bidId, bidData.amount, amountOut);
        }

        // Increment next decrypt index
        auctionData[lotId_].nextDecryptIndex += num_;

        // If all bids have been decrypted, set auction status to decrypted
        if (auctionData[lotId_].nextDecryptIndex == bidIds.length) {
            auctionData[lotId_].status = Auction.Status.Decrypted;
        }
    }

    function _decrypt(
        uint96 lotId_,
        uint64 bidId_,
        uint256 privateKey_
    ) internal view returns (uint256 amountOut) {
        // Load the encrypted bid data
        EncryptedBid memory encryptedBid = encryptedBids[lotId_][bidId_];

        // Decrypt the message
        // We expect a salt calculated as the keccak256 hash of lot id, bidder, and amount to provide some (not total) uniqueness to the encryption, even if the same shared secret is used
        Bid storage bidData = bids[lotId_][bidId_];
        uint256 message = ECIES.decrypt(
            encryptedBid.encryptedAmountOut,
            encryptedBid.bidPubKey,
            privateKey_,
            uint256(keccak256(abi.encodePacked(lotId_, bidData.bidder, bidData.amount)))
        );

        // Convert the message into the amount out
        // We don't need larger than 16 bytes for a message
        // To avoid attacks that check for leading zero values, encrypted bids should use a 128-bit random number
        // as a seed to randomize the message. The seed should be the first 16 bytes.
        // During encryption, we subtract the seed from the amount out to get a masked value.
        // After decryption, we can combine them again (adding the seed to the masked value) and get the amount out
        // This works due to the overflow/underflow properties of modular arithmetic
        uint128 maskedValue = uint128(message);
        uint128 seed = uint128(message >> 128);

        // We want to allow underflow here
        unchecked {
            amountOut = uint256(maskedValue + seed);
        }
    }

    // ========== SETTLEMENT ========== //

    /// @notice         Helper function to get the next bid from the queue and calculate the price
    /// @dev            This is split into a different function to avoid stack too deep errors
    ///
    /// @param          queue_          The queue to get the next bid from
    /// @param          baseScale_      The scaling factor for the base token
    /// @return         bidId           The ID of the bid
    /// @return         amountIn        The amount in of the bid (in quote token units)
    /// @return         price           The price of the bid (in quote token units), or 0 if it could not be determined
    function _getNextBid(
        Queue storage queue_,
        uint256 baseScale_
    ) internal returns (uint64 bidId, uint96 amountIn, uint96 price) {
        bidId = queue_.getMaxId();

        // Load bid info (in quote token units)
        QueueBid memory qBid = queue_.delMax();
        amountIn = qBid.amountIn;

        // A zero minAmountOut value should be filtered out during decryption. However, cover the case here to avoid a potential division by zero error that would brick settlement.
        if (qBid.minAmountOut == 0) {
            // A zero price would be filtered out being below the minimum price
            return (bidId, amountIn, 0);
        }

        // Calculate the price of the bid
        // Cannot overflow on cast back to uint96. It was checked during decryption.
        price = uint96(Math.mulDivUp(amountIn, baseScale_, qBid.minAmountOut));

        return (bidId, amountIn, price);
    }

    /// @notice     Calculates the marginal price of a lot
    ///
    /// @param      lotId_          The lot ID of the auction to calculate the marginal price for
    /// @return     result          The result of the marginal price calculation
    function _getLotMarginalPrice(uint96 lotId_)
        internal
        returns (MarginalPriceResult memory result)
    {
        // Cache values used in the loop
        // Capacity is always in base token units for this auction type
        uint256 capacity = lotData[lotId_].capacity;
        uint256 baseScale = 10 ** lotData[lotId_].baseTokenDecimals;
        AuctionData memory lotAuctionData = auctionData[lotId_];

        // Iterate over bid queue (sorted in descending price) to calculate the marginal clearing price of the auction
        {
            Queue storage queue = decryptedBids[lotId_];
            uint96 lastPrice;
            uint64 lastBidId;
            uint256 numBids = queue.getNumBids();
            for (uint256 i = 0; i < numBids; i++) {
                // A bid can be considered if:
                // - the bid price is greater than or equal to the minimum
                // - previous bids did not fill the capacity
                //
                // There is no need to check if the bid is the minimum bid size, as this was checked during decryption

                // Get bid info
                (uint64 bidId, uint96 amountIn, uint96 price) = _getNextBid(queue, baseScale);

                // If the price is below the minimum price, then determine a marginal price from the previous bids with the knowledge that no other bids will be considered
                // This will also handle a zero price returned from `_getNextBid()`, since `minPrice` is always greater than zero
                if (price < lotAuctionData.minPrice) {
                    // We know that the lastPrice was not sufficient to fill capacity or the loop would have exited
                    // We check if minimum price can result in a fill. If so, find the exact marginal price between last price and minimum price
                    // If not, we set the marginal price to the minimum price. Whether the capacity filled meets the minimum filled will be checked later in the settlement process.
                    if (
                        lotAuctionData.minPrice == 0
                            || Math.mulDivDown(result.totalAmountIn, baseScale, lotAuctionData.minPrice)
                                >= capacity
                    ) {
                        result.marginalPrice =
                            uint96(Math.mulDivUp(result.totalAmountIn, baseScale, capacity));
                    } else {
                        result.marginalPrice = lotAuctionData.minPrice; // note this cannot be zero since it is checked above
                    }

                    // If the marginal price is re-calculated and is the same as the previous, we need to set the marginal bid id, otherwise the previous bid will not be able to claim.
                    if (lastPrice == result.marginalPrice) {
                        result.marginalBidId = lastBidId;
                    }

                    // Update capacity expended with the new marginal price
                    result.capacityExpended = Math.mulDivDown(
                        result.totalAmountIn, baseScale, uint256(result.marginalPrice)
                    );
                    // marginal bid id can be zero, there are no bids at the marginal price

                    // Exit the outer loop
                    break;
                }

                // Check if the auction can clear with the existing bids at a price between current price and last price
                // There will be no partial fills because we select the price that exactly fills the capacity
                // Note: totalAmountIn here has not had the current bid added to it
                result.capacityExpended = Math.mulDivDown(result.totalAmountIn, baseScale, price);
                if (result.capacityExpended >= capacity) {
                    result.marginalPrice =
                        uint96(Math.mulDivUp(result.totalAmountIn, baseScale, capacity));

                    // If the marginal price is re-calculated and is the same as the previous, we need to set the marginal bid id, otherwise the previous bid will not be able to claim.
                    if (lastPrice == result.marginalPrice) {
                        result.marginalBidId = lastBidId;
                    } else {
                        result.marginalBidId = uint64(0); // we set this to zero so that any bids at the current price are not considered in the case that capacityExpended == capacity
                    }

                    // Calculate the capacity expended in the same way as before, instead of setting it to `capacity`
                    // This will normally equal `capacity`, except when rounding would cause the the capacity expended to be slightly less than `capacity`
                    result.capacityExpended =
                        Math.mulDivDown(result.totalAmountIn, baseScale, result.marginalPrice); // updated based on the marginal price
                    break;
                }

                // The current price will now be considered, so we can set this
                lastPrice = price;
                lastBidId = bidId;

                // Increment total amount in
                result.totalAmountIn += amountIn;

                // Determine total capacity expended at this price (in base token units)
                // quote scale * base scale / quote scale = base scale
                result.capacityExpended =
                    Math.mulDivDown(result.totalAmountIn, baseScale, uint256(price));

                // If total capacity expended is greater than or equal to the capacity, we have found the marginal price
                // If capacity expended is strictly greater than capacity, then we have a partially filled bid
                if (result.capacityExpended >= capacity) {
                    result.marginalPrice = price;
                    result.marginalBidId = bidId;
                    break;
                }

                // If we have reached the end of the queue, we check the same cases as when the price of a bid is below the minimum price.
                if (i == numBids - 1) {
                    // We know that the price was not sufficient to fill capacity or the loop would have exited
                    // We check if minimum price can result in a complete fill. If so, find the exact marginal price between last price and minimum price
                    // If not, we set the marginal price to the minimum price. Whether the capacity filled meets the minimum filled will be checked later in the settlement process
                    if (
                        lotAuctionData.minPrice == 0
                            || Math.mulDivDown(result.totalAmountIn, baseScale, lotAuctionData.minPrice)
                                >= capacity
                    ) {
                        result.marginalPrice =
                            uint96(Math.mulDivUp(result.totalAmountIn, baseScale, capacity));
                    } else {
                        result.marginalPrice = lotAuctionData.minPrice;
                    }

                    // If the marginal price is re-calculated and is the same as the previous, we need to set the marginal bid id, otherwise the current bid will not be able to claim.
                    if (price == result.marginalPrice) {
                        result.marginalBidId = bidId;
                    }

                    result.capacityExpended = Math.mulDivDown(
                        result.totalAmountIn, baseScale, uint256(result.marginalPrice)
                    );
                    // marginal bid id can be zero, there are no bids at the marginal price
                }
            }
        }

        return result;
    }

    /// @inheritdoc AuctionModule
    /// @dev        This function performs the following:
    ///             - Validates inputs
    ///             - Iterates over the decrypted bids to calculate the marginal price and number of winning bids
    ///             - If applicable, calculates the payout and refund for a partially filled bid
    ///             - Sets the auction status to settled
    ///             - Deletes the remaining decrypted bids for a gas refund
    ///
    ///             This function assumes:
    ///             - The lot ID has been validated
    ///             - The auction has concluded
    ///             - The auction is not settled
    ///
    ///             This function reverts if:
    ///             - The auction has not been decrypted
    ///
    ///             The function has been written to avoid any reverts that would cause the settlement process to brick.
    function _settle(uint96 lotId_)
        internal
        override
        returns (Settlement memory settlement_, bytes memory auctionOutput_)
    {
        // Settle the auction
        // Check that auction is in the right state for settlement
        if (auctionData[lotId_].status != Auction.Status.Decrypted) {
            revert Auction_WrongState(lotId_);
        }

        MarginalPriceResult memory result = _getLotMarginalPrice(lotId_);

        // Calculate marginal price and number of winning bids
        // Cache capacity and scaling values
        // Capacity is always in base token units for this auction type
        uint256 capacity = lotData[lotId_].capacity;
        uint256 baseScale = 10 ** lotData[lotId_].baseTokenDecimals;
        AuctionData memory lotAuctionData = auctionData[lotId_];

        // Delete the rest of the decrypted bids queue for a gas refund
        {
            Queue storage queue = decryptedBids[lotId_];
            uint256 remainingBids = queue.getNumBids();
            if (remainingBids > 0) {
                for (uint256 i = remainingBids - 1; i >= 0; i--) {
                    uint64 bidId = queue.bidIdList[i];
                    delete queue.idToBidMap[bidId];
                    queue.bidIdList.pop();

                    // Otherwise an underflow will occur
                    if (i == 0) {
                        break;
                    }
                }
                delete queue.numBids;
            }
        }

        // Determine if the auction can be filled, if so settle the auction, otherwise refund the seller
        // We set the status as settled either way to denote this function has been executed
        auctionData[lotId_].status = Auction.Status.Settled;
        // Auction cannot be settled if the total filled is less than the minimum filled
        // or if the marginal price is less than the minimum price
        if (
            result.capacityExpended >= auctionData[lotId_].minFilled
                && result.marginalPrice >= lotAuctionData.minPrice
        ) {
            // Auction can be settled at the marginal price if we reach this point
            auctionData[lotId_].marginalPrice = result.marginalPrice;
            auctionData[lotId_].marginalBidId = result.marginalBidId;

            // If capacity expended is greater than capacity, then the marginal bid is partially filled
            // Set refund and payout for the bid so it can be handled during claim
            if (result.capacityExpended > capacity) {
                // Load routing and bid data
                Bid storage bidData = bids[lotId_][result.marginalBidId];

                // Calculate the payout and refund amounts
                uint256 fullFill =
                    Math.mulDivDown(uint256(bidData.amount), baseScale, result.marginalPrice);
                uint256 excess = result.capacityExpended - capacity;

                // Store the settlement data for use with partial fills
                PartialFill memory pf = PartialFill({
                    bidId: result.marginalBidId,
                    refund: uint96(Math.mulDivDown(uint256(bidData.amount), excess, fullFill)),
                    payout: uint96(fullFill - excess)
                });
                lotPartialFill[lotId_] = pf;

                // Reduce the total amount in by the refund amount
                result.totalAmountIn -= pf.refund;
            }

            // Set settlement data
            settlement_.totalIn = result.totalAmountIn;
            // This is safe to cast, since capacity is within bounds of uint96
            settlement_.totalOut =
                uint96(result.capacityExpended > capacity ? capacity : result.capacityExpended);

            // Cache the amount to be claimed
            lotData[lotId_].claimableBidAmountOut = settlement_.totalOut;
        } else {
            // Auction cannot be settled if we reach this point
            // Marginal price is set as the max uint96 for the auction so the system knows all bids should be refunded
            auctionData[lotId_].marginalPrice = type(uint96).max;

            // totalIn and totalOut are not set since the auction does not clear
        }

        return (settlement_, auctionOutput_);
    }

    /// @inheritdoc AuctionModule
    function _claimProceeds(uint96 lotId_)
        internal
        override
<<<<<<< HEAD
        returns (
            uint256 purchased,
            uint96 sold,
            uint96 claimableBidAmountOut,
            bool curatorPayoutClaimed
        )
=======
        returns (uint96 purchased, uint96 sold, uint96 claimableBidAmountOut)
>>>>>>> f676ce88
    {
        Lot storage lot = lotData[lotId_];

        // Update the status
        lot.proceedsClaimed = true;

        // Return the required data
        return (lot.purchased, lot.sold, lot.claimableBidAmountOut);
    }

    // ========== AUCTION INFORMATION ========== //

    function getBid(
        uint96 lotId_,
        uint64 bidId_
    ) external view returns (Bid memory bid, EncryptedBid memory encryptedBid) {
        _revertIfLotInvalid(lotId_);
        _revertIfBidInvalid(lotId_, bidId_);

        return (bids[lotId_][bidId_], encryptedBids[lotId_][bidId_]);
    }

    function getAuctionData(uint96 lotId_)
        external
        view
        returns (AuctionData memory auctionData_)
    {
        _revertIfLotInvalid(lotId_);

        return auctionData[lotId_];
    }

    function getPartialFill(uint96 lotId_) external view returns (PartialFill memory settlement) {
        _revertIfLotInvalid(lotId_);
        _revertIfLotNotSettled(lotId_);

        return lotPartialFill[lotId_];
    }

    /// @inheritdoc Auction
    function auctionType() external pure override returns (AuctionType) {
        return AuctionType.Batch;
    }

    // ========== VALIDATION ========== //

    /// @inheritdoc AuctionModule
    function _revertIfLotActive(uint96 lotId_) internal view override {
        if (
            auctionData[lotId_].status == Auction.Status.Created
                && lotData[lotId_].start <= block.timestamp
                && lotData[lotId_].conclusion > block.timestamp
        ) revert Auction_WrongState(lotId_);
    }

    /// @inheritdoc AuctionModule
    function _revertIfLotSettled(uint96 lotId_) internal view override {
        // Auction must not be settled
        if (auctionData[lotId_].status == Auction.Status.Settled) {
            revert Auction_WrongState(lotId_);
        }
    }

    /// @inheritdoc AuctionModule
    function _revertIfLotNotSettled(uint96 lotId_) internal view override {
        // Auction must be settled
        if (auctionData[lotId_].status != Auction.Status.Settled) {
            revert Auction_WrongState(lotId_);
        }
    }

    /// @inheritdoc AuctionModule
    function _revertIfLotProceedsClaimed(uint96 lotId_) internal view override {
        // Auction must not have proceeds claimed
        if (lotData[lotId_].proceedsClaimed == true) {
            revert Auction_WrongState(lotId_);
        }
    }

    /// @inheritdoc AuctionModule
    function _revertIfBidInvalid(uint96 lotId_, uint64 bidId_) internal view override {
        // Bid ID must be less than number of bids for lot
        if (bidId_ >= auctionData[lotId_].nextBidId) {
            revert Auction_InvalidBidId(lotId_, bidId_);
        }

        // Bid should have a bidder
        if (bids[lotId_][bidId_].bidder == address(0)) {
            revert Auction_InvalidBidId(lotId_, bidId_);
        }
    }

    /// @inheritdoc AuctionModule
    function _revertIfNotBidOwner(
        uint96 lotId_,
        uint64 bidId_,
        address caller_
    ) internal view override {
        // Check that sender is the bidder
        if (caller_ != bids[lotId_][bidId_].bidder) {
            revert NotPermitted(caller_);
        }
    }

    /// @inheritdoc AuctionModule
    function _revertIfBidClaimed(uint96 lotId_, uint64 bidId_) internal view override {
        // Bid must not be refunded or claimed (same status)
        if (bids[lotId_][bidId_].status == BidStatus.Claimed) {
            revert Bid_WrongState(lotId_, bidId_);
        }
    }

    // ========== NOT IMPLEMENTED ========== //

    function _purchase(
        uint96,
        uint96,
        bytes calldata
    ) internal pure override returns (uint96, bytes memory) {
        revert Auction_NotImplemented();
    }
}<|MERGE_RESOLUTION|>--- conflicted
+++ resolved
@@ -878,16 +878,7 @@
     function _claimProceeds(uint96 lotId_)
         internal
         override
-<<<<<<< HEAD
-        returns (
-            uint256 purchased,
-            uint96 sold,
-            uint96 claimableBidAmountOut,
-            bool curatorPayoutClaimed
-        )
-=======
         returns (uint96 purchased, uint96 sold, uint96 claimableBidAmountOut)
->>>>>>> f676ce88
     {
         Lot storage lot = lotData[lotId_];
 
