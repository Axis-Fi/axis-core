// /// SPDX-License-Identifier: AGPL-3.0
// pragma solidity 0.8.19;

// import {MaxPayoutAuctioneer, IAggregator, Authority} from "src/auctioneers/bases/MaxPayoutAuctioneer.sol";

// interface IFixedPriceAuctioneer is IMaxPayoutAuctioneer {
//     /// @notice             Calculate current market price of payout token in quote tokens
//     /// @param id_          ID of market
//     /// @return             Price for market in configured decimals (see MarketParams)
//     /// @dev price is derived from the equation:
//     //
//     // p = f_p
//     //
//     // where
//     // p = price
//     // f_p = fixed price provided on creation
//     //
//     function marketPrice(uint256 id_) external view override returns (uint256);
// }

// contract FixedPriceAuctioneer is MaxPayoutAuctioneer, IFixedPriceAuctioneer {
//     /* ========== STATE ========== */

<<<<<<< HEAD
// contract FixedPriceAuctioneer is MaxPayoutAuctioneer, IFixedPriceAuctioneer {
//     /* ========== STATE ========== */

//     mapping(uint256 id => uint256 price) internal fixedPrices;

//     /* ========== CONSTRUCTOR ========== */

//     constructor(
//         IAggregator aggregator_,
//         address guardian_,
//         Authority authority_
//     ) MaxPayoutAuctioneer(aggregator_, guardian_, authority_) {}

//     /* ========== MARKET FUNCTIONS ========== */

//     function __createMarket(
//         uint256 id_,
//         CoreData memory core_,
//         StyleData memory style_,
//         bytes memory params_
//     ) internal override {
//         // Decode provided params
//         uint256 fixedPrice = abi.decode(params_, (uint256));

//         // Validate that fixed price is not zero
//         if (fixedPrice == 0) revert Auctioneer_InvalidParams();

//         // Set fixed price
//         fixedPrices[id_] = fixedPrice;
//     }

//     /* ========== TELLER FUNCTIONS ========== */

//     function __purchase(uint256 id_, uint256 amount_) internal override returns (uint256) {
//         // Calculate the payout from the fixed price and return
//         return amount_.mulDiv(styleData[id_].scale, marketPrice(id_));
//     }

//     /* ========== VIEW FUNCTIONS ========== */

=======
//     mapping(uint256 id => uint256 price) internal fixedPrices;

//     /* ========== CONSTRUCTOR ========== */

//     constructor(
//         IAggregator aggregator_,
//         address guardian_,
//         Authority authority_
//     ) MaxPayoutAuctioneer(aggregator_, guardian_, authority_) {}

//     /* ========== MARKET FUNCTIONS ========== */

//     function __createMarket(
//         uint256 id_,
//         CoreData memory core_,
//         StyleData memory style_,
//         bytes memory params_
//     ) internal override {
//         // Decode provided params
//         uint256 fixedPrice = abi.decode(params_, (uint256));

//         // Validate that fixed price is not zero
//         if (fixedPrice == 0) revert Auctioneer_InvalidParams();

//         // Set fixed price
//         fixedPrices[id_] = fixedPrice;
//     }

//     /* ========== TELLER FUNCTIONS ========== */

//     function __purchase(uint256 id_, uint256 amount_) internal override returns (uint256) {
//         // Calculate the payout from the fixed price and return
//         return amount_.mulDiv(styleData[id_].scale, marketPrice(id_));
//     }

//     /* ========== VIEW FUNCTIONS ========== */

>>>>>>> ddbdc63d
//     /// @inheritdoc IFixedPriceAuctioneer
//     function marketPrice(uint256 id_) public view override returns (uint256) {
//         return fixedPrices[id_];
//     }
// }<|MERGE_RESOLUTION|>--- conflicted
+++ resolved
@@ -1,5 +1,5 @@
-// /// SPDX-License-Identifier: AGPL-3.0
-// pragma solidity 0.8.19;
+/// SPDX-License-Identifier: AGPL-3.0
+pragma solidity 0.8.19;
 
 // import {MaxPayoutAuctioneer, IAggregator, Authority} from "src/auctioneers/bases/MaxPayoutAuctioneer.sol";
 
@@ -18,10 +18,6 @@
 //     function marketPrice(uint256 id_) external view override returns (uint256);
 // }
 
-// contract FixedPriceAuctioneer is MaxPayoutAuctioneer, IFixedPriceAuctioneer {
-//     /* ========== STATE ========== */
-
-<<<<<<< HEAD
 // contract FixedPriceAuctioneer is MaxPayoutAuctioneer, IFixedPriceAuctioneer {
 //     /* ========== STATE ========== */
 
@@ -62,45 +58,6 @@
 
 //     /* ========== VIEW FUNCTIONS ========== */
 
-=======
-//     mapping(uint256 id => uint256 price) internal fixedPrices;
-
-//     /* ========== CONSTRUCTOR ========== */
-
-//     constructor(
-//         IAggregator aggregator_,
-//         address guardian_,
-//         Authority authority_
-//     ) MaxPayoutAuctioneer(aggregator_, guardian_, authority_) {}
-
-//     /* ========== MARKET FUNCTIONS ========== */
-
-//     function __createMarket(
-//         uint256 id_,
-//         CoreData memory core_,
-//         StyleData memory style_,
-//         bytes memory params_
-//     ) internal override {
-//         // Decode provided params
-//         uint256 fixedPrice = abi.decode(params_, (uint256));
-
-//         // Validate that fixed price is not zero
-//         if (fixedPrice == 0) revert Auctioneer_InvalidParams();
-
-//         // Set fixed price
-//         fixedPrices[id_] = fixedPrice;
-//     }
-
-//     /* ========== TELLER FUNCTIONS ========== */
-
-//     function __purchase(uint256 id_, uint256 amount_) internal override returns (uint256) {
-//         // Calculate the payout from the fixed price and return
-//         return amount_.mulDiv(styleData[id_].scale, marketPrice(id_));
-//     }
-
-//     /* ========== VIEW FUNCTIONS ========== */
-
->>>>>>> ddbdc63d
 //     /// @inheritdoc IFixedPriceAuctioneer
 //     function marketPrice(uint256 id_) public view override returns (uint256) {
 //         return fixedPrices[id_];
