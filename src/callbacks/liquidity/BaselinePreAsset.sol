// SPDX-License-Identifier: MIT
pragma solidity 0.8.19;

import {ERC20} from "lib/solmate/src/tokens/ERC20.sol";
import {BaseCallback} from "src/callbacks/BaseCallback.sol";
import {Callbacks} from "src/lib/Callbacks.sol";

interface IPreAsset {
    function seed() external returns (uint256);

    function setBAsset(address bAsset_) external;

    function claim() external returns (uint256);
}

interface IBAsset {
    function baseline() external view returns (address);

    function balanceOf(address account) external view returns (uint256);

    function transfer(address recipient, uint256 amount) external returns (bool);
}

interface IBaselineFactory {
    function deploy(
        address preAsset_,
        string memory name_,
        string memory symbol_,
        address reserve_,
        bytes32 salt_,
        address feeRecipient_,
        int24 initTick_,
        uint256 initFloor_,
        uint256 initDisc_
    ) external returns (address baseline);
}

/// @notice     This contract is a replacement PreAsset for a Baseline pool that allows depositing proceeds from a Batch auction directly into Baseline.
/// @dev        The contract is the base token that should be auctioned. It provides a pre-asset token that buyers can then use to claim bAssets from after the Baseline Market is deployed.
///
///             This contract is designed to be used with a single auction and Baseline pool
contract BaselinePreAsset is ERC20, BaseCallback, IPreAsset {
    // ========== ERRORS ========== //

    error Callback_AlreadyComplete();
    error Callback_MissingFunds();
    error PreAsset_AuctionNotComplete();
    error PreAsset_AlreadySeeded();
    error PreAsset_BAssetAlreadySet();
    error PreAsset_BAssetNotSet();
    error PreAsset_NotAuthorized();
    error PreAsset_PoolNotSeeded();

    // ========== EVENTS ========== //

    event Seeded(uint256 totalReserves);
    event Claim(address indexed user, uint256 amount);

    // ========== STATE VARIABLES ========== //

    // Baseline Variables
    ERC20 public immutable RESERVE;
    IBaselineFactory public immutable BASELINE_FACTORY;
    IBAsset public bAsset;

    /// @notice Lot ID of the auction for the baseline market. This callback only supports one lot.
    uint96 public lotId;
    bool public auctionComplete;
    bool public seeded;
    uint256 public totalPreAssets;
    uint256 public totalBAssets;

    // ========== CONSTRUCTOR ========== //

    constructor(
        string memory preAssetName_,
        string memory preAssetSymbol_,
        address auctionHouse_,
        Callbacks.Permissions memory permissions_,
        address reserve_,
        address baselineFactory_
    ) ERC20(preAssetName_, preAssetSymbol_, 18) BaseCallback(auctionHouse_, permissions_) {
        // Check that the reserve token has 18 decimals
        if (ERC20(reserve_).decimals() != 18) revert Callback_InvalidParams();

        // Store immutable variables
        RESERVE = ERC20(reserve_);
        BASELINE_FACTORY = IBaselineFactory(baselineFactory_);

        // Set lot ID to max uint(96) initially
        lotId = type(uint96).max;
    }

    // ========== CALLBACK FUNCTIONS ========== //

    // CALLBACK PERMISSIONS
    // onCreate: true
    // onCancel: true
    // onCurate: true
    // onPurchase: false
    // onBid: false
    // onSettle: true
    // receiveQuoteTokens: true
    // sendBaseTokens: true
    // Contract prefix should be: 11100111 = 0xE7

    /// @inheritdoc     BaseCallback
    /// @dev            This function performs the following:
    ///                 - Performs validation
    ///                 - Sets the lot ID
    ///                 - Mints the required preAsset tokens to the AuctionHouse
    ///
    ///                 This function reverts if:
    ///                 - `baseToken_` is not the pre asset (this contract)
    ///                 - `quoteToken_` is not the reserve
    ///                 - `prefund_` is false
    ///                 - `lotId` is already set
    function _onCreate(
        uint96 lotId_,
        address,
        address baseToken_,
        address quoteToken_,
        uint256 capacity_,
        bool prefund_,
        bytes calldata
    ) internal override {
        // Validate the base token is the pre asset (this contract)
        // and the quote token is the reserve
        if (baseToken_ != address(this) || quoteToken_ != address(RESERVE)) {
            revert Callback_InvalidParams();
        }

        // Validate that prefund is true
        if (!prefund_) revert Callback_InvalidParams();

        // Validate that the lot ID is not already set
        if (lotId != type(uint96).max) revert Callback_InvalidParams();

        // Set the lot ID
        lotId = lotId_;

        // Mint the capacity of preAsset tokens to the auction house (as is expected when `prefund_` is true)
        _mint(msg.sender, capacity_);
    }

    /// @inheritdoc     BaseCallback
    /// @dev            This function performs the following:
    ///                 - Performs validation
    ///                 - Burns the refunded preAsset tokens
    ///
    ///                 This function has the following assumptions:
    ///                 - BaseCallback has already validated the lot ID
    ///                 - The AuctionHouse has already sent the correct amount of preAsset tokens
    ///
    ///                 This function reverts if:
    ///                 - `lotId_` is not the same as the stored `lotId`
    ///                 - `prefunded_` is false
    function _onCancel(
        uint96 lotId_,
        uint256 refund_,
        bool prefunded_,
        bytes calldata
    ) internal override {
        // Validate the lot ID
        if (lotId_ != lotId) revert Callback_InvalidParams();

        // Validate that prefunded is true
        if (!prefunded_) revert Callback_InvalidParams();

        // Burn the refund amount of preAsset tokens that was sent from the auction house
        // Will revert if the auction house did not send the correct amount of preAsset tokens
        _burn(address(this), refund_);
    }

    /// @inheritdoc     BaseCallback
    /// @dev            This function performs the following:
    ///                 - Performs validation
    ///                 - Mints the required amount of preAsset tokens to the AuctionHouse for paying the curator fee
    ///
    ///                 This function has the following assumptions:
    ///                 - BaseCallback has already validated the lot ID
    ///
    ///                 This function reverts if:
    ///                 - `lotId_` is not the same as the stored `lotId`
    ///                 - `prefund_` is false
    function _onCurate(
        uint96 lotId_,
        uint256 curatorFee_,
        bool prefund_,
        bytes calldata
    ) internal override {
        // Validate the lot ID
        if (lotId_ != lotId) revert Callback_InvalidParams();

        // Validate that prefund is true
        if (!prefund_) revert Callback_InvalidParams();

        // Mint the curator fee amount of preAsset tokens to the auction house
        _mint(msg.sender, curatorFee_);
    }

    /// @inheritdoc     BaseCallback
    /// @dev            This function reverts as it is not implemented
    function _onPurchase(
        uint96,
        address,
        uint256,
        uint256,
        bool,
        bytes calldata
    ) internal pure override {
        // Not implemented
        revert Callback_NotImplemented();
    }

    /// @inheritdoc     BaseCallback
    /// @dev            This function reverts as it is not implemented
    function _onBid(uint96, uint64, address, uint256, bytes calldata) internal pure override {
        // Not implemented
        revert Callback_NotImplemented();
    }

<<<<<<< HEAD
    /// @inheritdoc     BaseCallback
    /// @dev            This function performs the following:
    ///                 - Performs validation
    ///                 - Sets the auction as complete
    ///                 - Burns any refunded preAsset tokens
    ///                 - Calculates the deployment parameters for the Baseline pool
    ///                 - Deploys the Baseline pool
    ///
    ///                 This function has the following assumptions:
    ///                 - BaseCallback has already validated the lot ID
    ///                 - The AuctionHouse has already sent the correct amount of quote tokens (proceeds)
    ///
    ///                 This function reverts if:
    ///                 - `lotId_` is not the same as the stored `lotId`
    ///                 - The auction is already complete
    ///                 - The reported proceeds received are less than the reserve balance
    ///                 - The BAsset is not set
    ///                 - The BAsset's Baseline factory is not consistent with `BASELINE_FACTORY`
    function _onClaimProceeds(
=======
    function _onSettle(
>>>>>>> 0be8f10d
        uint96 lotId_,
        uint256 proceeds_,
        uint256 refund_,
        bytes calldata callbackData
    ) internal override {
        // Validate the lot ID
        if (lotId_ != lotId) revert Callback_InvalidParams();

        // Validate that the auction is not already complete
        if (auctionComplete) revert Callback_AlreadyComplete();

        // Validate that the callback received the correct amount of proceeds
        if (proceeds_ < RESERVE.balanceOf(address(this))) revert Callback_MissingFunds();

        // Decode callback data to get bAsset initialization parameters
        (string memory name, string memory symbol, bytes32 salt, address feeRecipient) =
            abi.decode(callbackData, (string, string, bytes32, address));

        // Set the auction as complete
        auctionComplete = true;

        // Burn any refunded preAsset tokens that were sent from the auction house
        _burn(address(this), refund_);

        // Store the total supply of preAsset tokens at the point of baseline deployment
        totalPreAssets = totalSupply;

        // Calculate the clearing price in quote tokens per base token
        // TODO discuss with baseline team
        uint256 clearingPrice = (proceeds_ * 1e18) / totalPreAssets;
        int24 initTick = 0; // TODO calculate from clearing price
        uint256 initFloor = 0; // TODO liquidity in floor
        uint256 initDisc = 0; // TODO liquidity in discovery

        // Deploy the baseline pool
        // This function will re-enter this contract to set the bAsset and seed the pool
        // At the end of the call, this contract should have the initial supply of bAssets
        // We store them to use for claiming
        BASELINE_FACTORY.deploy(
            address(this),
            name,
            symbol,
            address(RESERVE),
            salt,
            feeRecipient,
            initTick,
            initFloor,
            initDisc
        );

        // The BAsset is set by now
        // Validate that the BAsset has been set
        if (address(bAsset) == address(0)) revert Callback_InvalidParams();

        // Validate that the Baseline factory is consistent
        if (address(bAsset.baseline()) != address(BASELINE_FACTORY)) {
            revert Callback_InvalidParams();
        }

        // Store the total bAssets received
        totalBAssets = bAsset.balanceOf(address(this));
    }

    // ========== BASELINE PREASSET FUNCTIONS ========== //

    /// @notice     Transfer reserves to Baseline to seed the pool
    /// @dev        This function performs the following:
    ///             - Performs validation
    ///             - Sets the preAsset as seeded
    ///             - Transfers the reserves to the baseline pool
    ///
    ///             This function has the following assumptions:
    ///             - The BAsset address and factory has already been checked in `onClaimProceeds()`
    ///
    ///             This function reverts if:
    ///             - The auction is not complete
    ///             - The Baseline pool has already been seeded through `onClaimProceeds()`
    ///             - The caller is not the baseline contract
    ///
    /// @return     The reserves transferred to the Baseline pool
    function seed() external override onlyBaselineFactory returns (uint256) {
        // Ensure the auction is complete
        if (!auctionComplete) revert PreAsset_AuctionNotComplete();

        // Ensure that the baseline market hasn't already been seeded
        if (seeded) revert PreAsset_AlreadySeeded();

        // Set the preAsset as seeded
        seeded = true;

        // Transfer reserves to the Baseline pool
        uint256 totalReserves = RESERVE.balanceOf(address(this));
        RESERVE.transfer(bAsset.baseline(), totalReserves);

        emit Seeded(totalReserves);
        return totalReserves;
    }

    /// @notice     Set the precalculated BAsset address
    /// @dev        This function must be called before baseline deployment
    ///
    ///             This function performs the following:
    ///             - Performs validation
    ///             - Sets the BAsset address
    ///
    ///             This function reverts if:
    ///             - The caller is not the Baseline factory
    ///             - The BAsset has already been set
    ///
    /// @param      bAsset_ The address of the BAsset
    function setBAsset(address bAsset_) external override onlyBaselineFactory {
        // Ensure the bAsset has not already been set
        if (address(bAsset) != address(0)) revert PreAsset_BAssetAlreadySet();

        // Set the bAsset
        bAsset = IBAsset(bAsset_);
    }

    /// @notice     Allows a user to claim bAssets after the Baseline pool has been deployed
    /// @dev        This is required, as the auction bidders will have received preAsset tokens, but need to have bAsset tokens.
    ///
    ///             This function performs the following:
    ///             - Performs validation
    ///             - Calculates the amount of bAssets claimable
    ///             - Transfers the claimable bAssets to the caller
    ///
    ///             This function reverts if:
    ///             - The pool has not been seeded
    ///
    /// @return     The amount of bAssets claimed
    function claim() external returns (uint256) {
        // Validate that pool has been seeded and the preasset received the bAssets
        if (!seeded) revert PreAsset_PoolNotSeeded();

        // Get the user's balance of preAsset tokens
        uint256 preAssetBalance = balanceOf[msg.sender];

        // If balance is 0, return 0
        if (preAssetBalance == 0) return 0;

        // Calculate amount claimable
        uint256 claimable = (preAssetBalance * totalBAssets) / totalPreAssets;

        bAsset.transfer(msg.sender, claimable);

        emit Claim(msg.sender, claimable);
        return claimable;
    }

    // ========== MODIFIERS ========== //

    /// @notice Ensure caller is the Baseline factory contract
    modifier onlyBaselineFactory() {
        if (msg.sender != address(BASELINE_FACTORY)) revert PreAsset_NotAuthorized();
        _;
    }
}<|MERGE_RESOLUTION|>--- conflicted
+++ resolved
@@ -220,7 +220,6 @@
         revert Callback_NotImplemented();
     }
 
-<<<<<<< HEAD
     /// @inheritdoc     BaseCallback
     /// @dev            This function performs the following:
     ///                 - Performs validation
@@ -239,10 +238,7 @@
     ///                 - The reported proceeds received are less than the reserve balance
     ///                 - The BAsset is not set
     ///                 - The BAsset's Baseline factory is not consistent with `BASELINE_FACTORY`
-    function _onClaimProceeds(
-=======
     function _onSettle(
->>>>>>> 0be8f10d
         uint96 lotId_,
         uint256 proceeds_,
         uint256 refund_,
