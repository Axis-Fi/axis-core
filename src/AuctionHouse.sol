/// SPDX-License-Identifier: AGPL-3.0
pragma solidity 0.8.19;

import {ERC20} from "lib/solmate/src/tokens/ERC20.sol";
import {SafeTransferLib} from "lib/solmate/src/utils/SafeTransferLib.sol";

import {Derivatizer} from "src/bases/Derivatizer.sol";
import {Auctioneer} from "src/bases/Auctioneer.sol";
import {CondenserModule} from "src/modules/Condenser.sol";

import {DerivativeModule} from "src/modules/Derivative.sol";

import {Auction, AuctionModule} from "src/modules/Auction.sol";

<<<<<<< HEAD
import {fromKeycode, fromVeecode, WithModules} from "src/modules/Modules.sol";
=======
import {Veecode, fromVeecode, WithModules} from "src/modules/Modules.sol";
>>>>>>> b3766d39

abstract contract FeeManager {
// TODO write fee logic in separate contract to keep it organized
// Router can inherit
}

abstract contract Router is FeeManager {
    // ========== STATE VARIABLES ========== //

    /// @notice Fee paid to a front end operator in basis points (3 decimals). Set by the referrer, must be less than or equal to 5% (5e3).
    /// @dev There are some situations where the fees may round down to zero if quantity of baseToken
    ///      is < 1e5 wei (can happen with big price differences on small decimal tokens). This is purely
    ///      a theoretical edge case, as the bond amount would not be practical.
    mapping(address => uint48) public referrerFees;

    // TODO allow charging fees based on the auction type and/or derivative type
    /// @notice Fee paid to protocol in basis points (3 decimal places).
    uint48 public protocolFee;

    /// @notice 'Create' function fee discount in basis points (3 decimal places). Amount standard fee is reduced by for partners who just want to use the 'create' function to issue bond tokens.
    uint48 public createFeeDiscount;

    uint48 public constant FEE_DECIMALS = 1e5; // one percent equals 1000.

    /// @notice Fees earned by an address, by token
    mapping(address => mapping(ERC20 => uint256)) public rewards;

    // Address the protocol receives fees at
    // TODO make this updatable
    address internal immutable PROTOCOL;

    // ========== CONSTRUCTOR ========== //

    constructor(address protocol_) {
        PROTOCOL = protocol_;
    }

    // ========== ATOMIC AUCTIONS ========== //

    /// @param approval_ - (Optional) Permit approval signature for the quoteToken
    function purchase(
        address recipient_,
        address referrer_,
        uint256 id_,
        uint256 amount_,
        uint256 minAmountOut_,
        bytes calldata auctionData_,
        bytes calldata approval_
    ) external virtual returns (uint256 payout);

    // ========== BATCH AUCTIONS ========== //

    // On-chain auction variant
    function bid(
        address recipient_,
        address referrer_,
        uint256 id_,
        uint256 amount_,
        uint256 minAmountOut_,
        bytes calldata auctionData_,
        bytes calldata approval_
    ) external virtual;

    function settle(uint256 id_) external virtual returns (uint256[] memory amountsOut);

    // Off-chain auction variant
    function settle(
        uint256 id_,
        Auction.Bid[] memory bids_
    ) external virtual returns (uint256[] memory amountsOut);
}

<<<<<<< HEAD
/// @title      AuctionHouse
/// @notice     As its name implies, the AuctionHouse is where auctions take place and the core of the protocol.
contract AuctionHouse is Derivatizer, Auctioneer, Router {
=======
// TODO abstract for now so compiler doesn't complain
abstract contract AuctionHouse is Derivatizer, Auctioneer, Router {
>>>>>>> b3766d39
    using SafeTransferLib for ERC20;

    /// Implement the router functionality here since it combines all of the base functionality

    // ========== ERRORS ========== //
    error AmountLessThanMinimum();
    error InvalidHook();
    error UnsupportedToken(ERC20 token_);

    // ========== EVENTS ========== //
    event Purchase(uint256 id, address buyer, address referrer, uint256 amount, uint256 payout);

    // ========== CONSTRUCTOR ========== //
    constructor(address protocol_) Router(protocol_) WithModules(msg.sender) {}

    // ========== DIRECT EXECUTION ========== //

    // ========== AUCTION FUNCTIONS ========== //

    function calculateFees(
        address referrer_,
        uint256 amount_
    ) internal view returns (uint256 toReferrer, uint256 toProtocol) {
        // Calculate fees for purchase
        // 1. Calculate referrer fee
        // 2. Calculate protocol fee as the total expected fee amount minus the referrer fee
        //    to avoid issues with rounding from separate fee calculations
        // TODO think about how to reduce storage loads
        toReferrer =
            referrer_ == address(0) ? 0 : (amount_ * referrerFees[referrer_]) / FEE_DECIMALS;
        toProtocol =
            ((amount_ * (protocolFee + referrerFees[referrer_])) / FEE_DECIMALS) - toReferrer;

        return (toReferrer, toProtocol);
    }

    function allocateFees(
        address referrer_,
        ERC20 quoteToken_,
        uint256 amount_
    ) internal returns (uint256 totalFees) {
        (uint256 toReferrer, uint256 toProtocol) = calculateFees(referrer_, amount_);

        // Update fee balances if non-zero
        if (referrerFees[referrer_] > 0) {
            rewards[referrer_][quoteToken_] += toReferrer;
        }
        if (protocolFee > 0) {
            rewards[_protocol][quoteToken_] += toProtocol;
        }

        return toReferrer + toProtocol;
    }

    function purchase(
        address recipient_,
        address referrer_,
        uint256 id_,
        uint256 amount_,
        uint256 minAmountOut_,
        bytes calldata auctionData_,
        bytes calldata approval_
    ) external override returns (uint256 payout) {
        // TODO should this not check if the auction is atomic?
        // Response: No, my thought was that the module will just revert on `purchase` if it's not atomic. Vice versa

        // Load routing data for the lot
        Routing memory routing = lotRouting[id_];

        uint256 totalFees = allocateFees(referrer_, routing.quoteToken, amount_);

        // Send purchase to auction house and get payout plus any extra output
<<<<<<< HEAD
        {
            AuctionModule module = _getModuleForId(id_);
            (payout) = module.purchase(
                recipient_, referrer_, amount_ - totalFees, id_, auctionData_, approval_
            );
        }
=======
        bytes memory auctionOutput;
        (payout, auctionOutput) =
            module.purchase(id_, amount_ - toReferrer - toProtocol, auctionData_);
>>>>>>> b3766d39

        // Check that payout is at least minimum amount out
        // @dev Moved the slippage check from the auction to the AuctionHouse to allow different routing and purchase logic
        if (payout < minAmountOut_) revert AmountLessThanMinimum();

<<<<<<< HEAD
        // Handle transfers from purchaser and seller
        _handleTransfers(routing, amount_, payout, totalFees, approval_);
=======
        // Update fee balances if non-zero
        if (toReferrer > 0) rewards[referrer_][routing.quoteToken] += toReferrer;
        if (toProtocol > 0) rewards[PROTOCOL][routing.quoteToken] += toProtocol;

        // Handle transfers from purchaser and seller
        _handleTransfers(id_, routing, amount_, payout, toReferrer + toProtocol, approval_);
>>>>>>> b3766d39

        // Handle payout to user, including creation of derivative tokens
        _handlePayout(routing, recipient_, payout, auctionOutput);

        // Emit event
        emit Purchase(id_, msg.sender, referrer_, amount_, payout);
    }

    function bid(
        address recipient_,
        address referrer_,
        uint256 id_,
        uint256 amount_,
        uint256 minAmountOut_,
        bytes calldata auctionData_,
        bytes calldata approval_
    ) external override {
        // TODO
    }

    function settle(uint256 id_) external override returns (uint256[] memory amountsOut) {
        // TODO
    }

    // Off-chain auction variant
    function settle(
        uint256 id_,
        Auction.Bid[] memory bids_
    ) external override returns (uint256[] memory amountsOut) {
        // TODO
    }

    // ========== DERIVATIVE FUNCTIONS ========== //

    function mint(
        bytes memory data,
        uint256 amount,
        bool wrapped
    ) external override returns (bytes memory) {
        // TODO
    }

    function mint(
        uint256 tokenId,
        uint256 amount,
        bool wrapped
    ) external override returns (bytes memory) {
        // TODO
    }

    function redeem(bytes memory data, uint256 amount) external override {
        // TODO
    }

    function exercise(bytes memory data, uint256 amount) external override {
        // TODO
    }

    function reclaim(bytes memory data) external override {
        // TODO
    }

    function convert(bytes memory data, uint256 amount) external override {
        // TODO
    }

    function wrap(uint256 tokenId, uint256 amount) external override {
        // TODO
    }

    function unwrap(uint256 tokenId, uint256 amount) external override {
        // TODO
    }

    function exerciseCost(
        bytes memory data,
        uint256 amount
    ) external view override returns (uint256) {
        // TODO
    }

    function convertsTo(
        bytes memory data,
        uint256 amount
    ) external view override returns (uint256) {
        // TODO
    }

    function computeId(bytes memory params_) external pure override returns (uint256) {
        // TODO
    }

    // ============ DELEGATED EXECUTION ========== //

    // ============ INTERNAL EXECUTION FUNCTIONS ========== //

    /// @notice     Handles transfer of funds from user and market owner/callback
    function _handleTransfers(
        uint256 id_,
        Routing memory routing_,
        uint256 amount_,
        uint256 payout_,
        uint256 feePaid_,
        bytes calldata approval_
    ) internal {
        // Calculate amount net of fees
        uint256 amountLessFee = amount_ - feePaid_;

        // Check if approval signature has been provided, if so use it increase allowance
        // TODO a bunch of extra data has to be provided for Permit.
        if (approval_.length != 0) {}

        // Have to transfer to teller first since fee is in quote token
        // Check balance before and after to ensure full amount received, revert if not
        // Handles edge cases like fee-on-transfer tokens (which are not supported)
        uint256 quoteBalance = routing_.quoteToken.balanceOf(address(this));
        routing_.quoteToken.safeTransferFrom(msg.sender, address(this), amount_);
        if (routing_.quoteToken.balanceOf(address(this)) < quoteBalance + amount_) {
            revert UnsupportedToken(routing_.quoteToken);
        }

        // If callback address supplied, transfer tokens from teller to callback, then execute callback function,
        // and ensure proper amount of tokens transferred in.
        // TODO substitute callback for hooks (and implement in more places)?
        if (address(routing_.hooks) != address(0)) {
            // Send quote token to callback (transferred in first to allow use during callback)
            routing_.quoteToken.safeTransfer(address(routing_.hooks), amountLessFee);

            // Call the callback function to receive payout tokens for payout
            uint256 baseBalance = routing_.baseToken.balanceOf(address(this));
            routing_.hooks.mid(id_, amountLessFee, payout_);

            // Check to ensure that the callback sent the requested amount of payout tokens back to the teller
            if (routing_.baseToken.balanceOf(address(this)) < (baseBalance + payout_)) {
                revert InvalidHook();
            }
        } else {
            // If no callback is provided, transfer tokens from market owner to this contract
            // for payout.
            // Check balance before and after to ensure full amount received, revert if not
            // Handles edge cases like fee-on-transfer tokens (which are not supported)
            uint256 baseBalance = routing_.baseToken.balanceOf(address(this));
            routing_.baseToken.safeTransferFrom(routing_.owner, address(this), payout_);
            if (routing_.baseToken.balanceOf(address(this)) < (baseBalance + payout_)) {
                revert UnsupportedToken(routing_.baseToken);
            }

            routing_.quoteToken.safeTransfer(routing_.owner, amountLessFee);
        }
    }

    function _handlePayout(
        Routing memory routing_,
        address recipient_,
        uint256 payout_,
        bytes memory auctionOutput_
    ) internal {
        // If no derivative, then the payout is sent directly to the recipient
        // Otherwise, send parameters and payout to the derivative to mint to recipient
<<<<<<< HEAD
        if (fromVeecode(routing_.derivativeType) == bytes6(0)) {
=======
        if (fromVeecode(routing_.derivativeReference) == bytes7("")) {
>>>>>>> b3766d39
            // No derivative, send payout to recipient
            routing_.baseToken.safeTransfer(recipient_, payout_);
        } else {
            // Get the module for the derivative type
            // We assume that the module type has been checked when the lot was created
            DerivativeModule module =
<<<<<<< HEAD
                DerivativeModule(_getModuleIfInstalled(routing_.derivativeType));
=======
                DerivativeModule(_getModuleIfInstalled(routing_.derivativeReference));
>>>>>>> b3766d39

            bytes memory derivativeParams = routing_.derivativeParams;

            // Lookup condensor module from combination of auction and derivative types
            // If condenser specified, condense auction output and derivative params before sending to derivative module
<<<<<<< HEAD
            if (fromVeecode(routing_.condenserType) != bytes6(0)) {
                // Get condenser module
                CondenserModule condenser =
                    CondenserModule(_getModuleIfInstalled(routing_.condenserType));
=======
            Veecode condenserRef =
                condensers[routing_.auctionReference][routing_.derivativeReference];
            if (fromVeecode(condenserRef) != bytes7("")) {
                // Get condenser module
                CondenserModule condenser = CondenserModule(_getModuleIfInstalled(condenserRef));
>>>>>>> b3766d39

                // Condense auction output and derivative params
                derivativeParams = condenser.condense(auctionOutput_, derivativeParams);
            }

            // Approve the module to transfer payout tokens
            routing_.baseToken.safeApprove(address(module), payout_);

            // Call the module to mint derivative tokens to the recipient
            module.mint(recipient_, derivativeParams, payout_, routing_.wrapDerivative);
        }
    }
}<|MERGE_RESOLUTION|>--- conflicted
+++ resolved
@@ -12,11 +12,7 @@
 
 import {Auction, AuctionModule} from "src/modules/Auction.sol";
 
-<<<<<<< HEAD
-import {fromKeycode, fromVeecode, WithModules} from "src/modules/Modules.sol";
-=======
 import {Veecode, fromVeecode, WithModules} from "src/modules/Modules.sol";
->>>>>>> b3766d39
 
 abstract contract FeeManager {
 // TODO write fee logic in separate contract to keep it organized
@@ -89,14 +85,9 @@
     ) external virtual returns (uint256[] memory amountsOut);
 }
 
-<<<<<<< HEAD
 /// @title      AuctionHouse
 /// @notice     As its name implies, the AuctionHouse is where auctions take place and the core of the protocol.
 contract AuctionHouse is Derivatizer, Auctioneer, Router {
-=======
-// TODO abstract for now so compiler doesn't complain
-abstract contract AuctionHouse is Derivatizer, Auctioneer, Router {
->>>>>>> b3766d39
     using SafeTransferLib for ERC20;
 
     /// Implement the router functionality here since it combines all of the base functionality
@@ -145,7 +136,7 @@
             rewards[referrer_][quoteToken_] += toReferrer;
         }
         if (protocolFee > 0) {
-            rewards[_protocol][quoteToken_] += toProtocol;
+            rewards[PROTOCOL][quoteToken_] += toProtocol;
         }
 
         return toReferrer + toProtocol;
@@ -169,34 +160,20 @@
         uint256 totalFees = allocateFees(referrer_, routing.quoteToken, amount_);
 
         // Send purchase to auction house and get payout plus any extra output
-<<<<<<< HEAD
+        bytes memory auctionOutput;
         {
             AuctionModule module = _getModuleForId(id_);
-            (payout) = module.purchase(
-                recipient_, referrer_, amount_ - totalFees, id_, auctionData_, approval_
+            (payout, auctionOutput) = module.purchase(
+                id_, amount_ - totalFees, auctionData_
             );
         }
-=======
-        bytes memory auctionOutput;
-        (payout, auctionOutput) =
-            module.purchase(id_, amount_ - toReferrer - toProtocol, auctionData_);
->>>>>>> b3766d39
 
         // Check that payout is at least minimum amount out
         // @dev Moved the slippage check from the auction to the AuctionHouse to allow different routing and purchase logic
         if (payout < minAmountOut_) revert AmountLessThanMinimum();
 
-<<<<<<< HEAD
         // Handle transfers from purchaser and seller
-        _handleTransfers(routing, amount_, payout, totalFees, approval_);
-=======
-        // Update fee balances if non-zero
-        if (toReferrer > 0) rewards[referrer_][routing.quoteToken] += toReferrer;
-        if (toProtocol > 0) rewards[PROTOCOL][routing.quoteToken] += toProtocol;
-
-        // Handle transfers from purchaser and seller
-        _handleTransfers(id_, routing, amount_, payout, toReferrer + toProtocol, approval_);
->>>>>>> b3766d39
+        _handleTransfers(id_, routing, amount_, payout, totalFees, approval_);
 
         // Handle payout to user, including creation of derivative tokens
         _handlePayout(routing, recipient_, payout, auctionOutput);
@@ -356,39 +333,24 @@
     ) internal {
         // If no derivative, then the payout is sent directly to the recipient
         // Otherwise, send parameters and payout to the derivative to mint to recipient
-<<<<<<< HEAD
-        if (fromVeecode(routing_.derivativeType) == bytes6(0)) {
-=======
         if (fromVeecode(routing_.derivativeReference) == bytes7("")) {
->>>>>>> b3766d39
             // No derivative, send payout to recipient
             routing_.baseToken.safeTransfer(recipient_, payout_);
         } else {
             // Get the module for the derivative type
             // We assume that the module type has been checked when the lot was created
             DerivativeModule module =
-<<<<<<< HEAD
-                DerivativeModule(_getModuleIfInstalled(routing_.derivativeType));
-=======
                 DerivativeModule(_getModuleIfInstalled(routing_.derivativeReference));
->>>>>>> b3766d39
 
             bytes memory derivativeParams = routing_.derivativeParams;
 
             // Lookup condensor module from combination of auction and derivative types
             // If condenser specified, condense auction output and derivative params before sending to derivative module
-<<<<<<< HEAD
-            if (fromVeecode(routing_.condenserType) != bytes6(0)) {
-                // Get condenser module
-                CondenserModule condenser =
-                    CondenserModule(_getModuleIfInstalled(routing_.condenserType));
-=======
             Veecode condenserRef =
                 condensers[routing_.auctionReference][routing_.derivativeReference];
             if (fromVeecode(condenserRef) != bytes7("")) {
                 // Get condenser module
                 CondenserModule condenser = CondenserModule(_getModuleIfInstalled(condenserRef));
->>>>>>> b3766d39
 
                 // Condense auction output and derivative params
                 derivativeParams = condenser.condense(auctionOutput_, derivativeParams);
