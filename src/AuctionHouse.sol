--- conflicted
+++ resolved
@@ -114,10 +114,6 @@
     ///             5. Send the fees to the curator
     ///
     /// @param      lotId_          Lot ID
-<<<<<<< HEAD
-    /// @param      callbackData_   Custom data provided to the onSettle callback
-    function settle(uint96 lotId_, bytes calldata callbackData_) external virtual;
-=======
     function settle(uint96 lotId_) external virtual;
 
     /// @notice     Claim the proceeds of a settled auction
@@ -128,8 +124,8 @@
     ///             4. Refund any unused base tokens to the seller
     ///
     /// @param      lotId_          Lot ID
-    function claimProceeds(uint96 lotId_) external virtual;
->>>>>>> cd73abbb
+    /// @param      callbackData_   Custom data provided to the onClaimProceeds callback
+    function claimProceeds(uint96 lotId_, bytes calldata callbackData_) external virtual;
 }
 
 /// @title      AuctionHouse
@@ -205,14 +201,6 @@
         // Load routing data for the lot
         Routing storage routing = lotRouting[params_.lotId];
 
-<<<<<<< HEAD
-=======
-        // Check if the purchaser is on the allowlist
-        if (!_isAllowed(routing.allowlist, params_.lotId, msg.sender, params_.allowlistProof)) {
-            revert NotPermitted(msg.sender);
-        }
-
->>>>>>> cd73abbb
         // Calculate quote fees for purchase
         // Note: this enables protocol and referrer fees to be changed between purchases
         uint256 amountLessFees;
@@ -248,17 +236,13 @@
             Transfer.decodePermit2Approval(params_.permit2Data)
         );
 
-<<<<<<< HEAD
         // Send payment, this function handles routing of the quote tokens correctly
-        _sendPayment(routing.owner, amountLessFees, routing.quoteToken, routing.callbacks);
+        _sendPayment(routing.seller, amountLessFees, routing.quoteToken, routing.callbacks);
 
         // Calculate the curator fee (if applicable)
-        Curation storage curation = lotCuration[params_.lotId];
-        uint256 curatorFee = curation.curated
-            ? _calculatePayoutFees(
-                keycodeFromVeecode(routing.auctionReference), curation.curator, payoutAmount
-            )
-            : 0;
+        FeeData memory feeData = lotFees[params_.lotId];
+        uint256 curatorFeePayout =
+            _calculatePayoutFees(feeData.curated, feeData.curatorFee, payoutAmount);
 
         // Collect payout from auction owner or callbacks contract, if not prefunded
         // If prefunded, call the onPurchase callback
@@ -268,44 +252,26 @@
                 uint256 balanceBefore = routing.baseToken.balanceOf(address(this));
 
                 // The onPurchase callback is expected to transfer the base tokens
-                Callbacks.onPurchase(routing.callbacks, params_.lotId, msg.sender, amountLessFees, payoutAmount + curatorFee, false, callbackData_);
+                Callbacks.onPurchase(routing.callbacks, params_.lotId, msg.sender, amountLessFees, payoutAmount + curatorFeePayout, false, callbackData_);
 
                 // Check that the mid hook transferred the expected amount of payout tokens
-                if (routing.baseToken.balanceOf(address(this)) < balanceBefore + payoutAmount + curatorFee) {
+                if (routing.baseToken.balanceOf(address(this)) < balanceBefore + payoutAmount + curatorFeePayout) {
                     revert InvalidHook();
                 }
             } 
             // Otherwise, transfer directly from the auction owner
             else {
                 Transfer.transferFrom(
-                    routing.baseToken, routing.owner, address(this), payoutAmount + curatorFee, true
+                    routing.baseToken, routing.seller, address(this), payoutAmount + curatorFeePayout, true
                 );
             }
         } else {
             // If the auction is prefunded, call the onPurchase callback
-            Callbacks.onPurchase(routing.callbacks, params_.lotId, msg.sender, amountLessFees, payoutAmount + curatorFee, true, callbackData_);
+            Callbacks.onPurchase(routing.callbacks, params_.lotId, msg.sender, amountLessFees, payoutAmount + curatorFeePayout, true, callbackData_);
             
             // Decrease the prefunding amount (if applicable)
             // Check invariant
             if (routing.prefunding < payoutAmount) revert Broken_Invariant();
-=======
-        // Send payment to seller
-        _sendPayment(routing.seller, amountLessFees, routing.quoteToken, routing.hooks);
-
-        // Calculate the curator fee (if applicable)
-        FeeData memory feeData = lotFees[params_.lotId];
-        uint256 curatorFeePayout =
-            _calculatePayoutFees(feeData.curated, feeData.curatorFee, payoutAmount);
-
-        // Collect payout from seller, if needed
-        if (routing.funding == 0) {
-            // No need to update the funding amount, as it will be zero-ed out within this function
-            _collectPayout(params_.lotId, amountLessFees, payoutAmount + curatorFeePayout, routing);
-        }
-
-        // Decrease the funding amount (if applicable)
-        if (routing.funding > 0) {
->>>>>>> cd73abbb
             unchecked {
                 routing.funding -= payoutAmount + curatorFeePayout;
             }
@@ -338,14 +304,6 @@
         // Load routing data for the lot
         Routing memory routing = lotRouting[params_.lotId];
 
-<<<<<<< HEAD
-=======
-        // Determine if the bidder is authorized to bid
-        if (!_isAllowed(routing.allowlist, params_.lotId, msg.sender, params_.allowlistProof)) {
-            revert NotPermitted(msg.sender);
-        }
-
->>>>>>> cd73abbb
         // Record the bid on the auction module
         // The module will determine if the bid is valid - minimum bid size, minimum price, auction status, etc
         bidId = _getModuleForId(params_.lotId).bid(
@@ -458,16 +416,7 @@
     ///             - the auction module reverts when settling the auction
     ///             - collecting the payout from the seller fails
     ///             - re-entrancy is detected
-<<<<<<< HEAD
-    function settle(uint96 lotId_, bytes calldata callbackData_) external override nonReentrant {
-        // TODO this implementation is pretty opinionated about only having one partial fill.
-        // The initial EMPAM works this way, but other batch auctions may not.
-        // It may be better to allow arbitrary partial fills and handle them in the claimBid function instead of here.
-        // However, this may change the desired behavior.
-
-=======
     function settle(uint96 lotId_) external override nonReentrant {
->>>>>>> cd73abbb
         // Validation
         _isLotValid(lotId_);
 
@@ -597,15 +546,6 @@
             }
         }
 
-<<<<<<< HEAD
-        // Call the onSettle callback
-        Callbacks.onSettle(
-            routing.callbacks, lotId_, settlement.totalOut, settlement.totalIn, callbackData_, auctionOutput
-        );
-
-        // Emit event
-        emit Settle(lotId_);
-=======
         // TODO implement hooks
 
         // Send payment in bulk to the seller
@@ -618,7 +558,6 @@
             routing.funding -= prefundingRefund;
         }
         Transfer.transfer(routing.baseToken, routing.seller, prefundingRefund, false);
->>>>>>> cd73abbb
     }
 
     // ========== CURATION ========== //
@@ -656,14 +595,18 @@
         feeData.curated = true;
         feeData.curatorFee = fees[keycodeFromVeecode(routing.auctionReference)].curator[msg.sender];
 
-<<<<<<< HEAD
         // Calculate the fee amount based on the remaining capacity (must be in base token if auction is pre-funded)
-        uint256 fee = _calculatePayoutFees(auctionType, msg.sender, module.remainingCapacity(lotId_));
-
-        // If the auction is pre-funded, transfer the fee amount from the owner
-        if (routing.prefunding > 0) {
-            // Increment the prefunding
-            routing.prefunding += fee;
+        uint256 curatorFeePayout = _calculatePayoutFees(
+            feeData.curated, feeData.curatorFee, module.remainingCapacity(lotId_)
+        );
+
+        // If the auction is pre-funded, transfer the fee amount from the seller
+        if (routing.funding > 0) {
+            // Increment the funding
+            // Cannot overflow, as capacity is bounded by uint96 and the curator fee has a maximum percentage
+            unchecked {
+                routing.funding += curatorFeePayout;
+            }
 
             // If the callbacks contract is configured to send base tokens, then source the fee from the callbacks contract
             // Otherwise, transfer from the auction owner
@@ -671,38 +614,19 @@
                 uint256 balanceBefore = routing.baseToken.balanceOf(address(this));
 
                 // The onCurate callback is expected to transfer the base tokens
-                Callbacks.onCurate(routing.callbacks, lotId_, fee, true, callbackData_);
+                Callbacks.onCurate(routing.callbacks, lotId_, curatorFeePayout, true, callbackData_);
 
                 // Check that the callback transferred the expected amount of base tokens
-                if (routing.baseToken.balanceOf(address(this)) < balanceBefore + fee) {
+                if (routing.baseToken.balanceOf(address(this)) < balanceBefore + curatorFeePayout) {
                     revert InvalidHook();
                 }
             } else {
                 // Don't need to check for fee on transfer here because it was checked on auction creation
-                Transfer.transferFrom(routing.baseToken, routing.owner, address(this), fee, false);
+                Transfer.transferFrom(routing.baseToken, routing.owner, address(this), curatorFeePayout, false);
             }
         } else {
             // If the auction is not pre-funded, call the onCurate callback
-            Callbacks.onCurate(routing.callbacks, lotId_, fee, false, callbackData_);
-=======
-        // If the auction is pre-funded, transfer the fee amount from the seller
-        if (routing.funding > 0) {
-            // Calculate the fee amount based on the remaining capacity (must be in base token if auction is pre-funded)
-            uint256 curatorFeePayout = _calculatePayoutFees(
-                feeData.curated, feeData.curatorFee, module.remainingCapacity(lotId_)
-            );
-
-            // Increment the funding
-            // Cannot overflow, as capacity is bounded by uint96 and the curator fee has a maximum percentage
-            unchecked {
-                routing.funding += curatorFeePayout;
-            }
-
-            // Don't need to check for fee on transfer here because it was checked on auction creation
-            Transfer.transferFrom(
-                routing.baseToken, routing.seller, address(this), curatorFeePayout, false
-            );
->>>>>>> cd73abbb
+            Callbacks.onCurate(routing.callbacks, lotId_, curatorFeePayout, false, callbackData_);
         }
 
         // Emit event that the lot is curated by the proposed curator
@@ -785,55 +709,8 @@
             ? address(callbacks_)
             : lotOwner_;
 
-<<<<<<< HEAD
         // Send the payment
         Transfer.transfer(quoteToken_, to, amount_, false);
-=======
-    /// @notice     Collects the payout token from the seller
-    /// @dev        This function handles the following:
-    ///             1. Calls the mid hook on the hooks contract (if provided)
-    ///             2. Transfers the payout token from the seller
-    ///
-    ///             This function reverts if:
-    ///             - Approval has not been granted to transfer the payout token
-    ///             - The seller does not have sufficient balance of the payout token
-    ///             - The payout token transfer fails
-    ///             - Transferring the payout token would result in a lesser amount being received
-    ///             - The mid-hook reverts
-    ///             - The mid-hook invariant is violated
-    ///
-    /// @param      lotId_          Lot ID
-    /// @param      paymentAmount_  Amount of quoteToken collected (in native decimals)
-    /// @param      payoutAmount_   Amount of payoutToken to collect (in native decimals)
-    /// @param      routingParams_  Routing parameters for the lot
-    function _collectPayout(
-        uint96 lotId_,
-        uint256 paymentAmount_,
-        uint256 payoutAmount_,
-        Routing memory routingParams_
-    ) internal {
-        // Get the balance of the payout token before the transfer
-        ERC20 baseToken = routingParams_.baseToken;
-
-        // Call mid hook on hooks contract if provided
-        if (address(routingParams_.hooks) != address(0)) {
-            uint256 balanceBefore = baseToken.balanceOf(address(this));
-
-            // The mid hook is expected to transfer the payout token to this contract
-            routingParams_.hooks.mid(lotId_, paymentAmount_, payoutAmount_);
-
-            // Check that the mid hook transferred the expected amount of payout tokens
-            if (baseToken.balanceOf(address(this)) < balanceBefore + payoutAmount_) {
-                revert InvalidHook();
-            }
-        }
-        // Otherwise fallback to a standard ERC20 transfer
-        else {
-            Transfer.transferFrom(
-                baseToken, routingParams_.seller, address(this), payoutAmount_, true
-            );
-        }
->>>>>>> cd73abbb
     }
 
     /// @notice     Sends the payout token to the recipient
