--- conflicted
+++ resolved
@@ -648,15 +648,8 @@
         }
 
         // If a Permit2 approval signature is provided, use it to transfer the quote token
-<<<<<<< HEAD
         if (permit2Approval_.signature.length != 0) {
-            _permit2Transfer(amount_, quoteToken_, permit2Approval_);
-=======
-        if (approvalSignature_.length != 0) {
-            _permit2TransferFrom(
-                amount_, quoteToken_, approvalDeadline_, approvalNonce_, approvalSignature_
-            );
->>>>>>> cf699923
+            _permit2TransferFrom(amount_, quoteToken_, permit2Approval_);
         }
         // Otherwise fallback to a standard ERC20 transfer
         else {
@@ -864,15 +857,8 @@
     ///
     /// @param      amount_               Amount of tokens to transfer (in native decimals)
     /// @param      token_                Token to transfer
-<<<<<<< HEAD
     /// @param      permit2Approval_      Permit2 approval data
-    function _permit2Transfer(
-=======
-    /// @param      approvalDeadline_     Deadline for Permit2 approval signature
-    /// @param      approvalNonce_        Nonce for Permit2 approval signature
-    /// @param      approvalSignature_    Permit2 approval signature for the token
     function _permit2TransferFrom(
->>>>>>> cf699923
         uint256 amount_,
         ERC20 token_,
         Permit2Approval memory permit2Approval_
