/// SPDX-License-Identifier: AGPL-3.0
pragma solidity 0.8.19;

import {ERC20} from "lib/solmate/src/tokens/ERC20.sol";
import {SafeTransferLib} from "lib/solmate/src/utils/SafeTransferLib.sol";

import {Derivatizer} from "src/bases/Derivatizer.sol";
import {Auctioneer} from "src/bases/Auctioneer.sol";
import {CondenserModule} from "src/modules/Condenser.sol";

import {DerivativeModule} from "src/modules/Derivative.sol";

import {Auction, AuctionModule} from "src/modules/Auction.sol";

import {Veecode, fromVeecode, WithModules} from "src/modules/Modules.sol";

// TODO define purpose
abstract contract FeeManager {
// TODO write fee logic in separate contract to keep it organized
// Router can inherit
}

// TODO define purpose
abstract contract Router is FeeManager {
    // ========== STRUCTS ========== //

    /// @notice     Parameters used by the purchase function
    /// @dev        This reduces the number of variables in scope for the purchase function
    ///
    /// @param      recipient           Address to receive payout
    /// @param      referrer            Address of referrer
    /// @param      approvalDeadline    Deadline for approval signature
    /// @param      lotId               Lot ID
    /// @param      amount              Amount of quoteToken to purchase with (in native decimals)
    /// @param      minAmountOut        Minimum amount of baseToken to receive
    /// @param      approvalNonce       Nonce for permit approval signature
    /// @param      auctionData         Custom data used by the auction module
    /// @param      approvalSignature   Permit approval signature for the quoteToken
    struct PurchaseParams {
        address recipient;
        address referrer;
        uint48 approvalDeadline;
        uint256 lotId;
        uint256 amount;
        uint256 minAmountOut;
        uint256 approvalNonce;
        bytes auctionData;
        bytes approvalSignature;
    }

    // ========== STATE VARIABLES ========== //

    /// @notice Fee paid to a front end operator in basis points (3 decimals). Set by the referrer, must be less than or equal to 5% (5e3).
    /// @dev There are some situations where the fees may round down to zero if quantity of baseToken
    ///      is < 1e5 wei (can happen with big price differences on small decimal tokens). This is purely
    ///      a theoretical edge case, as the bond amount would not be practical.
    mapping(address => uint48) public referrerFees;

    // TODO allow charging fees based on the auction type and/or derivative type
    /// @notice Fee paid to protocol in basis points (3 decimal places).
    uint48 public protocolFee;

    /// @notice 'Create' function fee discount in basis points (3 decimal places). Amount standard fee is reduced by for partners who just want to use the 'create' function to issue bond tokens.
    uint48 public createFeeDiscount;

    uint48 public constant FEE_DECIMALS = 1e5; // one percent equals 1000.

    /// @notice Fees earned by an address, by token
    mapping(address => mapping(ERC20 => uint256)) public rewards;

    // Address the protocol receives fees at
    // TODO make this updatable
    address internal immutable PROTOCOL;

    // ========== CONSTRUCTOR ========== //

    constructor(address protocol_) {
        PROTOCOL = protocol_;
    }

    // ========== ATOMIC AUCTIONS ========== //

    /// @notice     Purchase a lot from an auction
    /// @notice     Permit2 is utilised to simplify token transfers
    ///
    /// @param      params_         Purchase parameters
    /// @return     payout          Amount of baseToken received by `recipient_` (in native decimals)
    function purchase(PurchaseParams memory params_) external virtual returns (uint256 payout);

    // ========== BATCH AUCTIONS ========== //

    // On-chain auction variant
    function bid(
        address recipient_,
        address referrer_,
        uint256 id_,
        uint256 amount_,
        uint256 minAmountOut_,
        bytes calldata auctionData_,
        bytes calldata approval_
    ) external virtual;

    function settle(uint256 id_) external virtual returns (uint256[] memory amountsOut);

    // Off-chain auction variant
    function settle(
        uint256 id_,
        Auction.Bid[] memory bids_
    ) external virtual returns (uint256[] memory amountsOut);
}

/// @title      AuctionHouse
/// @notice     As its name implies, the AuctionHouse is where auctions take place and the core of the protocol.
contract AuctionHouse is Derivatizer, Auctioneer, Router {
    using SafeTransferLib for ERC20;

    /// Implement the router functionality here since it combines all of the base functionality

    // ========== ERRORS ========== //
    error AmountLessThanMinimum();
    error InvalidHook();
    error UnsupportedToken(ERC20 token_);

    // ========== EVENTS ========== //
    event Purchase(uint256 id, address buyer, address referrer, uint256 amount, uint256 payout);

    // ========== CONSTRUCTOR ========== //
    constructor(address protocol_) Router(protocol_) WithModules(msg.sender) {}

    // ========== DIRECT EXECUTION ========== //

    // ========== AUCTION FUNCTIONS ========== //

<<<<<<< HEAD
    function _calculateFees(
=======
    function allocateFees(
>>>>>>> d7746645
        address referrer_,
        ERC20 quoteToken_,
        uint256 amount_
<<<<<<< HEAD
    ) internal view returns (uint256 toReferrer, uint256 toProtocol) {
        // TODO shift into FeeManager?
=======
    ) internal returns (uint256 totalFees) {
        // TODO should protocol and/or referrer be able to charge different fees based on the type of auction being used?
>>>>>>> d7746645

        // Calculate fees for purchase
        // 1. Calculate referrer fee
        // 2. Calculate protocol fee as the total expected fee amount minus the referrer fee
        //    to avoid issues with rounding from separate fee calculations
<<<<<<< HEAD
        // TODO think about how to reduce storage loads
        toReferrer =
            referrer_ == address(0) ? 0 : (amount_ * referrerFees[referrer_]) / FEE_DECIMALS;
        toProtocol =
            ((amount_ * (protocolFee + referrerFees[referrer_])) / FEE_DECIMALS) - toReferrer;

        return (toReferrer, toProtocol);
    }

    function _allocateFees(
        address referrer_,
        ERC20 quoteToken_,
        uint256 amount_
    ) internal returns (uint256 totalFees) {
        (uint256 toReferrer, uint256 toProtocol) = _calculateFees(referrer_, amount_);
=======
        uint256 toReferrer;
        uint256 toProtocol;
        if (referrer_ == address(0)) {
            // There is no referrer
            toProtocol = (amount_ * protocolFee) / FEE_DECIMALS;
        } else {
            uint256 referrerFee = referrerFees[referrer_]; // reduce to single SLOAD
            if (referrerFee == 0) {
                // There is a referrer, but they have not set a fee
                // If protocol fee is zero, return zero
                // Otherwise, calcualte protocol fee
                if (protocolFee == 0) return 0;
                toProtocol = (amount_ * protocolFee) / FEE_DECIMALS;
            } else {
                // There is a referrer and they have set a fee
                toReferrer = (amount_ * referrerFee) / FEE_DECIMALS;
                toProtocol = ((amount_ * (protocolFee + referrerFee)) / FEE_DECIMALS) - toReferrer;
            }
        }
>>>>>>> d7746645

        // Update fee balances if non-zero
        if (toReferrer > 0) rewards[referrer_][quoteToken_] += toReferrer;
        if (toProtocol > 0) rewards[PROTOCOL][quoteToken_] += toProtocol;

        return toReferrer + toProtocol;
    }

    // ========== ATOMIC AUCTIONS ========== //

    /// @inheritdoc Router
    /// @dev        This fuction handles the following:
    ///             1. Calculates the fees for the purchase
    ///             2. Sends the purchase amount to the auction module
    ///             3. Records the purchase on the auction module
    ///             4. Transfers the quote token from the caller
    ///             5. Transfers the quote token to the auction owner or executes the callback
    ///             6. Transfers the payout token to the recipient
    ///
    ///             This function reverts if:
    ///             - `lotId_` is invalid
    ///             - The respective auction module reverts
    ///             - `payout` is less than `minAmountOut_`
    ///             - The caller does not have sufficient balance of the quote token
    ///             - The auction owner does not have sufficient balance of the payout token
    ///             - Any of the callbacks fail
    ///             - Any of the token transfers fail
    function purchase(PurchaseParams memory params_)
        external
        override
        isValidLot(params_.lotId)
        returns (uint256 payout)
    {
        // TODO should this not check if the auction is atomic?
        // Response: No, my thought was that the module will just revert on `purchase` if it's not atomic. Vice versa

        // Load routing data for the lot
        Routing memory routing = lotRouting[params_.lotId];

        uint256 totalFees = _allocateFees(params_.referrer, routing.quoteToken, params_.amount);

        // Send purchase to auction house and get payout plus any extra output
        bytes memory auctionOutput;
        {
            AuctionModule module = _getModuleForId(params_.lotId);
            (payout, auctionOutput) =
                module.purchase(params_.lotId, params_.amount - totalFees, params_.auctionData);
        }

        // Check that payout is at least minimum amount out
        // @dev Moved the slippage check from the auction to the AuctionHouse to allow different routing and purchase logic
        if (payout < params_.minAmountOut) revert AmountLessThanMinimum();

        // Handle transfers from purchaser and seller
        _handleTransfers(
            params_.lotId, routing, params_.amount, payout, totalFees, params_.approvalSignature
        );

        // Handle payout to user, including creation of derivative tokens
        _handlePayout(routing, params_.recipient, payout, auctionOutput);

        // Emit event
        emit Purchase(params_.lotId, msg.sender, params_.referrer, params_.amount, payout);
    }

    // ========== BATCH AUCTIONS ========== //

    function bid(
        address recipient_,
        address referrer_,
        uint256 id_,
        uint256 amount_,
        uint256 minAmountOut_,
        bytes calldata auctionData_,
        bytes calldata approval_
    ) external override {
        // TODO
    }

    function settle(uint256 id_) external override returns (uint256[] memory amountsOut) {
        // TODO
    }

    // Off-chain auction variant
    function settle(
        uint256 id_,
        Auction.Bid[] memory bids_
    ) external override returns (uint256[] memory amountsOut) {
        // TODO
    }

    // ============ INTERNAL EXECUTION FUNCTIONS ========== //

    /// @notice     Handles transfer of funds from user and market owner/callback
    function _handleTransfers(
        uint256 id_,
        Routing memory routing_,
        uint256 amount_,
        uint256 payout_,
        uint256 feePaid_,
        bytes memory approval_
    ) internal {
        // Calculate amount net of fees
        uint256 amountLessFee = amount_ - feePaid_;

        // Check if approval signature has been provided, if so use it increase allowance
        // TODO a bunch of extra data has to be provided for Permit.
        if (approval_.length != 0) {}

        // Have to transfer to teller first since fee is in quote token
        // Check balance before and after to ensure full amount received, revert if not
        // Handles edge cases like fee-on-transfer tokens (which are not supported)
        uint256 quoteBalance = routing_.quoteToken.balanceOf(address(this));
        routing_.quoteToken.safeTransferFrom(msg.sender, address(this), amount_);
        if (routing_.quoteToken.balanceOf(address(this)) < quoteBalance + amount_) {
            revert UnsupportedToken(routing_.quoteToken);
        }

        // If callback address supplied, transfer tokens from teller to callback, then execute callback function,
        // and ensure proper amount of tokens transferred in.
        // TODO substitute callback for hooks (and implement in more places)?
        if (address(routing_.hooks) != address(0)) {
            // Send quote token to callback (transferred in first to allow use during callback)
            routing_.quoteToken.safeTransfer(address(routing_.hooks), amountLessFee);

            // Call the callback function to receive payout tokens for payout
            uint256 baseBalance = routing_.baseToken.balanceOf(address(this));
            routing_.hooks.mid(id_, amountLessFee, payout_);

            // Check to ensure that the callback sent the requested amount of payout tokens back to the teller
            if (routing_.baseToken.balanceOf(address(this)) < (baseBalance + payout_)) {
                revert InvalidHook();
            }
        } else {
            // If no callback is provided, transfer tokens from market owner to this contract
            // for payout.
            // Check balance before and after to ensure full amount received, revert if not
            // Handles edge cases like fee-on-transfer tokens (which are not supported)
            uint256 baseBalance = routing_.baseToken.balanceOf(address(this));
            routing_.baseToken.safeTransferFrom(routing_.owner, address(this), payout_);
            if (routing_.baseToken.balanceOf(address(this)) < (baseBalance + payout_)) {
                revert UnsupportedToken(routing_.baseToken);
            }

            routing_.quoteToken.safeTransfer(routing_.owner, amountLessFee);
        }
    }

    function _handlePayout(
        Routing memory routing_,
        address recipient_,
        uint256 payout_,
        bytes memory auctionOutput_
    ) internal {
        // If no derivative, then the payout is sent directly to the recipient
        // Otherwise, send parameters and payout to the derivative to mint to recipient
        if (fromVeecode(routing_.derivativeReference) == bytes7("")) {
            // No derivative, send payout to recipient
            routing_.baseToken.safeTransfer(recipient_, payout_);
        } else {
            // Get the module for the derivative type
            // We assume that the module type has been checked when the lot was created
            DerivativeModule module =
                DerivativeModule(_getModuleIfInstalled(routing_.derivativeReference));

            bytes memory derivativeParams = routing_.derivativeParams;

            // Lookup condensor module from combination of auction and derivative types
            // If condenser specified, condense auction output and derivative params before sending to derivative module
            Veecode condenserRef =
                condensers[routing_.auctionReference][routing_.derivativeReference];
            if (fromVeecode(condenserRef) != bytes7("")) {
                // Get condenser module
                CondenserModule condenser = CondenserModule(_getModuleIfInstalled(condenserRef));

                // Condense auction output and derivative params
                derivativeParams = condenser.condense(auctionOutput_, derivativeParams);
            }

            // Approve the module to transfer payout tokens
            routing_.baseToken.safeApprove(address(module), payout_);

            // Call the module to mint derivative tokens to the recipient
            module.mint(recipient_, derivativeParams, payout_, routing_.wrapDerivative);
        }
    }
}<|MERGE_RESOLUTION|>--- conflicted
+++ resolved
@@ -131,43 +131,17 @@
 
     // ========== AUCTION FUNCTIONS ========== //
 
-<<<<<<< HEAD
-    function _calculateFees(
-=======
     function allocateFees(
->>>>>>> d7746645
         address referrer_,
         ERC20 quoteToken_,
         uint256 amount_
-<<<<<<< HEAD
-    ) internal view returns (uint256 toReferrer, uint256 toProtocol) {
-        // TODO shift into FeeManager?
-=======
     ) internal returns (uint256 totalFees) {
         // TODO should protocol and/or referrer be able to charge different fees based on the type of auction being used?
->>>>>>> d7746645
 
         // Calculate fees for purchase
         // 1. Calculate referrer fee
         // 2. Calculate protocol fee as the total expected fee amount minus the referrer fee
         //    to avoid issues with rounding from separate fee calculations
-<<<<<<< HEAD
-        // TODO think about how to reduce storage loads
-        toReferrer =
-            referrer_ == address(0) ? 0 : (amount_ * referrerFees[referrer_]) / FEE_DECIMALS;
-        toProtocol =
-            ((amount_ * (protocolFee + referrerFees[referrer_])) / FEE_DECIMALS) - toReferrer;
-
-        return (toReferrer, toProtocol);
-    }
-
-    function _allocateFees(
-        address referrer_,
-        ERC20 quoteToken_,
-        uint256 amount_
-    ) internal returns (uint256 totalFees) {
-        (uint256 toReferrer, uint256 toProtocol) = _calculateFees(referrer_, amount_);
-=======
         uint256 toReferrer;
         uint256 toProtocol;
         if (referrer_ == address(0)) {
@@ -187,7 +161,6 @@
                 toProtocol = ((amount_ * (protocolFee + referrerFee)) / FEE_DECIMALS) - toReferrer;
             }
         }
->>>>>>> d7746645
 
         // Update fee balances if non-zero
         if (toReferrer > 0) rewards[referrer_][quoteToken_] += toReferrer;
