/// SPDX-License-Identifier: AGPL-3.0
pragma solidity 0.8.19;

import {ERC20} from "lib/solmate/src/tokens/ERC20.sol";
import {SafeTransferLib} from "lib/solmate/src/utils/SafeTransferLib.sol";

import {IPermit2} from "src/lib/permit2/interfaces/IPermit2.sol";

import {Auctioneer} from "src/bases/Auctioneer.sol";
import {CondenserModule} from "src/modules/Condenser.sol";

import {Derivatizer} from "src/bases/Derivatizer.sol";
import {DerivativeModule} from "src/modules/Derivative.sol";

import {Auction, AuctionModule} from "src/modules/Auction.sol";

import {Veecode, fromVeecode, WithModules} from "src/modules/Modules.sol";

import {IHooks} from "src/interfaces/IHooks.sol";

// TODO define purpose
abstract contract FeeManager {
// TODO write fee logic in separate contract to keep it organized
// Router can inherit

// TODO disbursing fees
}

// TODO define purpose
abstract contract Router is FeeManager {
<<<<<<< HEAD
    // ========== DATA STRUCTURES ========== //
    struct ExternalSettlement {
        Auction.Bid[] bids; // user bids submitted externally
        bytes[] bidSignatures; // user signatures for bids submitted externally
        bytes[] approvals; // optional, permit 2 token approvals
        bytes[] allowlistProofs; // optional, allowlist proofs
        uint256[] amountsIn; // actual amount in for the corresponding bids
        uint256[] amountsOut; // actual amount out for the corresponding bids
        bytes validityProof; // optional, provide proof of settlement validity to be verified by module
    }

    struct LocalSettlement {
        Auction.Bid[] bids; // user bids submitted externally
        bytes[] bidSignatures; // user signatures for bids submitted externally
        bytes[] approvals; // optional, permit 2 token approvals
        bytes[] allowlistProofs; // optional, allowlist proofs
=======
    // ========== STRUCTS ========== //

    /// @notice     Parameters used by the purchase function
    /// @dev        This reduces the number of variables in scope for the purchase function
    ///
    /// @param      recipient           Address to receive payout
    /// @param      referrer            Address of referrer
    /// @param      approvalDeadline    Deadline for approval signature
    /// @param      lotId               Lot ID
    /// @param      amount              Amount of quoteToken to purchase with (in native decimals)
    /// @param      minAmountOut        Minimum amount of baseToken to receive
    /// @param      approvalNonce       Nonce for permit approval signature
    /// @param      auctionData         Custom data used by the auction module
    /// @param      approvalSignature   Permit approval signature for the quoteToken
    /// @param      allowlistProof      Proof of allowlist inclusion
    struct PurchaseParams {
        address recipient;
        address referrer;
        uint48 approvalDeadline;
        uint256 lotId;
        uint256 amount;
        uint256 minAmountOut;
        uint256 approvalNonce;
        bytes auctionData;
        bytes approvalSignature;
        bytes allowlistProof;
>>>>>>> 1ca17df2
    }

    // ========== STATE VARIABLES ========== //

    /// @notice Fee paid to a front end operator in basis points (3 decimals). Set by the referrer, must be less than or equal to 5% (5e3).
    /// @dev There are some situations where the fees may round down to zero if quantity of baseToken
    ///      is < 1e5 wei (can happen with big price differences on small decimal tokens). This is purely
    ///      a theoretical edge case, as the bond amount would not be practical.
    mapping(address => uint48) public referrerFees;

    // TODO allow charging fees based on the auction type and/or derivative type
    /// @notice Fee paid to protocol in basis points (3 decimal places).
    uint48 public protocolFee;

    /// @notice 'Create' function fee discount in basis points (3 decimal places). Amount standard fee is reduced by for partners who just want to use the 'create' function to issue bond tokens.
    uint48 public createFeeDiscount;

    uint48 public constant FEE_DECIMALS = 1e5; // one percent equals 1000.

    /// @notice Fees earned by an address, by token
    mapping(address => mapping(ERC20 => uint256)) public rewards;

    // Address the protocol receives fees at
    // TODO make this updatable
    address internal immutable _PROTOCOL;

    // ========== CONSTRUCTOR ========== //

    constructor(address protocol_) {
        _PROTOCOL = protocol_;
    }

    // ========== ATOMIC AUCTIONS ========== //

    /// @notice     Purchase a lot from an auction
    /// @notice     Permit2 is utilised to simplify token transfers
    ///
    /// @param      params_         Purchase parameters
    /// @return     payout          Amount of baseToken received by `recipient_` (in native decimals)
    function purchase(PurchaseParams memory params_) external virtual returns (uint256 payout);

    // ========== BATCH AUCTIONS ========== //

    // On-chain auction variant
    function bid(
        address recipient_,
        address referrer_,
        uint256 id_,
        uint256 amount_,
        uint256 minAmountOut_,
        bytes calldata auctionData_,
        bytes calldata approval_
    ) external virtual;

    function settle(uint256 id_) external virtual returns (uint256[] memory amountsOut);

    // Off-chain auction variant
<<<<<<< HEAD
    function settle(uint256 id_, Settlement memory settlement_) external virtual;
=======
    function settle(
        uint256 id_,
        Auction.Bid[] memory bids_
    ) external virtual returns (uint256[] memory amountsOut);

    // ========== FEE MANAGEMENT ========== //

    function setProtocolFee(uint48 protocolFee_) external {
        // TOOD make this permissioned
        protocolFee = protocolFee_;
    }

    function setReferrerFee(address referrer_, uint48 referrerFee_) external {
        // TOOD make this permissioned
        referrerFees[referrer_] = referrerFee_;
    }
>>>>>>> 1ca17df2
}

/// @title      AuctionHouse
/// @notice     As its name implies, the AuctionHouse is where auctions take place and the core of the protocol.
contract AuctionHouse is Derivatizer, Auctioneer, Router {
    using SafeTransferLib for ERC20;

    /// Implement the router functionality here since it combines all of the base functionality

    // ========== ERRORS ========== //

    error AmountLessThanMinimum();

    error NotAuthorized();

    error UnsupportedToken(address token_);

    error InvalidHook();
<<<<<<< HEAD
    error InvalidBidder(address bidder_);
    error NotAuthorized();
    error UnsupportedToken(ERC20 token_);
=======
>>>>>>> 1ca17df2

    // ========== EVENTS ========== //

    event Purchase(uint256 id, address buyer, address referrer, uint256 amount, uint256 payout);

    // ========== STATE VARIABLES ========== //

    IPermit2 internal immutable _PERMIT2;

    // ========== CONSTRUCTOR ========== //

    constructor(address protocol_, address permit2_) Router(protocol_) WithModules(msg.sender) {
        _PERMIT2 = IPermit2(permit2_);
    }

    // ========== DIRECT EXECUTION ========== //

    // ========== AUCTION FUNCTIONS ========== //

    function _allocateFees(
        address referrer_,
        ERC20 quoteToken_,
        uint256 amount_
    ) internal returns (uint256 totalFees) {
        // Calculate fees for purchase
        (uint256 toReferrer, uint256 toProtocol) = calculateFees(referrer_, amount_);

        // Update fee balances if non-zero
        if (toReferrer > 0) rewards[referrer_][quoteToken_] += toReferrer;
        if (toProtocol > 0) rewards[PROTOCOL][quoteToken_] += toProtocol;

        return toReferrer + toProtocol;
    }

    function calculateFees(
        address referrer_,
        uint256 amount_
    ) internal view returns (uint256 toReferrer, uint256 toProtocol) {
        // TODO should protocol and/or referrer be able to charge different fees based on the type of auction being used?

        // Calculate fees for purchase
        // 1. Calculate referrer fee
        // 2. Calculate protocol fee as the total expected fee amount minus the referrer fee
        //    to avoid issues with rounding from separate fee calculations
        if (referrer_ == address(0)) {
            // There is no referrer
            toProtocol = (amount_ * protocolFee) / FEE_DECIMALS;
        } else {
            uint256 referrerFee = referrerFees[referrer_]; // reduce to single SLOAD
            if (referrerFee == 0) {
                // There is a referrer, but they have not set a fee
                toProtocol = (amount_ * protocolFee) / FEE_DECIMALS;
            } else {
                // There is a referrer and they have set a fee
                toReferrer = (amount_ * referrerFee) / FEE_DECIMALS;
                toProtocol = ((amount_ * (protocolFee + referrerFee)) / FEE_DECIMALS) - toReferrer;
            }
        }
<<<<<<< HEAD
=======

        // Update fee balances if non-zero
        if (toReferrer > 0) rewards[referrer_][quoteToken_] += toReferrer;
        if (toProtocol > 0) rewards[_PROTOCOL][quoteToken_] += toProtocol;

        return toReferrer + toProtocol;
>>>>>>> 1ca17df2
    }

    // ========== ATOMIC AUCTIONS ========== //

    /// @inheritdoc Router
    /// @dev        This fuction handles the following:
    ///             1. Calculates the fees for the purchase
    ///             2. Sends the purchase amount to the auction module
    ///             3. Records the purchase on the auction module
    ///             4. Transfers the quote token from the caller
    ///             5. Transfers the quote token to the auction owner
    ///             5. Transfers the base token from the auction owner or executes the callback
    ///             6. Transfers the base token to the recipient
    ///
    ///             This function reverts if:
    ///             - `lotId_` is invalid
    ///             - The respective auction module reverts
    ///             - `payout` is less than `minAmountOut_`
    ///             - The caller does not have sufficient balance of the quote token
    ///             - The auction owner does not have sufficient balance of the payout token
    ///             - Any of the callbacks fail
    ///             - Any of the token transfers fail
    function purchase(PurchaseParams memory params_)
        external
        override
        isValidLot(params_.lotId)
        returns (uint256 payoutAmount)
    {
        // Load routing data for the lot
        Routing memory routing = lotRouting[params_.lotId];

        // Check if the purchaser is on the allowlist
        if (address(routing.allowlist) != address(0)) {
            if (!routing.allowlist.isAllowed(params_.lotId, msg.sender, params_.allowlistProof)) {
                revert NotAuthorized();
            }
        }

<<<<<<< HEAD
        // Check that sender is on the allowlist, if there is one
        // TODO

        // Calculate fees for purchase
        uint256 totalFees = allocateFees(referrer_, routing.quoteToken, amount_);
=======
        uint256 totalFees = _allocateFees(params_.referrer, routing.quoteToken, params_.amount);
        uint256 amountLessFees = params_.amount - totalFees;
>>>>>>> 1ca17df2

        // Send purchase to auction house and get payout plus any extra output
        bytes memory auctionOutput;
        {
            AuctionModule module = _getModuleForId(params_.lotId);
            (payoutAmount, auctionOutput) =
                module.purchase(params_.lotId, amountLessFees, params_.auctionData);
        }

        // Check that payout is at least minimum amount out
        // @dev Moved the slippage check from the auction to the AuctionHouse to allow different routing and purchase logic
        if (payoutAmount < params_.minAmountOut) revert AmountLessThanMinimum();

        // Collect payment from the purchaser
        _collectPayment(
            params_.lotId,
            params_.amount,
            routing.quoteToken,
            routing.hooks,
            params_.approvalDeadline,
            params_.approvalNonce,
            params_.approvalSignature
        );

        // Send payment to auction owner
        _sendPayment(routing.owner, amountLessFees, routing.quoteToken, routing.hooks);

        // Collect payout from auction owner
        _collectPayout(params_.lotId, amountLessFees, payoutAmount, routing);

        // Send payout to recipient
        _sendPayout(params_.lotId, params_.recipient, payoutAmount, routing, auctionOutput);

        // Emit event
        emit Purchase(params_.lotId, msg.sender, params_.referrer, params_.amount, payoutAmount);
    }

<<<<<<< HEAD
    // TODO need a delegated execution function for purchase and bid because we check allowlist on the caller in the normal functions
=======
    // ========== BATCH AUCTIONS ========== //
>>>>>>> 1ca17df2

    function bid(
        address recipient_,
        address referrer_,
        uint256 id_,
        uint256 amount_,
        uint256 minAmountOut_,
        bytes calldata auctionData_,
        bytes calldata approval_
    ) external override {
        // TODO
    }

    function settle(uint256 id_) external override returns (uint256[] memory amountsOut) {
        // TODO
    }

    // External submission and local evaluation
    function settle(uint256 id_, LocalSettlement memory settlement_) external override {}

    // External submission and evaluation
    function settle(uint256 id_, ExternalSettlement memory settlement_) external override {
        // Load routing data for the lot
        Routing memory routing = lotRouting[id_];

        // Validate that sender is authorized to settle the auction
        // TODO

        // Validate array lengths all match
        uint256 len = settlement_.winningBids.length;
        if (
            len != settlement_.bidSignatures.length || len != settlement_.amountsIn.length
                || len != settlement_.amountsOut.length || len != settlement_.approvals.length
                || len != settlement_.allowlistProofs.length
        ) revert InvalidParams();

        // Bid-level validation and fee calculations
        uint256[] memory amountsInLessFees = new uint256[](len);
        uint256 totalProtocolFee;
        uint256 totalAmountInLessFees;
        uint256 totalAmountOut;
        for (uint256 i; i < len; i++) {
            // If there is an allowlist, validate that the winners are on the allowlist
            if (address(routing.allowlist) != address(0)) {
                if (
                    !routing.allowlist.isAllowed(
                        settlement_.winningBids[i].bidder, settlement_.allowlistProofs[i]
                    )
                ) revert InvalidBidder(settlement_.winningBids[i].bidder);
            }

            // Check that the amounts out are at least the minimum specified by the bidder
            // If a bid is a partial fill, then it's amountIn will be less than the amount specified by the bidder
            // If so, we need to adjust the minAmountOut proportionally for the slippage check
            // We also verify that the amountIn is not more than the bidder specified
            uint256 minAmountOut = settlement_.winningBids[i].minAmountOut;
            if (settlement_.amountsIn[i] > settlement_.winningBids[i].amount) {
                revert InvalidParams();
            } else if (settlement_.amountsIn[i] < settlement_.winningBids[i].amount) {
                minAmountOut =
                    (minAmountOut * settlement_.amountsIn[i]) / settlement_.winningBids[i].amount; // TODO need to think about scaling and rounding here
            }
            if (settlement_.amountsOut[i] < minAmountOut) revert AmountLessThanMinimum();

            // Calculate fees from bid amount
            (uint256 toReferrer, uint256 toProtocol) =
                calculateFees(settlement_.winningBids[i].referrer, settlement_.amountsIn[i]);
            amountsInLessFees[i] = settlement_.amountsIn[i] - toReferrer - toProtocol;

            // Update referrer fee balances if non-zero and increment the total protocol fee
            if (toReferrer > 0) {
                rewards[settlement_.winningBids[i].referrer][routing.quoteToken] += toReferrer;
            }
            totalProtocolFee += toProtocol;

            // Increment total amount out
            totalAmountInLessFees += amountsInLessFees[i];
            totalAmountOut += settlement_.amountsOut[i];
        }

        // Update protocol fee if not zero
        if (totalProtocolFee > 0) rewards[PROTOCOL][routing.quoteToken] += totalProtocolFee;

        // Send auction inputs to auction module to validate settlement
        // We do this because the format of the bids and signatures is specific to the auction module
        // Some common things to check:
        // 1. Total of amounts out is not greater than capacity
        // 2. Minimum price is enforced
        // 3. Minimum bid size is enforced
        // 4. Minimum capacity sold is enforced
        AuctionModule module = _getModuleForId(id_);

        // TODO update auction module interface and base function to handle these inputs, and perhaps others
        bytes memory auctionOutput = module.settle(
            id_,
            settlement_.winningBids,
            settlement_.bidSignatures,
            amountsInLessFees,
            settlement_.amountsOut,
            settlement_.validityProof
        );

        // Iterate through bids, handling transfers and payouts
        // Have to transfer to auction house first since fee is in quote token
        // Check balance before and after to ensure full amount received, revert if not
        // Handles edge cases like fee-on-transfer tokens (which are not supported)
        for (uint256 i; i < len; i++) {
            // TODO use permit2 approvals if provided

            uint256 quoteBalance = routing.quoteToken.balanceOf(address(this));
            routing.quoteToken.safeTransferFrom(msg.sender, address(this), settlement_.amountsIn[i]);
            if (
                routing.quoteToken.balanceOf(address(this))
                    < quoteBalance + settlement_.amountsIn[i]
            ) {
                revert UnsupportedToken(routing.quoteToken);
            }
        }

        // If hooks address supplied, transfer tokens from auction house to hooks contract,
        // then execute the hook function, and ensure proper amount of tokens transferred in.
        if (address(routing.hooks) != address(0)) {
            // Send quote token to callback (transferred in first to allow use during callback)
            routing.quoteToken.safeTransfer(address(routing.hooks), totalAmountInLessFees);

            // Call the callback function to receive payout tokens for payout
            uint256 baseBalance = routing.baseToken.balanceOf(address(this));
            routing.hooks.mid(id_, totalAmountInLessFees, totalAmountOut);

            // Check to ensure that the callback sent the requested amount of payout tokens back to the teller
            if (routing.baseToken.balanceOf(address(this)) < (baseBalance + totalAmountOut)) {
                revert InvalidHook();
            }
        } else {
            // If no hook is provided, transfer tokens from auction owner to this contract
            // for payout.
            // Check balance before and after to ensure full amount received, revert if not
            // Handles edge cases like fee-on-transfer tokens (which are not supported)
            uint256 baseBalance = routing.baseToken.balanceOf(address(this));
            routing.baseToken.safeTransferFrom(routing.owner, address(this), totalAmountOut);
            if (routing.baseToken.balanceOf(address(this)) < (baseBalance + totalAmountOut)) {
                revert UnsupportedToken(routing.baseToken);
            }

            routing.quoteToken.safeTransfer(routing.owner, totalAmountInLessFees);
        }

        // Handle payouts to bidders
        for (uint256 i; i < len; i++) {
            // Handle payout to user, including creation of derivative tokens
            _handlePayout(
                routing, settlement_.winningBids[i].bidder, settlement_.amountsOut[i], auctionOutput
            );
        }
    }

    // ========== TOKEN TRANSFERS ========== //

    /// @notice     Collects payment of the quote token from the user
    /// @dev        This function handles the following:
    ///             1. Calls the pre hook on the hooks contract (if provided)
    ///             2. Transfers the quote token from the user
    ///             2a. Uses Permit2 to transfer if approval signature is provided
    ///             2b. Otherwise uses a standard ERC20 transfer
    ///
    ///             This function reverts if:
    ///             - The Permit2 approval is invalid
    ///             - The caller does not have sufficient balance of the quote token
    ///             - Approval has not been granted to transfer the quote token
    ///             - The quote token transfer fails
    ///             - Transferring the quote token would result in a lesser amount being received
    ///             - The pre-hook reverts
    ///             - TODO: The pre-hook invariant is violated
    ///
    /// @param      lotId_              Lot ID
    /// @param      amount_             Amount of quoteToken to collect (in native decimals)
    /// @param      quoteToken_         Quote token to collect
    /// @param      hooks_              Hooks contract to call (optional)
    /// @param      approvalDeadline_   Deadline for Permit2 approval signature
    /// @param      approvalNonce_      Nonce for Permit2 approval signature
    /// @param      approvalSignature_  Permit2 approval signature for the quoteToken
    function _collectPayment(
        uint256 lotId_,
        uint256 amount_,
        ERC20 quoteToken_,
        IHooks hooks_,
        uint48 approvalDeadline_,
        uint256 approvalNonce_,
        bytes memory approvalSignature_
    ) internal {
        // Call pre hook on hooks contract if provided
        if (address(hooks_) != address(0)) {
            hooks_.pre(lotId_, amount_);
        }

        // If a Permit2 approval signature is provided, use it to transfer the quote token
        if (approvalSignature_.length != 0) {
            _permit2Transfer(
                amount_, quoteToken_, approvalDeadline_, approvalNonce_, approvalSignature_
            );
        }
        // Otherwise fallback to a standard ERC20 transfer
        else {
            _transfer(amount_, quoteToken_);
        }
    }

    /// @notice     Sends payment of the quote token to the auction owner
    /// @dev        This function handles the following:
    ///             1. Sends the payment amount to the auction owner or hook (if provided)
    ///             This function assumes:
    ///             - The quote token has already been transferred to this contract
    ///             - The quote token is supported (e.g. not fee-on-transfer)
    ///
    ///             This function reverts if:
    ///             - The transfer fails
    ///
    /// @param      lotOwner_       Owner of the lot
    /// @param      amount_         Amount of quoteToken to send (in native decimals)
    /// @param      quoteToken_     Quote token to send
    /// @param      hooks_          Hooks contract to call (optional)
    function _sendPayment(
        address lotOwner_,
        uint256 amount_,
        ERC20 quoteToken_,
        IHooks hooks_
    ) internal {
        if (address(hooks_) != address(0)) {
            // Send quote token to hooks contract
            quoteToken_.safeTransfer(address(hooks_), amount_);
        } else {
            // Send quote token to auction owner
            quoteToken_.safeTransfer(lotOwner_, amount_);
        }
    }

    /// @notice     Collects the payout token from the auction owner
    /// @dev        This function handles the following:
    ///             1. Calls the mid hook on the hooks contract (if provided)
    ///             2. Transfers the payout token from the auction owner
    ///
    ///             This function reverts if:
    ///             - Approval has not been granted to transfer the payout token
    ///             - The auction owner does not have sufficient balance of the payout token
    ///             - The payout token transfer fails
    ///             - Transferring the payout token would result in a lesser amount being received
    ///             - The mid-hook reverts
    ///             - The mid-hook invariant is violated
    ///
    /// @param      lotId_          Lot ID
    /// @param      paymentAmount_  Amount of quoteToken collected (in native decimals)
    /// @param      payoutAmount_   Amount of payoutToken to collect (in native decimals)
    /// @param      routingParams_  Routing parameters for the lot
    function _collectPayout(
        uint256 lotId_,
        uint256 paymentAmount_,
        uint256 payoutAmount_,
        Routing memory routingParams_
    ) internal {
        // Get the balance of the payout token before the transfer
        uint256 balanceBefore = routingParams_.baseToken.balanceOf(address(this));

        // Call mid hook on hooks contract if provided
        if (address(routingParams_.hooks) != address(0)) {
            // The mid hook is expected to transfer the payout token to this contract
            routingParams_.hooks.mid(lotId_, paymentAmount_, payoutAmount_);

            // Check that the mid hook transferred the expected amount of payout tokens
            if (routingParams_.baseToken.balanceOf(address(this)) < balanceBefore + payoutAmount_) {
                revert InvalidHook();
            }
        }
        // Otherwise fallback to a standard ERC20 transfer
        else {
            // Transfer the payout token from the auction owner
            // `safeTransferFrom()` will revert upon failure or the lack of allowance or balance
            routingParams_.baseToken.safeTransferFrom(
                routingParams_.owner, address(this), payoutAmount_
            );

            // Check that it is not a fee-on-transfer token
            if (routingParams_.baseToken.balanceOf(address(this)) < balanceBefore + payoutAmount_) {
                revert UnsupportedToken(address(routingParams_.baseToken));
            }
        }
    }

    /// @notice     Sends the payout token to the recipient
    /// @dev        This function handles the following:
    ///             1. Sends the payout token from the router to the recipient
    ///             1a. If the lot is a derivative, mints the derivative token to the recipient
    ///             2. Calls the post hook on the hooks contract (if provided)
    ///
    ///             This function assumes that:
    ///             - The payout token has already been transferred to this contract
    ///             - The payout token is supported (e.g. not fee-on-transfer)
    ///
    ///             This function reverts if:
    ///             - The payout token transfer fails
    ///             - The payout token transfer would result in a lesser amount being received
    ///             - The post-hook reverts
    ///             - The post-hook invariant is violated
    ///
    /// @param      lotId_          Lot ID
    /// @param      recipient_      Address to receive payout
    /// @param      payoutAmount_   Amount of payoutToken to send (in native decimals)
    /// @param      routingParams_  Routing parameters for the lot
    /// @param      auctionOutput_  Custom data returned by the auction module
    function _sendPayout(
        uint256 lotId_,
        address recipient_,
        uint256 payoutAmount_,
        Routing memory routingParams_,
        bytes memory auctionOutput_
    ) internal {
        // If no derivative, then the payout is sent directly to the recipient
        if (fromVeecode(routingParams_.derivativeReference) == bytes7("")) {
            // Get the pre-transfer balance
            uint256 balanceBefore = routingParams_.baseToken.balanceOf(recipient_);

            // Send payout token to recipient
            routingParams_.baseToken.safeTransfer(recipient_, payoutAmount_);

            // Check that the recipient received the expected amount of payout tokens
            if (routingParams_.baseToken.balanceOf(recipient_) < balanceBefore + payoutAmount_) {
                revert UnsupportedToken(address(routingParams_.baseToken));
            }
        }
        // Otherwise, send parameters and payout to the derivative to mint to recipient
        else {
            // Get the module for the derivative type
            // We assume that the module type has been checked when the lot was created
            DerivativeModule module =
                DerivativeModule(_getModuleIfInstalled(routingParams_.derivativeReference));

            bytes memory derivativeParams = routingParams_.derivativeParams;

            // Lookup condensor module from combination of auction and derivative types
            // If condenser specified, condense auction output and derivative params before sending to derivative module
            Veecode condenserRef =
                condensers[routingParams_.auctionReference][routingParams_.derivativeReference];
            if (fromVeecode(condenserRef) != bytes7("")) {
                // Get condenser module
                CondenserModule condenser = CondenserModule(_getModuleIfInstalled(condenserRef));

                // Condense auction output and derivative params
                derivativeParams = condenser.condense(auctionOutput_, derivativeParams);
            }

            // Approve the module to transfer payout tokens when minting
            routingParams_.baseToken.safeApprove(address(module), payoutAmount_);

            // Call the module to mint derivative tokens to the recipient
            module.mint(recipient_, derivativeParams, payoutAmount_, routingParams_.wrapDerivative);
        }

        // Call post hook on hooks contract if provided
        if (address(routingParams_.hooks) != address(0)) {
            routingParams_.hooks.post(lotId_, payoutAmount_);
        }
    }

    /// @notice     Performs an ERC20 transfer of `token_` from the caller
    /// @dev        This function handles the following:
    ///             1. Checks that the user has granted approval to transfer the token
    ///             2. Transfers the token from the user
    ///             3. Checks that the transferred amount was received
    ///
    ///             This function reverts if:
    ///             - Approval has not been granted to this contract to transfer the token
    ///             - The token transfer fails
    ///             - The transferred amount is less than the requested amount
    ///
    /// @param      amount_   Amount of tokens to transfer (in native decimals)
    /// @param      token_    Token to transfer
    function _transfer(uint256 amount_, ERC20 token_) internal {
        uint256 balanceBefore = token_.balanceOf(address(this));

        // Transfer the quote token from the user
        // `safeTransferFrom()` will revert upon failure or the lack of allowance or balance
        token_.safeTransferFrom(msg.sender, address(this), amount_);

        // Check that it is not a fee-on-transfer token
        if (token_.balanceOf(address(this)) < balanceBefore + amount_) {
            revert UnsupportedToken(address(token_));
        }
    }

    /// @notice     Performs a Permit2 transfer of `token_` from the caller
    /// @dev        This function handles the following:
    ///             1. Checks that the user has granted approval to transfer the token
    ///             2. Uses Permit2 to transfer the token from the user
    ///             3. Checks that the transferred amount was received
    ///
    ///             This function reverts if:
    ///             - Approval has not been granted to Permit2 to transfer the token
    ///             - The Permit2 transfer (or signature validation) fails
    ///             - The transferred amount is less than the requested amount
    ///
    /// @param      amount_               Amount of tokens to transfer (in native decimals)
    /// @param      token_                Token to transfer
    /// @param      approvalDeadline_     Deadline for Permit2 approval signature
    /// @param      approvalNonce_        Nonce for Permit2 approval signature
    /// @param      approvalSignature_    Permit2 approval signature for the token
    function _permit2Transfer(
        uint256 amount_,
        ERC20 token_,
        uint48 approvalDeadline_,
        uint256 approvalNonce_,
        bytes memory approvalSignature_
    ) internal {
        uint256 balanceBefore = token_.balanceOf(address(this));

        // Use PERMIT2 to transfer the token from the user
        _PERMIT2.permitTransferFrom(
            IPermit2.PermitTransferFrom(
                IPermit2.TokenPermissions(address(token_), amount_),
                approvalNonce_,
                approvalDeadline_
            ),
            IPermit2.SignatureTransferDetails({to: address(this), requestedAmount: amount_}),
            msg.sender, // Spender of the tokens
            approvalSignature_
        );

        // Check that it is not a fee-on-transfer token
        if (token_.balanceOf(address(this)) < balanceBefore + amount_) {
            revert UnsupportedToken(address(token_));
        }
    }
}<|MERGE_RESOLUTION|>--- conflicted
+++ resolved
@@ -28,8 +28,8 @@
 
 // TODO define purpose
 abstract contract Router is FeeManager {
-<<<<<<< HEAD
     // ========== DATA STRUCTURES ========== //
+
     struct ExternalSettlement {
         Auction.Bid[] bids; // user bids submitted externally
         bytes[] bidSignatures; // user signatures for bids submitted externally
@@ -45,7 +45,8 @@
         bytes[] bidSignatures; // user signatures for bids submitted externally
         bytes[] approvals; // optional, permit 2 token approvals
         bytes[] allowlistProofs; // optional, allowlist proofs
-=======
+    }
+
     // ========== STRUCTS ========== //
 
     /// @notice     Parameters used by the purchase function
@@ -72,7 +73,6 @@
         bytes auctionData;
         bytes approvalSignature;
         bytes allowlistProof;
->>>>>>> 1ca17df2
     }
 
     // ========== STATE VARIABLES ========== //
@@ -130,13 +130,7 @@
     function settle(uint256 id_) external virtual returns (uint256[] memory amountsOut);
 
     // Off-chain auction variant
-<<<<<<< HEAD
     function settle(uint256 id_, Settlement memory settlement_) external virtual;
-=======
-    function settle(
-        uint256 id_,
-        Auction.Bid[] memory bids_
-    ) external virtual returns (uint256[] memory amountsOut);
 
     // ========== FEE MANAGEMENT ========== //
 
@@ -149,7 +143,6 @@
         // TOOD make this permissioned
         referrerFees[referrer_] = referrerFee_;
     }
->>>>>>> 1ca17df2
 }
 
 /// @title      AuctionHouse
@@ -168,12 +161,8 @@
     error UnsupportedToken(address token_);
 
     error InvalidHook();
-<<<<<<< HEAD
+
     error InvalidBidder(address bidder_);
-    error NotAuthorized();
-    error UnsupportedToken(ERC20 token_);
-=======
->>>>>>> 1ca17df2
 
     // ========== EVENTS ========== //
 
@@ -232,15 +221,6 @@
                 toProtocol = ((amount_ * (protocolFee + referrerFee)) / FEE_DECIMALS) - toReferrer;
             }
         }
-<<<<<<< HEAD
-=======
-
-        // Update fee balances if non-zero
-        if (toReferrer > 0) rewards[referrer_][quoteToken_] += toReferrer;
-        if (toProtocol > 0) rewards[_PROTOCOL][quoteToken_] += toProtocol;
-
-        return toReferrer + toProtocol;
->>>>>>> 1ca17df2
     }
 
     // ========== ATOMIC AUCTIONS ========== //
@@ -279,16 +259,8 @@
             }
         }
 
-<<<<<<< HEAD
-        // Check that sender is on the allowlist, if there is one
-        // TODO
-
-        // Calculate fees for purchase
-        uint256 totalFees = allocateFees(referrer_, routing.quoteToken, amount_);
-=======
         uint256 totalFees = _allocateFees(params_.referrer, routing.quoteToken, params_.amount);
         uint256 amountLessFees = params_.amount - totalFees;
->>>>>>> 1ca17df2
 
         // Send purchase to auction house and get payout plus any extra output
         bytes memory auctionOutput;
@@ -326,11 +298,9 @@
         emit Purchase(params_.lotId, msg.sender, params_.referrer, params_.amount, payoutAmount);
     }
 
-<<<<<<< HEAD
     // TODO need a delegated execution function for purchase and bid because we check allowlist on the caller in the normal functions
-=======
+
     // ========== BATCH AUCTIONS ========== //
->>>>>>> 1ca17df2
 
     function bid(
         address recipient_,
@@ -446,7 +416,7 @@
                 routing.quoteToken.balanceOf(address(this))
                     < quoteBalance + settlement_.amountsIn[i]
             ) {
-                revert UnsupportedToken(routing.quoteToken);
+                revert UnsupportedToken(address(routing.quoteToken));
             }
         }
 
@@ -472,7 +442,7 @@
             uint256 baseBalance = routing.baseToken.balanceOf(address(this));
             routing.baseToken.safeTransferFrom(routing.owner, address(this), totalAmountOut);
             if (routing.baseToken.balanceOf(address(this)) < (baseBalance + totalAmountOut)) {
-                revert UnsupportedToken(routing.baseToken);
+                revert UnsupportedToken(address(routing.baseToken));
             }
 
             routing.quoteToken.safeTransfer(routing.owner, totalAmountInLessFees);
