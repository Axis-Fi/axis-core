/// SPDX-License-Identifier: AGPL-3.0
pragma solidity 0.8.19;

<<<<<<< HEAD
import {SafeTransferLib} from "solmate/utils/SafeTransferLib.sol";
import {EIP712} from "solady/utils/EIP712.sol";
import {SignatureCheckerLib} from "solady/utils/SignatureCheckerLib.sol";
=======
import {ERC20} from "lib/solmate/src/tokens/ERC20.sol";
import {SafeTransferLib} from "lib/solmate/src/utils/SafeTransferLib.sol";
import {EIP712} from "lib/solady/src/utils/EIP712.sol";
import {SignatureCheckerLib} from "lib/solady/src/utils/SignatureCheckerLib.sol";
import {Owned} from "lib/solmate/src/auth/Owned.sol";
>>>>>>> ddbdc63d

import {Derivatizer} from "src/bases/Derivatizer.sol";
import {Auctioneer} from "src/bases/Auctioneer.sol";
import {CondenserModule} from "src/modules/Condenser.sol";

import {DerivativeModule} from "src/modules/Derivative.sol";

import {Auction, AuctionModule} from "src/modules/Auction.sol";

import {fromKeycode, WithModules} from "src/modules/Modules.sol";

abstract contract FeeManager {
// TODO write fee logic in separate contract to keep it organized
// Router can inherit
}

abstract contract Router is FeeManager {
    // ========== STATE VARIABLES ========== //

    /// @notice Fee paid to a front end operator in basis points (3 decimals). Set by the referrer, must be less than or equal to 5% (5e3).
    /// @dev There are some situations where the fees may round down to zero if quantity of baseToken
    ///      is < 1e5 wei (can happen with big price differences on small decimal tokens). This is purely
    ///      a theoretical edge case, as the bond amount would not be practical.
    mapping(address => uint48) public referrerFees;

    // TODO allow charging fees based on the auction type and/or derivative type
    /// @notice Fee paid to protocol in basis points (3 decimal places).
    uint48 public protocolFee;

    /// @notice 'Create' function fee discount in basis points (3 decimal places). Amount standard fee is reduced by for partners who just want to use the 'create' function to issue bond tokens.
    uint48 public createFeeDiscount;

    uint48 public constant FEE_DECIMALS = 1e5; // one percent equals 1000.

    /// @notice Fees earned by an address, by token
    mapping(address => mapping(ERC20 => uint256)) public rewards;

    // Address the protocol receives fees at
    // TODO make this updatable
    address internal _protocol;

    // ========== CONSTRUCTOR ========== //

    constructor(address protocol_) {
        _protocol = protocol_;
    }

    // ========== ATOMIC AUCTIONS ========== //

    /// @param approval_ - (Optional) Permit approval signature for the quoteToken
    function purchase(
        address recipient_,
        address referrer_,
        uint256 id_,
        uint256 amount_,
        uint256 minAmountOut_,
        bytes calldata auctionData_,
        bytes calldata approval_
    ) external virtual returns (uint256 payout);

    // ========== BATCH AUCTIONS ========== //

    // On-chain auction variant
    function bid(
        address recipient_,
        address referrer_,
        uint256 id_,
        uint256 amount_,
        uint256 minAmountOut_,
        bytes calldata auctionData_,
        bytes calldata approval_
    ) external virtual;

    function settle(uint256 id_) external virtual returns (uint256[] memory amountsOut);

    // Off-chain auction variant
    function settle(
        uint256 id_,
        Auction.Bid[] memory bids_
    ) external virtual returns (uint256[] memory amountsOut);
}

<<<<<<< HEAD
// TODO abstract for now so compiler doesn't complain
=======
// contract AuctionHouse is Derivatizer, Auctioneer, Router {
>>>>>>> ddbdc63d
abstract contract AuctionHouse is Derivatizer, Auctioneer, Router {
    using SafeTransferLib for ERC20;

    /// Implement the router functionality here since it combines all of the base functionality

    // ========== ERRORS ========== //
<<<<<<< HEAD
    error AmountLessThanMinimum();
    error InvalidHook();
    error UnsupportedToken(ERC20 token_);

    // ========== EVENTS ========== //
    event Purchase(uint256 id, address buyer, address referrer, uint256 amount, uint256 payout);

    // ========== CONSTRUCTOR ========== //
    constructor(address protocol_) Router(protocol_) {}
=======

    error AuctionHouse_AmountLessThanMinimum();

    // ========== EVENTS ========== //

    event Purchase(
        uint256 indexed id,
        address indexed buyer,
        address indexed referrer,
        uint256 amount,
        uint256 payout
    );

    // ========== CONSTRUCTOR ========== //

    constructor() WithModules(msg.sender) {
        //
    }
>>>>>>> ddbdc63d

    // ========== DIRECT EXECUTION ========== //

    function purchase(
        address recipient_,
        address referrer_,
        uint256 id_,
        uint256 amount_,
        uint256 minAmountOut_,
        bytes calldata auctionData_,
        bytes calldata approval_
    ) external override returns (uint256 payout) {
        AuctionModule module = _getModuleForId(id_);

        // TODO should this not check if the auction is atomic?
        // Response: No, my thought was that the module will just revert on `purchase` if it's not atomic. Vice versa

        // Calculate fees for purchase
        // 1. Calculate referrer fee
        // 2. Calculate protocol fee as the total expected fee amount minus the referrer fee
        //    to avoid issues with rounding from separate fee calculations
        // TODO think about how to reduce storage loads
        uint256 toReferrer =
            referrer_ == address(0) ? 0 : (amount_ * referrerFees[referrer_]) / FEE_DECIMALS;
        uint256 toProtocol =
            ((amount_ * (protocolFee + referrerFees[referrer_])) / FEE_DECIMALS) - toReferrer;

        // Load routing data for the lot
        Routing memory routing = lotRouting[id_];

        // Send purchase to auction house and get payout plus any extra output
<<<<<<< HEAD
        bytes memory auctionOutput;
        (payout, auctionOutput) = module.purchase(id_, amount_ - toReferrer - toProtocol, auctionData_);
=======
        (payout) = module.purchase(
            recipient_, referrer_, amount_ - toReferrer - toProtocol, id_, auctionData_, approval_
        );
>>>>>>> ddbdc63d

        // Check that payout is at least minimum amount out
        // @dev Moved the slippage check from the auction to the AuctionHouse to allow different routing and purchase logic
        if (payout < minAmountOut_) revert AmountLessThanMinimum();

        // Update fee balances if non-zero
        if (toReferrer > 0) rewards[referrer_][routing.quoteToken] += toReferrer;
        if (toProtocol > 0) rewards[_protocol][routing.quoteToken] += toProtocol;

        // Handle transfers from purchaser and seller
        _handleTransfers(id_, routing, amount_, payout, toReferrer + toProtocol, approval_);

        // Handle payout to user, including creation of derivative tokens
        // _handlePayout(id_, routing, recipient_, payout, auctionOutput);

        // Emit event
        emit Purchase(id_, msg.sender, referrer_, amount_, payout);
    }

    // ============ DELEGATED EXECUTION ========== //

    // ============ INTERNAL EXECUTION FUNCTIONS ========== //

    /// @notice     Handles transfer of funds from user and market owner/callback
    function _handleTransfers(
        uint256 id_,
        Routing memory routing_,
        uint256 amount_,
        uint256 payout_,
        uint256 feePaid_,
        bytes calldata approval_
    ) internal {
        // Calculate amount net of fees
        uint256 amountLessFee = amount_ - feePaid_;

        // Check if approval signature has been provided, if so use it increase allowance
        // TODO a bunch of extra data has to be provided for Permit.
<<<<<<< HEAD
        if (approval_.length != 0) {}
=======
        // if (approval_ != bytes(0))
>>>>>>> ddbdc63d

        // Have to transfer to teller first since fee is in quote token
        // Check balance before and after to ensure full amount received, revert if not
        // Handles edge cases like fee-on-transfer tokens (which are not supported)
        uint256 quoteBalance = routing_.quoteToken.balanceOf(address(this));
        routing_.quoteToken.safeTransferFrom(msg.sender, address(this), amount_);
<<<<<<< HEAD
        if (routing_.quoteToken.balanceOf(address(this)) < quoteBalance + amount_)
            revert UnsupportedToken(routing_.quoteToken);
=======
        // if (routing_.quoteToken.balanceOf(address(this)) < quoteBalance + amount_)
        //     revert Router_UnsupportedToken();
>>>>>>> ddbdc63d

        // If callback address supplied, transfer tokens from teller to callback, then execute callback function,
        // and ensure proper amount of tokens transferred in.
        // TODO substitute callback for hooks (and implement in more places)?
        if (address(routing_.hooks) != address(0)) {
            // Send quote token to callback (transferred in first to allow use during callback)
            routing_.quoteToken.safeTransfer(address(routing_.hooks), amountLessFee);

            // Call the callback function to receive payout tokens for payout
<<<<<<< HEAD
            uint256 baseBalance = routing_.baseToken.balanceOf(address(this));
            routing_.hooks.mid(id_, amountLessFee, payout_);

            // Check to ensure that the callback sent the requested amount of payout tokens back to the teller
            if (routing_.baseToken.balanceOf(address(this)) < (baseBalance + payout_))
                revert InvalidHook();
=======
            // uint256 payoutBalance = routing_.payoutToken.balanceOf(address(this));
            // IBondCallback(routing_.callbackAddr).callback(id_, amountLessFee, payout_);

            // Check to ensure that the callback sent the requested amount of payout tokens back to the teller
            // if (routing_.payoutToken.balanceOf(address(this)) < (payoutBalance + payout_))
            //     revert Teller_InvalidCallback();
>>>>>>> ddbdc63d
        } else {
            // If no callback is provided, transfer tokens from market owner to this contract
            // for payout.
            // Check balance before and after to ensure full amount received, revert if not
            // Handles edge cases like fee-on-transfer tokens (which are not supported)
<<<<<<< HEAD
            uint256 baseBalance = routing_.baseToken.balanceOf(address(this));
            routing_.baseToken.safeTransferFrom(routing_.owner, address(this), payout_);
            if (routing_.baseToken.balanceOf(address(this)) < (baseBalance + payout_))
                revert UnsupportedToken(routing_.baseToken);
=======
            // uint256 payoutBalance = routing_.payoutToken.balanceOf(address(this));
            // routing_.payoutToken.safeTransferFrom(routing_.owner, address(this), payout_);
            // if (routing_.payoutToken.balanceOf(address(this)) < (payoutBalance + payout_))
            //     revert Router_UnsupportedToken();
>>>>>>> ddbdc63d

            routing_.quoteToken.safeTransfer(routing_.owner, amountLessFee);
        }
    }

    function _handlePayout(
        uint256 lotId_,
        Routing memory routing_,
        address recipient_,
        uint256 payout_,
        bytes memory auctionOutput_
    ) internal {
        // If no derivative, then the payout is sent directly to the recipient
        // Otherwise, send parameters and payout to the derivative to mint to recipient
<<<<<<< HEAD
        if (fromKeycode(routing_.derivativeType) == bytes5("")) {
            // No derivative, send payout to recipient
            routing_.baseToken.safeTransfer(recipient_, payout_);
        } else {
            // Get the module for the derivative type
            // We assume that the module type has been checked when the lot was created
            DerivativeModule module = _getSpecificDerivativeModule(routing_.derivativeType, routing_.derivativeVersion);

            bytes memory derivativeParams = routing_.derivativeParams;
            
            // TODO lookup condensor module from combination of auction and derivative types
            // If condenser specified, condense auction output and derivative params before sending to derivative module
            if (fromKeycode(routing_.condenserType) != bytes5("")) {
               // Get condenser module
                // CondenserModule condenser = CondenserModule(_getModuleIfInstalled(routing_.condenserType));
=======
        if (fromKeycode(routing_.derivativeType) == bytes6(0)) {
            // No derivative, send payout to recipient
            // routing_.payoutToken.safeTransfer(recipient_, payout_);
        } else {
            // Get the module for the derivative type
            // We assume that the module type has been checked when the lot was created
            DerivativeModule module =
                DerivativeModule(_getLatestModuleIfActive(routing_.derivativeType));

            bytes memory derivativeParams = routing_.derivativeParams;

            // If condenser specified, condense auction output and derivative params before sending to derivative module
            if (fromKeycode(routing_.condenserType) != bytes6(0)) {
                // Get condenser module
                CondenserModule condenser =
                    CondenserModule(_getLatestModuleIfActive(routing_.condenserType));
>>>>>>> ddbdc63d

                // Condense auction output and derivative params
                // derivativeParams = condenser.condense(auctionOutput_, derivativeParams);
            }

            // Approve the module to transfer payout tokens
<<<<<<< HEAD
            routing_.baseToken.safeApprove(address(module), payout_);

            // Call the module to mint derivative tokens to the recipient
            module.mint(recipient_,derivativeParams, payout_, routing_.wrapDerivative);
        } 
=======
            // routing_.payoutToken.safeApprove(address(module), payout_);

            // Call the module to mint derivative tokens to the recipient
            // module.mint(recipient_, payout_, derivativeParams, routing_.wrapDerivative);
        }
>>>>>>> ddbdc63d
    }
}<|MERGE_RESOLUTION|>--- conflicted
+++ resolved
@@ -1,17 +1,11 @@
 /// SPDX-License-Identifier: AGPL-3.0
 pragma solidity 0.8.19;
 
-<<<<<<< HEAD
-import {SafeTransferLib} from "solmate/utils/SafeTransferLib.sol";
-import {EIP712} from "solady/utils/EIP712.sol";
-import {SignatureCheckerLib} from "solady/utils/SignatureCheckerLib.sol";
-=======
 import {ERC20} from "lib/solmate/src/tokens/ERC20.sol";
 import {SafeTransferLib} from "lib/solmate/src/utils/SafeTransferLib.sol";
 import {EIP712} from "lib/solady/src/utils/EIP712.sol";
 import {SignatureCheckerLib} from "lib/solady/src/utils/SignatureCheckerLib.sol";
 import {Owned} from "lib/solmate/src/auth/Owned.sol";
->>>>>>> ddbdc63d
 
 import {Derivatizer} from "src/bases/Derivatizer.sol";
 import {Auctioneer} from "src/bases/Auctioneer.sol";
@@ -51,7 +45,7 @@
 
     // Address the protocol receives fees at
     // TODO make this updatable
-    address internal _protocol;
+    address internal immutable _protocol;
 
     // ========== CONSTRUCTOR ========== //
 
@@ -94,18 +88,13 @@
     ) external virtual returns (uint256[] memory amountsOut);
 }
 
-<<<<<<< HEAD
 // TODO abstract for now so compiler doesn't complain
-=======
-// contract AuctionHouse is Derivatizer, Auctioneer, Router {
->>>>>>> ddbdc63d
 abstract contract AuctionHouse is Derivatizer, Auctioneer, Router {
     using SafeTransferLib for ERC20;
 
     /// Implement the router functionality here since it combines all of the base functionality
 
     // ========== ERRORS ========== //
-<<<<<<< HEAD
     error AmountLessThanMinimum();
     error InvalidHook();
     error UnsupportedToken(ERC20 token_);
@@ -114,27 +103,7 @@
     event Purchase(uint256 id, address buyer, address referrer, uint256 amount, uint256 payout);
 
     // ========== CONSTRUCTOR ========== //
-    constructor(address protocol_) Router(protocol_) {}
-=======
-
-    error AuctionHouse_AmountLessThanMinimum();
-
-    // ========== EVENTS ========== //
-
-    event Purchase(
-        uint256 indexed id,
-        address indexed buyer,
-        address indexed referrer,
-        uint256 amount,
-        uint256 payout
-    );
-
-    // ========== CONSTRUCTOR ========== //
-
-    constructor() WithModules(msg.sender) {
-        //
-    }
->>>>>>> ddbdc63d
+    constructor(address protocol_) Router(protocol_) WithModules(msg.sender) {}
 
     // ========== DIRECT EXECUTION ========== //
 
@@ -166,14 +135,8 @@
         Routing memory routing = lotRouting[id_];
 
         // Send purchase to auction house and get payout plus any extra output
-<<<<<<< HEAD
         bytes memory auctionOutput;
         (payout, auctionOutput) = module.purchase(id_, amount_ - toReferrer - toProtocol, auctionData_);
-=======
-        (payout) = module.purchase(
-            recipient_, referrer_, amount_ - toReferrer - toProtocol, id_, auctionData_, approval_
-        );
->>>>>>> ddbdc63d
 
         // Check that payout is at least minimum amount out
         // @dev Moved the slippage check from the auction to the AuctionHouse to allow different routing and purchase logic
@@ -187,7 +150,7 @@
         _handleTransfers(id_, routing, amount_, payout, toReferrer + toProtocol, approval_);
 
         // Handle payout to user, including creation of derivative tokens
-        // _handlePayout(id_, routing, recipient_, payout, auctionOutput);
+        _handlePayout(id_, routing, recipient_, payout, auctionOutput);
 
         // Emit event
         emit Purchase(id_, msg.sender, referrer_, amount_, payout);
@@ -211,24 +174,15 @@
 
         // Check if approval signature has been provided, if so use it increase allowance
         // TODO a bunch of extra data has to be provided for Permit.
-<<<<<<< HEAD
         if (approval_.length != 0) {}
-=======
-        // if (approval_ != bytes(0))
->>>>>>> ddbdc63d
 
         // Have to transfer to teller first since fee is in quote token
         // Check balance before and after to ensure full amount received, revert if not
         // Handles edge cases like fee-on-transfer tokens (which are not supported)
         uint256 quoteBalance = routing_.quoteToken.balanceOf(address(this));
         routing_.quoteToken.safeTransferFrom(msg.sender, address(this), amount_);
-<<<<<<< HEAD
         if (routing_.quoteToken.balanceOf(address(this)) < quoteBalance + amount_)
             revert UnsupportedToken(routing_.quoteToken);
-=======
-        // if (routing_.quoteToken.balanceOf(address(this)) < quoteBalance + amount_)
-        //     revert Router_UnsupportedToken();
->>>>>>> ddbdc63d
 
         // If callback address supplied, transfer tokens from teller to callback, then execute callback function,
         // and ensure proper amount of tokens transferred in.
@@ -238,37 +192,21 @@
             routing_.quoteToken.safeTransfer(address(routing_.hooks), amountLessFee);
 
             // Call the callback function to receive payout tokens for payout
-<<<<<<< HEAD
             uint256 baseBalance = routing_.baseToken.balanceOf(address(this));
             routing_.hooks.mid(id_, amountLessFee, payout_);
 
             // Check to ensure that the callback sent the requested amount of payout tokens back to the teller
             if (routing_.baseToken.balanceOf(address(this)) < (baseBalance + payout_))
                 revert InvalidHook();
-=======
-            // uint256 payoutBalance = routing_.payoutToken.balanceOf(address(this));
-            // IBondCallback(routing_.callbackAddr).callback(id_, amountLessFee, payout_);
-
-            // Check to ensure that the callback sent the requested amount of payout tokens back to the teller
-            // if (routing_.payoutToken.balanceOf(address(this)) < (payoutBalance + payout_))
-            //     revert Teller_InvalidCallback();
->>>>>>> ddbdc63d
         } else {
             // If no callback is provided, transfer tokens from market owner to this contract
             // for payout.
             // Check balance before and after to ensure full amount received, revert if not
             // Handles edge cases like fee-on-transfer tokens (which are not supported)
-<<<<<<< HEAD
             uint256 baseBalance = routing_.baseToken.balanceOf(address(this));
             routing_.baseToken.safeTransferFrom(routing_.owner, address(this), payout_);
             if (routing_.baseToken.balanceOf(address(this)) < (baseBalance + payout_))
                 revert UnsupportedToken(routing_.baseToken);
-=======
-            // uint256 payoutBalance = routing_.payoutToken.balanceOf(address(this));
-            // routing_.payoutToken.safeTransferFrom(routing_.owner, address(this), payout_);
-            // if (routing_.payoutToken.balanceOf(address(this)) < (payoutBalance + payout_))
-            //     revert Router_UnsupportedToken();
->>>>>>> ddbdc63d
 
             routing_.quoteToken.safeTransfer(routing_.owner, amountLessFee);
         }
@@ -283,58 +221,32 @@
     ) internal {
         // If no derivative, then the payout is sent directly to the recipient
         // Otherwise, send parameters and payout to the derivative to mint to recipient
-<<<<<<< HEAD
         if (fromKeycode(routing_.derivativeType) == bytes5("")) {
             // No derivative, send payout to recipient
             routing_.baseToken.safeTransfer(recipient_, payout_);
         } else {
             // Get the module for the derivative type
             // We assume that the module type has been checked when the lot was created
-            DerivativeModule module = _getSpecificDerivativeModule(routing_.derivativeType, routing_.derivativeVersion);
+            DerivativeModule module = DerivativeModule(_getModuleIfInstalled(routing_.derivativeType, routing_.derivativeVersion));
 
             bytes memory derivativeParams = routing_.derivativeParams;
             
             // TODO lookup condensor module from combination of auction and derivative types
             // If condenser specified, condense auction output and derivative params before sending to derivative module
             if (fromKeycode(routing_.condenserType) != bytes5("")) {
-               // Get condenser module
-                // CondenserModule condenser = CondenserModule(_getModuleIfInstalled(routing_.condenserType));
-=======
-        if (fromKeycode(routing_.derivativeType) == bytes6(0)) {
-            // No derivative, send payout to recipient
-            // routing_.payoutToken.safeTransfer(recipient_, payout_);
-        } else {
-            // Get the module for the derivative type
-            // We assume that the module type has been checked when the lot was created
-            DerivativeModule module =
-                DerivativeModule(_getLatestModuleIfActive(routing_.derivativeType));
-
-            bytes memory derivativeParams = routing_.derivativeParams;
-
-            // If condenser specified, condense auction output and derivative params before sending to derivative module
-            if (fromKeycode(routing_.condenserType) != bytes6(0)) {
                 // Get condenser module
                 CondenserModule condenser =
                     CondenserModule(_getLatestModuleIfActive(routing_.condenserType));
->>>>>>> ddbdc63d
 
                 // Condense auction output and derivative params
-                // derivativeParams = condenser.condense(auctionOutput_, derivativeParams);
+                derivativeParams = condenser.condense(auctionOutput_, derivativeParams);
             }
 
             // Approve the module to transfer payout tokens
-<<<<<<< HEAD
             routing_.baseToken.safeApprove(address(module), payout_);
 
             // Call the module to mint derivative tokens to the recipient
             module.mint(recipient_,derivativeParams, payout_, routing_.wrapDerivative);
         } 
-=======
-            // routing_.payoutToken.safeApprove(address(module), payout_);
-
-            // Call the module to mint derivative tokens to the recipient
-            // module.mint(recipient_, payout_, derivativeParams, routing_.wrapDerivative);
-        }
->>>>>>> ddbdc63d
     }
 }