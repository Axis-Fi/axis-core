/// SPDX-License-Identifier: UNLICENSED
pragma solidity 0.8.19;

// Scripting libraries
import {Script} from "lib/forge-std/src/Script.sol";
import {WithEnvironment} from "script/deploy/WithEnvironment.s.sol";
import {Permit2User} from "test/lib/permit2/Permit2User.sol";
import {WithSalts} from "script/salts/WithSalts.s.sol";
import {console2} from "forge-std/console2.sol";

import {MockERC20} from "solmate/test/utils/mocks/MockERC20.sol";
import {MockCallback} from "test/callbacks/MockCallback.sol";
import {Callbacks} from "src/lib/Callbacks.sol";
import {CappedMerkleAllowlist} from "src/callbacks/allowlists/CappedMerkleAllowlist.sol";
import {UniswapV2DirectToLiquidity} from "src/callbacks/liquidity/UniswapV2DTL.sol";
import {UniswapV3DirectToLiquidity} from "src/callbacks/liquidity/UniswapV3DTL.sol";
<<<<<<< HEAD
import {BaselineAxisLaunch} from "src/callbacks/liquidity/BaselineV2/BaselineAxisLaunch.sol";
import {BALwithAllocatedAllowlist} from
    "src/callbacks/liquidity/BaselineV2/BALwithAllocatedAllowlist.sol";
=======
// import {BaselineAxisLaunch} from "src/callbacks/liquidity/BaselineV2/BaselineAxisLaunch.sol";
// import {BALwithAllocatedAllowlist} from
//     "src/callbacks/liquidity/BaselineV2/BALwithAllocatedAllowlist.sol";
>>>>>>> c3184594
import {UniswapV3Factory} from "test/lib/uniswap-v3/UniswapV3Factory.sol";
import {GUniFactory} from "lib/g-uni-v1-core/contracts/GUniFactory.sol";
import {UniswapV2Router02} from "uniswap-v2-periphery/UniswapV2Router02.sol";

import {TestConstants} from "test/Constants.sol";

contract TestSalts is Script, WithEnvironment, Permit2User, WithSalts, TestConstants {
    string internal constant _MOCK_CALLBACK = "MockCallback";
    string internal constant _CAPPED_MERKLE_ALLOWLIST = "CappedMerkleAllowlist";

    function _setUp(string calldata chain_) internal {
        _loadEnv(chain_);
        _createBytecodeDirectory();
    }

    function generate(string calldata chain_, string calldata saltKey_) public {
        _setUp(chain_);

        // For the given salt key, call the appropriate selector
        // e.g. a salt key named MockCallback would require the following function: generateMockCallback()
        bytes4 selector = bytes4(keccak256(bytes(string.concat("generate", saltKey_, "()"))));

        // Call the generate function for the salt key
        (bool success,) = address(this).call(abi.encodeWithSelector(selector));
        require(success, string.concat("Failed to generate ", saltKey_));
    }

    function generateMockCallback() public {
        // Allowlist callback supports onCreate, onPurchase, and onBid callbacks
        // 10011000 = 0x98
        // cast create2 -s 98 -i $(cat ./bytecode/MockCallback98.bin)
        bytes memory args = abi.encode(
            _AUCTION_HOUSE,
            Callbacks.Permissions({
                onCreate: true,
                onCancel: false,
                onCurate: false,
                onPurchase: true,
                onBid: true,
                onSettle: false,
                receiveQuoteTokens: false,
                sendBaseTokens: false
            })
        );
        bytes memory contractCode = type(MockCallback).creationCode;
        (string memory bytecodePath, bytes32 bytecodeHash) =
            _writeBytecode(_MOCK_CALLBACK, contractCode, args);
        _setTestSalt(bytecodePath, "98", _MOCK_CALLBACK, bytecodeHash);

        // 11111111 = 0xFF
        args = abi.encode(
            _AUCTION_HOUSE,
            Callbacks.Permissions({
                onCreate: true,
                onCancel: true,
                onCurate: true,
                onPurchase: true,
                onBid: true,
                onSettle: true,
                receiveQuoteTokens: true,
                sendBaseTokens: true
            })
        );
        (bytecodePath, bytecodeHash) = _writeBytecode(_MOCK_CALLBACK, contractCode, args);
        _setTestSalt(bytecodePath, "FF", _MOCK_CALLBACK, bytecodeHash);

        // 11111101 = 0xFD
        args = abi.encode(
            _AUCTION_HOUSE,
            Callbacks.Permissions({
                onCreate: true,
                onCancel: true,
                onCurate: true,
                onPurchase: true,
                onBid: true,
                onSettle: true,
                receiveQuoteTokens: false,
                sendBaseTokens: true
            })
        );
        (bytecodePath, bytecodeHash) = _writeBytecode(_MOCK_CALLBACK, contractCode, args);
        _setTestSalt(bytecodePath, "FD", _MOCK_CALLBACK, bytecodeHash);

        // 11111110 = 0xFE
        args = abi.encode(
            _AUCTION_HOUSE,
            Callbacks.Permissions({
                onCreate: true,
                onCancel: true,
                onCurate: true,
                onPurchase: true,
                onBid: true,
                onSettle: true,
                receiveQuoteTokens: true,
                sendBaseTokens: false
            })
        );
        (bytecodePath, bytecodeHash) = _writeBytecode(_MOCK_CALLBACK, contractCode, args);
        _setTestSalt(bytecodePath, "FE", _MOCK_CALLBACK, bytecodeHash);

        // 11111100 = 0xFC
        args = abi.encode(
            _AUCTION_HOUSE,
            Callbacks.Permissions({
                onCreate: true,
                onCancel: true,
                onCurate: true,
                onPurchase: true,
                onBid: true,
                onSettle: true,
                receiveQuoteTokens: false,
                sendBaseTokens: false
            })
        );
        (bytecodePath, bytecodeHash) = _writeBytecode(_MOCK_CALLBACK, contractCode, args);
        _setTestSalt(bytecodePath, "FC", _MOCK_CALLBACK, bytecodeHash);

        // 00000000 - 0x00
        args = abi.encode(
            _AUCTION_HOUSE,
            Callbacks.Permissions({
                onCreate: false,
                onCancel: false,
                onCurate: false,
                onPurchase: false,
                onBid: false,
                onSettle: false,
                receiveQuoteTokens: false,
                sendBaseTokens: false
            })
        );
        (bytecodePath, bytecodeHash) = _writeBytecode(_MOCK_CALLBACK, contractCode, args);
        _setTestSalt(bytecodePath, "00", _MOCK_CALLBACK, bytecodeHash);

        // 00000010 - 0x02
        args = abi.encode(
            _AUCTION_HOUSE,
            Callbacks.Permissions({
                onCreate: false,
                onCancel: false,
                onCurate: false,
                onPurchase: false,
                onBid: false,
                onSettle: false,
                receiveQuoteTokens: true,
                sendBaseTokens: false
            })
        );
        (bytecodePath, bytecodeHash) = _writeBytecode(_MOCK_CALLBACK, contractCode, args);
        _setTestSalt(bytecodePath, "02", _MOCK_CALLBACK, bytecodeHash);

        // 10000000 = 0x80
        args = abi.encode(
            _AUCTION_HOUSE,
            Callbacks.Permissions({
                onCreate: true,
                onCancel: false,
                onCurate: false,
                onPurchase: false,
                onBid: false,
                onSettle: false,
                receiveQuoteTokens: false,
                sendBaseTokens: false
            })
        );
        (bytecodePath, bytecodeHash) = _writeBytecode(_MOCK_CALLBACK, contractCode, args);
        _setTestSalt(bytecodePath, "80", _MOCK_CALLBACK, bytecodeHash);

        // 01000000 = 0x40
        args = abi.encode(
            _AUCTION_HOUSE,
            Callbacks.Permissions({
                onCreate: false,
                onCancel: true,
                onCurate: false,
                onPurchase: false,
                onBid: false,
                onSettle: false,
                receiveQuoteTokens: false,
                sendBaseTokens: false
            })
        );
        (bytecodePath, bytecodeHash) = _writeBytecode(_MOCK_CALLBACK, contractCode, args);
        _setTestSalt(bytecodePath, "40", _MOCK_CALLBACK, bytecodeHash);

        // 00100000 = 0x20
        args = abi.encode(
            _AUCTION_HOUSE,
            Callbacks.Permissions({
                onCreate: false,
                onCancel: false,
                onCurate: true,
                onPurchase: false,
                onBid: false,
                onSettle: false,
                receiveQuoteTokens: false,
                sendBaseTokens: false
            })
        );
        (bytecodePath, bytecodeHash) = _writeBytecode(_MOCK_CALLBACK, contractCode, args);
        _setTestSalt(bytecodePath, "20", _MOCK_CALLBACK, bytecodeHash);

        // 00010000 = 0x10
        args = abi.encode(
            _AUCTION_HOUSE,
            Callbacks.Permissions({
                onCreate: false,
                onCancel: false,
                onCurate: false,
                onPurchase: true,
                onBid: false,
                onSettle: false,
                receiveQuoteTokens: false,
                sendBaseTokens: false
            })
        );
        (bytecodePath, bytecodeHash) = _writeBytecode(_MOCK_CALLBACK, contractCode, args);
        _setTestSalt(bytecodePath, "10", _MOCK_CALLBACK, bytecodeHash);

        // 00001000 = 0x08
        args = abi.encode(
            _AUCTION_HOUSE,
            Callbacks.Permissions({
                onCreate: false,
                onCancel: false,
                onCurate: false,
                onPurchase: false,
                onBid: true,
                onSettle: false,
                receiveQuoteTokens: false,
                sendBaseTokens: false
            })
        );
        (bytecodePath, bytecodeHash) = _writeBytecode(_MOCK_CALLBACK, contractCode, args);
        _setTestSalt(bytecodePath, "08", _MOCK_CALLBACK, bytecodeHash);

        // 00000100 = 0x04
        args = abi.encode(
            _AUCTION_HOUSE,
            Callbacks.Permissions({
                onCreate: false,
                onCancel: false,
                onCurate: false,
                onPurchase: false,
                onBid: false,
                onSettle: true,
                receiveQuoteTokens: false,
                sendBaseTokens: false
            })
        );
        (bytecodePath, bytecodeHash) = _writeBytecode(_MOCK_CALLBACK, contractCode, args);
        _setTestSalt(bytecodePath, "04", _MOCK_CALLBACK, bytecodeHash);

        // 00000010 = 0x02
        args = abi.encode(
            _AUCTION_HOUSE,
            Callbacks.Permissions({
                onCreate: false,
                onCancel: false,
                onCurate: false,
                onPurchase: false,
                onBid: false,
                onSettle: false,
                receiveQuoteTokens: true,
                sendBaseTokens: false
            })
        );
        (bytecodePath, bytecodeHash) = _writeBytecode(_MOCK_CALLBACK, contractCode, args);
        _setTestSalt(bytecodePath, "02", _MOCK_CALLBACK, bytecodeHash);

        // 00000001 = 0x01
        args = abi.encode(
            _AUCTION_HOUSE,
            Callbacks.Permissions({
                onCreate: false,
                onCancel: false,
                onCurate: false,
                onPurchase: false,
                onBid: false,
                onSettle: false,
                receiveQuoteTokens: false,
                sendBaseTokens: true
            })
        );
        (bytecodePath, bytecodeHash) = _writeBytecode(_MOCK_CALLBACK, contractCode, args);
        _setTestSalt(bytecodePath, "01", _MOCK_CALLBACK, bytecodeHash);

        // 10000001 = 0x81
        args = abi.encode(
            _AUCTION_HOUSE,
            Callbacks.Permissions({
                onCreate: true,
                onCancel: false,
                onCurate: false,
                onPurchase: false,
                onBid: false,
                onSettle: false,
                receiveQuoteTokens: false,
                sendBaseTokens: true
            })
        );
        (bytecodePath, bytecodeHash) = _writeBytecode(_MOCK_CALLBACK, contractCode, args);
        _setTestSalt(bytecodePath, "81", _MOCK_CALLBACK, bytecodeHash);

        // 00100001 = 0x21
        args = abi.encode(
            _AUCTION_HOUSE,
            Callbacks.Permissions({
                onCreate: false,
                onCancel: false,
                onCurate: true,
                onPurchase: false,
                onBid: false,
                onSettle: false,
                receiveQuoteTokens: false,
                sendBaseTokens: true
            })
        );
        (bytecodePath, bytecodeHash) = _writeBytecode(_MOCK_CALLBACK, contractCode, args);
        _setTestSalt(bytecodePath, "21", _MOCK_CALLBACK, bytecodeHash);

        // 10100001 = 0xA1
        args = abi.encode(
            _AUCTION_HOUSE,
            Callbacks.Permissions({
                onCreate: true,
                onCancel: false,
                onCurate: true,
                onPurchase: false,
                onBid: false,
                onSettle: false,
                receiveQuoteTokens: false,
                sendBaseTokens: true
            })
        );
        (bytecodePath, bytecodeHash) = _writeBytecode(_MOCK_CALLBACK, contractCode, args);
        _setTestSalt(bytecodePath, "A1", _MOCK_CALLBACK, bytecodeHash);

        // 00010001 = 0x11
        args = abi.encode(
            _AUCTION_HOUSE,
            Callbacks.Permissions({
                onCreate: false,
                onCancel: false,
                onCurate: false,
                onPurchase: true,
                onBid: false,
                onSettle: false,
                receiveQuoteTokens: false,
                sendBaseTokens: true
            })
        );
        (bytecodePath, bytecodeHash) = _writeBytecode(_MOCK_CALLBACK, contractCode, args);
        _setTestSalt(bytecodePath, "11", _MOCK_CALLBACK, bytecodeHash);
    }

    function generateCappedMerkleAllowlist() public {
        // 10001000 = 0x88
        bytes memory args = abi.encode(
            _AUCTION_HOUSE,
            Callbacks.Permissions({
                onCreate: true,
                onCancel: false,
                onCurate: false,
                onPurchase: false,
                onBid: true,
                onSettle: false,
                receiveQuoteTokens: false,
                sendBaseTokens: false
            })
        );
        bytes memory contractCode = type(CappedMerkleAllowlist).creationCode;
        (string memory bytecodePath, bytes32 bytecodeHash) =
            _writeBytecode(_CAPPED_MERKLE_ALLOWLIST, contractCode, args);
        _setTestSalt(bytecodePath, "88", _CAPPED_MERKLE_ALLOWLIST, bytecodeHash);

        // 10010000 = 0x90
        args = abi.encode(
            _AUCTION_HOUSE,
            Callbacks.Permissions({
                onCreate: true,
                onCancel: false,
                onCurate: false,
                onPurchase: true,
                onBid: false,
                onSettle: false,
                receiveQuoteTokens: false,
                sendBaseTokens: false
            })
        );
        (bytecodePath, bytecodeHash) = _writeBytecode(_CAPPED_MERKLE_ALLOWLIST, contractCode, args);
        _setTestSalt(bytecodePath, "90", _CAPPED_MERKLE_ALLOWLIST, bytecodeHash);
    }

    function generateUniswapV2Router() public {
        bytes memory args = abi.encode(_UNISWAP_V2_FACTORY, address(0));
        bytes memory contractCode = type(UniswapV2Router02).creationCode;
        (string memory bytecodePath, bytes32 bytecodeHash) =
            _writeBytecode("UniswapV2Router", contractCode, args);
        _setTestSalt(bytecodePath, "AA", "UniswapV2Router", bytecodeHash);

        // Fetch the salt that was set
        bytes32 uniswapV2RouterSalt = _getSalt("Test_UniswapV2Router", contractCode, args);

        // Get the address of the UniswapV2Router
        // Update the `_UNISWAP_V2_ROUTER` constant with this value
        vm.prank(_CREATE2_DEPLOYER);
        UniswapV2Router02 uniswapV2Router =
            new UniswapV2Router02{salt: uniswapV2RouterSalt}(_UNISWAP_V2_FACTORY, address(0));
        console2.log("UniswapV2Router address: ", address(uniswapV2Router));
    }

    function generateUniswapV2Router() public {
        bytes memory args = abi.encode(_UNISWAP_V2_FACTORY, address(0));
        bytes memory contractCode = type(UniswapV2Router02).creationCode;
        (string memory bytecodePath, bytes32 bytecodeHash) =
            _writeBytecode("UniswapV2Router", contractCode, args);
        _setTestSalt(bytecodePath, "AA", "UniswapV2Router", bytecodeHash);

        // Fetch the salt that was set
        bytes32 uniswapV2RouterSalt = _getSalt("Test_UniswapV2Router", contractCode, args);

        // Get the address of the UniswapV2Router
        // Update the `_UNISWAP_V2_ROUTER` constant with this value
        vm.prank(_CREATE2_DEPLOYER);
        UniswapV2Router02 uniswapV2Router =
            new UniswapV2Router02{salt: uniswapV2RouterSalt}(_UNISWAP_V2_FACTORY, address(0));
        console2.log("UniswapV2Router address: ", address(uniswapV2Router));
    }

    function generateUniswapV2DirectToLiquidity() public {
        bytes memory args = abi.encode(_AUCTION_HOUSE, _UNISWAP_V2_FACTORY, _UNISWAP_V2_ROUTER);
        bytes memory contractCode = type(UniswapV2DirectToLiquidity).creationCode;
        (string memory bytecodePath, bytes32 bytecodeHash) =
            _writeBytecode("UniswapV2DirectToLiquidity", contractCode, args);
        _setTestSalt(bytecodePath, "E6", "UniswapV2DirectToLiquidity", bytecodeHash);
    }

    function generateUniswapV3DirectToLiquidity() public {
        bytes memory args = abi.encode(_AUCTION_HOUSE, _UNISWAP_V3_FACTORY, _GUNI_FACTORY);
        bytes memory contractCode = type(UniswapV3DirectToLiquidity).creationCode;
        (string memory bytecodePath, bytes32 bytecodeHash) =
            _writeBytecode("UniswapV3DirectToLiquidity", contractCode, args);
        _setTestSalt(bytecodePath, "E6", "UniswapV3DirectToLiquidity", bytecodeHash);
    }

    function generateGUniFactory() public {
        // Generate a salt for a GUniFactory
        bytes memory args = abi.encode(_UNISWAP_V3_FACTORY);
        bytes memory contractCode = type(GUniFactory).creationCode;
        (string memory bytecodePath, bytes32 bytecodeHash) =
            _writeBytecode("GUniFactory", contractCode, args);
        _setTestSaltWithDeployer(bytecodePath, "AA", "GUniFactory", bytecodeHash, _CREATE2_DEPLOYER);

        // Fetch the salt that was set
        bytes32 gUniFactorySalt = _getSalt("Test_GUniFactory", contractCode, args);

        // Get the address of the GUniFactory
        // Update the `_GUNI_FACTORY` constant with this value
        vm.prank(_CREATE2_DEPLOYER);
        GUniFactory gUniFactory = new GUniFactory{salt: gUniFactorySalt}(_UNISWAP_V3_FACTORY);
        console2.log("GUniFactory address: ", address(gUniFactory));
    }

    function generateUniswapV3Factory() public {
        // Generate a salt for a GUniFactory
        bytes memory args = abi.encode();
        bytes memory contractCode = type(UniswapV3Factory).creationCode;
        (string memory bytecodePath, bytes32 bytecodeHash) =
            _writeBytecode("UniswapV3Factory", contractCode, args);
        _setTestSaltWithDeployer(
            bytecodePath, "AA", "UniswapV3Factory", bytecodeHash, _CREATE2_DEPLOYER
        );

        // Fetch the salt that was set
        bytes32 uniswapV3FactorySalt = _getSalt("Test_UniswapV3Factory", contractCode, args);

        // Get the address of the UniswapV3Factory
        // Update the `_UNISWAP_V3_FACTORY` constant with this value
        vm.prank(_CREATE2_DEPLOYER);
        UniswapV3Factory uniswapV3Factory = new UniswapV3Factory{salt: uniswapV3FactorySalt}();
        console2.log("UniswapV3Factory address: ", address(uniswapV3Factory));
    }

<<<<<<< HEAD
    function generateBaselineQuoteToken() public {
        // Generate a salt for a MockERC20 quote token
        bytes memory qtArgs = abi.encode("Quote Token", "QT", 18);
        bytes memory qtContractCode = type(MockERC20).creationCode;
        (string memory qtBytecodePath, bytes32 qtBytecodeHash) =
            _writeBytecode("QuoteToken", qtContractCode, qtArgs);
        _setTestSaltWithDeployer(
            qtBytecodePath, "AA", "QuoteToken", qtBytecodeHash, _CREATE2_DEPLOYER
        );

        // Fetch the salt that was set
        bytes32 quoteTokenSalt = _getSalt("Test_QuoteToken", qtContractCode, qtArgs);

        // Get the address of the quote token
        // Update the `_BASELINE_QUOTE_TOKEN` constants with this value
        vm.prank(_CREATE2_DEPLOYER);
        MockERC20 quoteToken = new MockERC20{salt: quoteTokenSalt}("Quote Token", "QT", 18);
        console2.log("Quote Token address: ", address(quoteToken));
    }

    function generateBaselineAxisLaunch() public {
        // Get the salt
        bytes memory callbackArgs =
            abi.encode(_AUCTION_HOUSE, _BASELINE_KERNEL, _BASELINE_QUOTE_TOKEN, _OWNER);
        (string memory callbackBytecodePath, bytes32 callbackBytecodeHash) = _writeBytecode(
            "BaselineAxisLaunch", type(BaselineAxisLaunch).creationCode, callbackArgs
        );
        _setTestSalt(callbackBytecodePath, "EF", "BaselineAxisLaunch", callbackBytecodeHash);
    }

    function generateBaselineAllocatedAllowlist() public {
        // Get the salt
        bytes memory callbackArgs =
            abi.encode(_AUCTION_HOUSE, _BASELINE_KERNEL, _BASELINE_QUOTE_TOKEN, _OWNER);
        (string memory callbackBytecodePath, bytes32 callbackBytecodeHash) = _writeBytecode(
            "BaselineAllocatedAllowlist", type(BALwithAllocatedAllowlist).creationCode, callbackArgs
        );
        _setTestSalt(callbackBytecodePath, "EF", "BaselineAllocatedAllowlist", callbackBytecodeHash);
    }
=======
    // function generateBaselineQuoteToken() public {
    //     // Generate a salt for a MockERC20 quote token
    //     bytes memory qtArgs = abi.encode("Quote Token", "QT", 18);
    //     bytes memory qtContractCode = type(MockERC20).creationCode;
    //     (string memory qtBytecodePath, bytes32 qtBytecodeHash) =
    //         _writeBytecode("QuoteToken", qtContractCode, qtArgs);
    //     _setTestSaltWithDeployer(
    //         qtBytecodePath, "AA", "QuoteToken", qtBytecodeHash, _CREATE2_DEPLOYER
    //     );

    //     // Fetch the salt that was set
    //     bytes32 quoteTokenSalt = _getSalt("Test_QuoteToken", qtContractCode, qtArgs);

    //     // Get the address of the quote token
    //     // Update the `_BASELINE_QUOTE_TOKEN` constants with this value
    //     vm.prank(_CREATE2_DEPLOYER);
    //     MockERC20 quoteToken = new MockERC20{salt: quoteTokenSalt}("Quote Token", "QT", 18);
    //     console2.log("Quote Token address: ", address(quoteToken));
    // }

    // function generateBaselineAxisLaunch() public {
    //     // Get the salt
    //     bytes memory callbackArgs =
    //         abi.encode(_AUCTION_HOUSE, _BASELINE_KERNEL, _BASELINE_QUOTE_TOKEN, _OWNER);
    //     (string memory callbackBytecodePath, bytes32 callbackBytecodeHash) = _writeBytecode(
    //         "BaselineAxisLaunch", type(BaselineAxisLaunch).creationCode, callbackArgs
    //     );
    //     _setTestSalt(callbackBytecodePath, "EF", "BaselineAxisLaunch", callbackBytecodeHash);
    // }

    // function generateBaselineAllocatedAllowlist() public {
    //     // Get the salt
    //     bytes memory callbackArgs =
    //         abi.encode(_AUCTION_HOUSE, _BASELINE_KERNEL, _BASELINE_QUOTE_TOKEN, _OWNER);
    //     (string memory callbackBytecodePath, bytes32 callbackBytecodeHash) = _writeBytecode(
    //         "BaselineAllocatedAllowlist", type(BALwithAllocatedAllowlist).creationCode, callbackArgs
    //     );
    //     _setTestSalt(callbackBytecodePath, "EF", "BaselineAllocatedAllowlist", callbackBytecodeHash);
    // }
>>>>>>> c3184594
}<|MERGE_RESOLUTION|>--- conflicted
+++ resolved
@@ -14,15 +14,9 @@
 import {CappedMerkleAllowlist} from "src/callbacks/allowlists/CappedMerkleAllowlist.sol";
 import {UniswapV2DirectToLiquidity} from "src/callbacks/liquidity/UniswapV2DTL.sol";
 import {UniswapV3DirectToLiquidity} from "src/callbacks/liquidity/UniswapV3DTL.sol";
-<<<<<<< HEAD
 import {BaselineAxisLaunch} from "src/callbacks/liquidity/BaselineV2/BaselineAxisLaunch.sol";
 import {BALwithAllocatedAllowlist} from
     "src/callbacks/liquidity/BaselineV2/BALwithAllocatedAllowlist.sol";
-=======
-// import {BaselineAxisLaunch} from "src/callbacks/liquidity/BaselineV2/BaselineAxisLaunch.sol";
-// import {BALwithAllocatedAllowlist} from
-//     "src/callbacks/liquidity/BaselineV2/BALwithAllocatedAllowlist.sol";
->>>>>>> c3184594
 import {UniswapV3Factory} from "test/lib/uniswap-v3/UniswapV3Factory.sol";
 import {GUniFactory} from "lib/g-uni-v1-core/contracts/GUniFactory.sol";
 import {UniswapV2Router02} from "uniswap-v2-periphery/UniswapV2Router02.sol";
@@ -507,7 +501,6 @@
         console2.log("UniswapV3Factory address: ", address(uniswapV3Factory));
     }
 
-<<<<<<< HEAD
     function generateBaselineQuoteToken() public {
         // Generate a salt for a MockERC20 quote token
         bytes memory qtArgs = abi.encode("Quote Token", "QT", 18);
@@ -547,45 +540,4 @@
         );
         _setTestSalt(callbackBytecodePath, "EF", "BaselineAllocatedAllowlist", callbackBytecodeHash);
     }
-=======
-    // function generateBaselineQuoteToken() public {
-    //     // Generate a salt for a MockERC20 quote token
-    //     bytes memory qtArgs = abi.encode("Quote Token", "QT", 18);
-    //     bytes memory qtContractCode = type(MockERC20).creationCode;
-    //     (string memory qtBytecodePath, bytes32 qtBytecodeHash) =
-    //         _writeBytecode("QuoteToken", qtContractCode, qtArgs);
-    //     _setTestSaltWithDeployer(
-    //         qtBytecodePath, "AA", "QuoteToken", qtBytecodeHash, _CREATE2_DEPLOYER
-    //     );
-
-    //     // Fetch the salt that was set
-    //     bytes32 quoteTokenSalt = _getSalt("Test_QuoteToken", qtContractCode, qtArgs);
-
-    //     // Get the address of the quote token
-    //     // Update the `_BASELINE_QUOTE_TOKEN` constants with this value
-    //     vm.prank(_CREATE2_DEPLOYER);
-    //     MockERC20 quoteToken = new MockERC20{salt: quoteTokenSalt}("Quote Token", "QT", 18);
-    //     console2.log("Quote Token address: ", address(quoteToken));
-    // }
-
-    // function generateBaselineAxisLaunch() public {
-    //     // Get the salt
-    //     bytes memory callbackArgs =
-    //         abi.encode(_AUCTION_HOUSE, _BASELINE_KERNEL, _BASELINE_QUOTE_TOKEN, _OWNER);
-    //     (string memory callbackBytecodePath, bytes32 callbackBytecodeHash) = _writeBytecode(
-    //         "BaselineAxisLaunch", type(BaselineAxisLaunch).creationCode, callbackArgs
-    //     );
-    //     _setTestSalt(callbackBytecodePath, "EF", "BaselineAxisLaunch", callbackBytecodeHash);
-    // }
-
-    // function generateBaselineAllocatedAllowlist() public {
-    //     // Get the salt
-    //     bytes memory callbackArgs =
-    //         abi.encode(_AUCTION_HOUSE, _BASELINE_KERNEL, _BASELINE_QUOTE_TOKEN, _OWNER);
-    //     (string memory callbackBytecodePath, bytes32 callbackBytecodeHash) = _writeBytecode(
-    //         "BaselineAllocatedAllowlist", type(BALwithAllocatedAllowlist).creationCode, callbackArgs
-    //     );
-    //     _setTestSalt(callbackBytecodePath, "EF", "BaselineAllocatedAllowlist", callbackBytecodeHash);
-    // }
->>>>>>> c3184594
 }