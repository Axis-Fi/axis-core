--- conflicted
+++ resolved
@@ -60,12 +60,6 @@
   echo "Broadcast: disabled"
 fi
 
-<<<<<<< HEAD
-echo "RPC: $RPC_URL"
-echo "Deployer: $DEPLOYER_ADDRESS"
-echo "Seller: $1"
-echo "Buyer: $2"
-=======
 # Set VERIFY_FLAG based on VERIFY
 VERIFY_FLAG=""
 if [ "$VERIFY" = "true" ] || [ "$VERIFY" = "TRUE" ]; then
@@ -102,7 +96,6 @@
 else
   echo "Resume: disabled"
 fi
->>>>>>> db48066e
 
 # Create auction
 forge script ./script/ops/test/TestData.s.sol:TestData --sig "deployTestTokens(address,address)()" $seller $buyer \
