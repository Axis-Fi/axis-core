--- conflicted
+++ resolved
@@ -89,13 +89,31 @@
     function test_addBidSamePrice() external {
         _queue.initialize();
 
-<<<<<<< HEAD
-        _queue.insert(0, 2, 1);
+        _queue.insert(1, 2, 1);
+        _queue.insert(2, 4, 2);
+
+        // Check values
+        assertEq(_queue.getNumBids(), 2);
+
+        // Check order of values
+        uint64 maxId = _queue.getMaxId();
+        assertEq(maxId, 1);
+        Bid memory maxBid = _queue.delMax();
+        assertEq(maxBid.amountIn, 2);
+
+        maxId = _queue.getMaxId();
+        assertEq(maxId, 2);
+        maxBid = _queue.delMax();
+        assertEq(maxBid.amountIn, 4);
+
+        assertEq(_queue.isEmpty(), true);
+    }
+
+    function test_addBidSamePrice_reverse() external {
+        _queue.initialize();
+
         _queue.insert(1, 4, 2);
-=======
-        queue.insert(1, 2, 1);
-        queue.insert(2, 4, 2);
->>>>>>> 2144ad0b
+        _queue.insert(2, 2, 1);
 
         // Check values
         assertEq(_queue.getNumBids(), 2);
@@ -103,61 +121,13 @@
         // Check order of values
         uint64 maxId = _queue.getMaxId();
         assertEq(maxId, 1);
-<<<<<<< HEAD
         Bid memory maxBid = _queue.delMax();
         assertEq(maxBid.amountIn, 4);
 
         maxId = _queue.getMaxId();
-        assertEq(maxId, 0);
-        maxBid = _queue.delMax();
-        assertEq(maxBid.amountIn, 2);
-=======
-        Bid memory maxBid = queue.delMax();
-        assertEq(maxBid.amountIn, 2);
-
-        maxId = queue.getMaxId();
-        assertEq(maxId, 2);
-        maxBid = queue.delMax();
-        assertEq(maxBid.amountIn, 4);
->>>>>>> 2144ad0b
-
-        assertEq(_queue.isEmpty(), true);
-    }
-
-    function test_addBidSamePrice_reverse() external {
-        _queue.initialize();
-
-<<<<<<< HEAD
-        _queue.insert(0, 4, 2);
-        _queue.insert(1, 2, 1);
-=======
-        queue.insert(1, 4, 2);
-        queue.insert(2, 2, 1);
->>>>>>> 2144ad0b
-
-        // Check values
-        assertEq(_queue.getNumBids(), 2);
-
-        // Check order of values
-        uint64 maxId = _queue.getMaxId();
-        assertEq(maxId, 1);
-<<<<<<< HEAD
-        Bid memory maxBid = _queue.delMax();
-        assertEq(maxBid.amountIn, 2);
-
-        maxId = _queue.getMaxId();
-        assertEq(maxId, 0);
-        maxBid = _queue.delMax();
-        assertEq(maxBid.amountIn, 4);
-=======
-        Bid memory maxBid = queue.delMax();
-        assertEq(maxBid.amountIn, 4);
-
-        maxId = queue.getMaxId();
-        assertEq(maxId, 2);
-        maxBid = queue.delMax();
-        assertEq(maxBid.amountIn, 2);
->>>>>>> 2144ad0b
+        assertEq(maxId, 2);
+        maxBid = _queue.delMax();
+        assertEq(maxBid.amountIn, 2);
 
         assertEq(_queue.isEmpty(), true);
     }
