// SPDX-License-Identifier: UNLICENSED
pragma solidity 0.8.19;

import {Test} from "forge-std/Test.sol";

import {MockCallback} from "test/callbacks/MockCallback.sol";
import {MockAuctionHouse} from "test/AuctionHouse/MockAuctionHouse.sol";
import {MockFeeOnTransferERC20} from "test/lib/mocks/MockFeeOnTransferERC20.sol";
import {Permit2User} from "test/lib/permit2/Permit2User.sol";
import {Callbacks} from "src/lib/Callbacks.sol";

import {WithSalts} from "test/lib/WithSalts.sol";

contract SendPaymentTest is Test, Permit2User, WithSalts {
    MockAuctionHouse internal _auctionHouse;

    address internal constant _OWNER = address(0x1);
    address internal constant _SELLER = address(0x2);
    address internal constant _PROTOCOL = address(0x3);
    address internal constant _USER = address(0x4);

    // Function parameters
    uint256 internal _paymentAmount = 1e18;
    MockFeeOnTransferERC20 internal _quoteToken;
    MockCallback internal _callback;
    bool internal _callbackReceiveQuoteTokens;

    function setUp() public {
        // Set reasonable starting block
        vm.warp(1_000_000);

        // Create an AuctionHouse at a deterministic address, since it is used as input to callbacks
        MockAuctionHouse mockAuctionHouse = new MockAuctionHouse(_OWNER, _PROTOCOL, _permit2Address);
        _auctionHouse = MockAuctionHouse(address(0x000000000000000000000000000000000000000A));
        vm.etch(address(_auctionHouse), address(mockAuctionHouse).code);
        vm.store(address(_auctionHouse), bytes32(uint256(0)), bytes32(abi.encode(_OWNER))); // Owner
        vm.store(address(_auctionHouse), bytes32(uint256(6)), bytes32(abi.encode(1))); // Reentrancy
        vm.store(address(_auctionHouse), bytes32(uint256(10)), bytes32(abi.encode(_PROTOCOL))); // Protocol

        _quoteToken = new MockFeeOnTransferERC20("Quote Token", "QUOTE", 18);
        _quoteToken.setTransferFee(0);
    }

    // [X] given the auction has hooks defined
    //  [X] it transfers the payment amount to the _callback
    // [X] given the auction does not have hooks defined
    //  [X] it transfers the payment amount to the seller

    modifier givenCallbackReceivesQuoteTokens() {
        _callbackReceiveQuoteTokens = true;
        _;
    }

    modifier givenAuctionHasCallback() {
<<<<<<< HEAD
        // // 00000000 - 0x00
        // bytes memory bytecode = abi.encodePacked(
        //     type(MockCallback).creationCode,
        //     abi.encode(address(_auctionHouse), Callbacks.Permissions({
        //         onCreate: false,
        //         onCancel: false,
        //         onCurate: false,
        //         onPurchase: false,
        //         onBid: false,
        //         onClaimProceeds: false,
        //         receiveQuoteTokens: false,
        //         sendBaseTokens: false
        //     }), _SELLER)
        // );
        // vm.writeFile(
        //     "./bytecode/MockCallback00.bin",
        //     vm.toString(bytecode)
        // );
        // // 00000010 - 0x02
        // bytecode = abi.encodePacked(
        //     type(MockCallback).creationCode,
        //     abi.encode(address(_auctionHouse), Callbacks.Permissions({
        //         onCreate: false,
        //         onCancel: false,
        //         onCurate: false,
        //         onPurchase: false,
        //         onBid: false,
        //         onClaimProceeds: false,
        //         receiveQuoteTokens: true,
        //         sendBaseTokens: false
        //     }), _SELLER)
        // );
        // vm.writeFile(
        //     "./bytecode/MockCallback02.bin",
        //     vm.toString(bytecode)
        // );

        bytes32 salt;
        if (_callbackReceiveQuoteTokens) {
            // 0x02
            // cast create2 -s 02 -i $(cat ./bytecode/MockCallback02.bin)
            salt = bytes32(0x8915e4d509f839b103f8fba9c53cadd1f113cebe4c32ee883e6ff1d5b369c3be);
        } else {
            // 0x00
            // cast create2 -s 00 -i $(cat ./bytecode/MockCallback00.bin)
            salt = bytes32(0xb070aa47e951bb2b5a28d353523a6bd2eca4588bd9d686e9ff5dd9319c185c46);
        }
=======
        // Get the salt
        Callbacks.Permissions memory permissions = Callbacks.Permissions({
            onCreate: false,
            onCancel: false,
            onCurate: false,
            onPurchase: false,
            onBid: false,
            onClaimProceeds: false,
            receiveQuoteTokens: _callbackReceiveQuoteTokens,
            sendBaseTokens: false
        });
        bytes memory args = abi.encode(address(_auctionHouse), permissions, _SELLER);
        bytes32 salt = _getSalt("MockCallback", type(MockCallback).creationCode, args);
>>>>>>> 8f0aaca2

        vm.broadcast(); // required for CREATE2 address to work correctly. doesn't do anything in a test
        _callback = new MockCallback{salt: salt}(address(_auctionHouse), permissions, _SELLER);
        _;
    }

    modifier givenRouterHasBalance(uint256 amount_) {
        _quoteToken.mint(address(_auctionHouse), amount_);
        _;
    }

    function test_givenAuctionHasCallback_givenReceivesTokens()
        public
        givenCallbackReceivesQuoteTokens
        givenAuctionHasCallback
        givenRouterHasBalance(_paymentAmount)
    {
        // Call
        vm.prank(_USER);
        _auctionHouse.sendPayment(_SELLER, _paymentAmount, _quoteToken, _callback);

        // Check balances
        assertEq(_quoteToken.balanceOf(_USER), 0, "user balance mismatch");
        assertEq(_quoteToken.balanceOf(_SELLER), 0, "seller balance mismatch");
        assertEq(_quoteToken.balanceOf(address(_auctionHouse)), 0, "_auctionHouse balance mismatch");
        assertEq(
            _quoteToken.balanceOf(address(_callback)), _paymentAmount, "_callback balance mismatch"
        );
    }

    function test_givenAuctionHasCallback()
        public
        givenAuctionHasCallback
        givenRouterHasBalance(_paymentAmount)
    {
        // Call
        vm.prank(_USER);
        _auctionHouse.sendPayment(_SELLER, _paymentAmount, _quoteToken, _callback);

        // Check balances
        assertEq(_quoteToken.balanceOf(_USER), 0, "user balance mismatch");
        assertEq(_quoteToken.balanceOf(_SELLER), _paymentAmount, "seller balance mismatch");
        assertEq(_quoteToken.balanceOf(address(_auctionHouse)), 0, "_auctionHouse balance mismatch");
        assertEq(_quoteToken.balanceOf(address(_callback)), 0, "_callback balance mismatch");
    }

    function test_givenAuctionHasNoCallback() public givenRouterHasBalance(_paymentAmount) {
        // Call
        vm.prank(_USER);
        _auctionHouse.sendPayment(_SELLER, _paymentAmount, _quoteToken, _callback);

        // Check balances
        assertEq(_quoteToken.balanceOf(_USER), 0, "user balance mismatch");
        assertEq(_quoteToken.balanceOf(_SELLER), _paymentAmount, "seller balance mismatch");
        assertEq(_quoteToken.balanceOf(address(_auctionHouse)), 0, "_auctionHouse balance mismatch");
    }
}<|MERGE_RESOLUTION|>--- conflicted
+++ resolved
@@ -52,55 +52,6 @@
     }
 
     modifier givenAuctionHasCallback() {
-<<<<<<< HEAD
-        // // 00000000 - 0x00
-        // bytes memory bytecode = abi.encodePacked(
-        //     type(MockCallback).creationCode,
-        //     abi.encode(address(_auctionHouse), Callbacks.Permissions({
-        //         onCreate: false,
-        //         onCancel: false,
-        //         onCurate: false,
-        //         onPurchase: false,
-        //         onBid: false,
-        //         onClaimProceeds: false,
-        //         receiveQuoteTokens: false,
-        //         sendBaseTokens: false
-        //     }), _SELLER)
-        // );
-        // vm.writeFile(
-        //     "./bytecode/MockCallback00.bin",
-        //     vm.toString(bytecode)
-        // );
-        // // 00000010 - 0x02
-        // bytecode = abi.encodePacked(
-        //     type(MockCallback).creationCode,
-        //     abi.encode(address(_auctionHouse), Callbacks.Permissions({
-        //         onCreate: false,
-        //         onCancel: false,
-        //         onCurate: false,
-        //         onPurchase: false,
-        //         onBid: false,
-        //         onClaimProceeds: false,
-        //         receiveQuoteTokens: true,
-        //         sendBaseTokens: false
-        //     }), _SELLER)
-        // );
-        // vm.writeFile(
-        //     "./bytecode/MockCallback02.bin",
-        //     vm.toString(bytecode)
-        // );
-
-        bytes32 salt;
-        if (_callbackReceiveQuoteTokens) {
-            // 0x02
-            // cast create2 -s 02 -i $(cat ./bytecode/MockCallback02.bin)
-            salt = bytes32(0x8915e4d509f839b103f8fba9c53cadd1f113cebe4c32ee883e6ff1d5b369c3be);
-        } else {
-            // 0x00
-            // cast create2 -s 00 -i $(cat ./bytecode/MockCallback00.bin)
-            salt = bytes32(0xb070aa47e951bb2b5a28d353523a6bd2eca4588bd9d686e9ff5dd9319c185c46);
-        }
-=======
         // Get the salt
         Callbacks.Permissions memory permissions = Callbacks.Permissions({
             onCreate: false,
@@ -114,7 +65,6 @@
         });
         bytes memory args = abi.encode(address(_auctionHouse), permissions, _SELLER);
         bytes32 salt = _getSalt("MockCallback", type(MockCallback).creationCode, args);
->>>>>>> 8f0aaca2
 
         vm.broadcast(); // required for CREATE2 address to work correctly. doesn't do anything in a test
         _callback = new MockCallback{salt: salt}(address(_auctionHouse), permissions, _SELLER);
