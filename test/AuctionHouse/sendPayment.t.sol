--- conflicted
+++ resolved
@@ -90,19 +90,12 @@
         bytes32 salt;
         if (_callbackReceiveQuoteTokens) {
             // 0x02
-<<<<<<< HEAD
-            salt = bytes32(0x867bde04c395728ae94388eaa65ea38aca22ea129bb05908529da8dd771a7790);
-        } else {
-            // 0x00
-            salt = bytes32(0xd4ec48418b6a9e305b635c090a74040592158afa65a4f3518ba237179a477c24);
-=======
             // cast create2 -s 02 -i $(cat ./bytecode/MockCallback02.bin)
             salt = bytes32(0xcaf3843da7e869a4420ccc98ad4d763f7db30c5d8f4d8835aaac84922e527798);
         } else {
             // 0x00
             // cast create2 -s 00 -i $(cat ./bytecode/MockCallback00.bin)
             salt = bytes32(0x4960aebb0a8ba9056baf240a7d7817e9b284d3839b7189da701998added97a7f);
->>>>>>> 546c5498
         }
 
         vm.broadcast(); // required for CREATE2 address to work correctly. doesn't do anything in a test
