--- conflicted
+++ resolved
@@ -54,12 +54,9 @@
     address internal immutable auctionOwner = address(0x5);
     address internal immutable bidderOne = address(0x7);
     address internal immutable bidderTwo = address(0x8);
-<<<<<<< HEAD
-    address internal immutable curator = address(0x9);
-=======
     address internal immutable recipientOne = address(0x9);
     address internal immutable recipientTwo = address(0x10);
->>>>>>> be449f38
+    address internal immutable curator = address(0x11);
 
     uint48 internal constant protocolFee = 1000; // 1%
     uint48 internal constant referrerFee = 500; // 0.5%
