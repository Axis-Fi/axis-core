// SPDX-License-Identifier: UNLICENSED
pragma solidity 0.8.19;

// Libraries
import {Test} from "forge-std/Test.sol";
import {ERC20} from "solmate/tokens/ERC20.sol";
import {Transfer} from "src/lib/Transfer.sol";
import {FixedPointMathLib} from "solmate/utils/FixedPointMathLib.sol";

// Mocks
import {MockAtomicAuctionModule} from "test/modules/Auction/MockAtomicAuctionModule.sol";
import {MockBatchAuctionModule} from "test/modules/Auction/MockBatchAuctionModule.sol";
import {MockDerivativeModule} from "test/modules/derivatives/mocks/MockDerivativeModule.sol";
import {MockCallback} from "test/AuctionHouse/MockCallback.sol";
import {Permit2User} from "test/lib/permit2/Permit2User.sol";
import {MockFeeOnTransferERC20} from "test/lib/mocks/MockFeeOnTransferERC20.sol";

// Auctions
import {AuctionHouse, Router} from "src/AuctionHouse.sol";
import {Auction, AuctionModule} from "src/modules/Auction.sol";
import {FeeManager} from "src/bases/FeeManager.sol";
import {Auctioneer} from "src/bases/Auctioneer.sol";
import {Catalogue} from "src/Catalogue.sol";
import {ICallback} from "src/interfaces/ICallback.sol";
import {Callbacks} from "src/lib/Callbacks.sol";

import {Veecode, toKeycode, keycodeFromVeecode, Keycode} from "src/modules/Modules.sol";

import {console2} from "forge-std/console2.sol";

abstract contract AuctionHouseTest is Test, Permit2User {
    MockFeeOnTransferERC20 internal _baseToken;
    MockFeeOnTransferERC20 internal _quoteToken;

    AuctionHouse internal _auctionHouse;
    AuctionModule internal _auctionModule;
    Keycode internal _auctionModuleKeycode;
    Catalogue internal _catalogue;

    MockAtomicAuctionModule internal _atomicAuctionModule;
    Keycode internal _atomicAuctionModuleKeycode;
    MockBatchAuctionModule internal _batchAuctionModule;
    Keycode internal _batchAuctionModuleKeycode;
    MockDerivativeModule internal _derivativeModule;
    Keycode internal _derivativeModuleKeycode;
    MockCallback internal _callback;

    uint96 internal constant _BASE_SCALE = 1e18;

    address internal constant _OWNER = address(0x1);
    address internal constant _SELLER = address(0x2);
    address internal constant _PROTOCOL = address(0x3);
    address internal constant _CURATOR = address(0x4);
    address internal constant _RECIPIENT = address(0x5);
    address internal constant _REFERRER = address(0x6);

    address internal _bidder;
    uint256 internal _bidderKey;

    uint24 internal constant _CURATOR_MAX_FEE_PERCENT = 100;
    uint24 internal constant _CURATOR_FEE_PERCENT = 90;
    uint24 internal _curatorFeePercentActual;

    uint24 internal constant _PROTOCOL_FEE_PERCENT = 100;
    uint24 internal constant _REFERRER_FEE_PERCENT = 105;
    uint24 internal _protocolFeePercentActual;
    uint24 internal _referrerFeePercentActual;

    uint96 internal _curatorMaxPotentialFee;
    bool internal _curatorApproved;

    // Input to parameters
    uint48 internal _startTime;
    uint48 internal _duration = 1 days;
    /// @dev    Needs to be updated if the base token scale is changed
    uint96 internal constant _LOT_CAPACITY = 10e18;
    string internal constant _INFO_HASH = "info hash";
    bytes internal _derivativeParams = abi.encode("");

    // Parameters
    Auctioneer.RoutingParams internal _routingParams;
    Auction.AuctionParams internal _auctionParams;
    bytes internal _allowlistProof;
    bytes internal _permit2Data;
    bool internal _callbackSendBaseTokens;
    bool internal _callbackReceiveQuoteTokens;

    // Outputs
    uint96 internal _lotId = type(uint96).max; // Set to max to ensure it's not a valid lot id
    uint64 internal _bidId = type(uint64).max; // Set to max to ensure it's not a valid bid id
    uint64[] internal _bidIds;

    function setUp() public {
        // Set block timestamp
        vm.warp(1_000_000);

        _baseToken = new MockFeeOnTransferERC20("Base Token", "BASE", 18);
        _quoteToken = new MockFeeOnTransferERC20("Quote Token", "QUOTE", 18);

        // Create an AuctionHouse at a deterministic address, since it is used as input to callbacks
        AuctionHouse auctionHouse = new AuctionHouse(_OWNER, _PROTOCOL, _permit2Address);
        _auctionHouse = AuctionHouse(address(0x000000000000000000000000000000000000000A));
        vm.etch(address(_auctionHouse), address(auctionHouse).code);
        vm.store(address(_auctionHouse), bytes32(uint256(0)), bytes32(abi.encode(_OWNER))); // Owner
        vm.store(address(_auctionHouse), bytes32(uint256(6)), bytes32(abi.encode(1))); // Reentrancy
        vm.store(address(_auctionHouse), bytes32(uint256(10)), bytes32(abi.encode(_PROTOCOL))); // Protocol

        _catalogue = new Catalogue(address(_auctionHouse));

        _atomicAuctionModule = new MockAtomicAuctionModule(address(_auctionHouse));
        _atomicAuctionModuleKeycode = keycodeFromVeecode(_atomicAuctionModule.VEECODE());
        _batchAuctionModule = new MockBatchAuctionModule(address(_auctionHouse));
        _batchAuctionModuleKeycode = keycodeFromVeecode(_batchAuctionModule.VEECODE());
        _derivativeModule = new MockDerivativeModule(address(_auctionHouse));
        _derivativeModuleKeycode = keycodeFromVeecode(_derivativeModule.VEECODE());

        _startTime = uint48(block.timestamp) + 1;

        _auctionParams = Auction.AuctionParams({
            start: _startTime,
            duration: _duration,
            capacityInQuote: false,
            capacity: _LOT_CAPACITY,
            implParams: abi.encode("")
        });

        _routingParams = Auctioneer.RoutingParams({
            auctionType: toKeycode(""),
            baseToken: _baseToken,
            quoteToken: _quoteToken,
            curator: _CURATOR,
            callbacks: ICallback(address(0)),
            callbackData: abi.encode(""),
            derivativeType: toKeycode(""),
            derivativeParams: _derivativeParams,
            wrapDerivative: false,
            prefunded: false
        });

        // Bidder
        _bidderKey = _getRandomUint256();
        _bidder = vm.addr(_bidderKey);
    }

    // ===== Helper Functions ===== //

    function _mulDivUp(uint96 mul1_, uint96 mul2_, uint96 div_) internal pure returns (uint96) {
        uint256 product = FixedPointMathLib.mulDivUp(mul1_, mul2_, div_);
        if (product > type(uint96).max) revert("overflow");

        return uint96(product);
    }

    function _mulDivDown(uint96 mul1_, uint96 mul2_, uint96 div_) internal pure returns (uint96) {
        uint256 product = FixedPointMathLib.mulDivDown(mul1_, mul2_, div_);
        if (product > type(uint96).max) revert("overflow");

        return uint96(product);
    }

    function _scaleQuoteTokenAmount(uint96 amount_) internal view returns (uint96) {
        return _mulDivUp(amount_, uint96(10 ** (_quoteToken.decimals())), _BASE_SCALE);
    }

    function _scaleBaseTokenAmount(uint96 amount_) internal view returns (uint96) {
        return _mulDivUp(amount_, uint96(10 ** (_baseToken.decimals())), _BASE_SCALE);
    }

    // ===== Modifiers ===== //

    function _setBaseTokenDecimals(uint8 decimals_) internal {
        _baseToken = new MockFeeOnTransferERC20("Base Token", "BASE", decimals_);

        uint96 lotCapacity = _scaleBaseTokenAmount(_LOT_CAPACITY);

        // Update routing params
        _routingParams.baseToken = _baseToken;

        // Update auction params
        _auctionParams.capacity = uint96(lotCapacity);
    }

    modifier givenBaseTokenHasDecimals(uint8 decimals_) {
        _setBaseTokenDecimals(decimals_);
        _;
    }

    function _setQuoteTokenDecimals(uint8 decimals_) internal {
        _quoteToken = new MockFeeOnTransferERC20("Quote Token", "QUOTE", decimals_);

        // Update routing params
        _routingParams.quoteToken = _quoteToken;
    }

    modifier givenQuoteTokenHasDecimals(uint8 decimals_) {
        _setQuoteTokenDecimals(decimals_);
        _;
    }

    modifier whenAuctionTypeIsAtomic() {
        _routingParams.auctionType = _atomicAuctionModuleKeycode;

        _auctionModule = _atomicAuctionModule;
        _auctionModuleKeycode = _atomicAuctionModuleKeycode;
        _;
    }

    modifier whenAuctionTypeIsBatch() {
        _routingParams.auctionType = _batchAuctionModuleKeycode;
        _routingParams.prefunded = true;

        _auctionModule = _batchAuctionModule;
        _auctionModuleKeycode = _batchAuctionModuleKeycode;
        _;
    }

    modifier whenAtomicAuctionModuleIsInstalled() {
        vm.prank(_OWNER);
        _auctionHouse.installModule(_atomicAuctionModule);
        _;
    }

    modifier whenBatchAuctionModuleIsInstalled() {
        vm.prank(_OWNER);
        _auctionHouse.installModule(_batchAuctionModule);
        _;
    }

    modifier whenDerivativeTypeIsSet() {
        _routingParams.derivativeType = _derivativeModuleKeycode;
        _;
    }

    modifier whenDerivativeModuleIsInstalled() {
        vm.prank(_OWNER);
        _auctionHouse.installModule(_derivativeModule);
        _;
    }

    modifier givenLotIsCreated() {
        vm.prank(_SELLER);
        _lotId = _auctionHouse.auction(_routingParams, _auctionParams, _INFO_HASH);
        _;
    }

    modifier givenLotHasStarted() {
        vm.warp(_startTime);
        _;
    }

    modifier givenLotIsCancelled() {
        vm.prank(_SELLER);
        _auctionHouse.cancel(_lotId, bytes(""));
        _;
    }

    function _concludeLot() internal {
        vm.warp(_startTime + _duration + 1);
    }

    modifier givenLotIsConcluded() {
        _concludeLot();
        _;
    }

    function _settleLot() internal {
        vm.prank(_SELLER);
        _auctionHouse.settle(_lotId);
    }

    modifier givenLotIsSettled() {
        _settleLot();
        _;
    }

    modifier givenLotHasAllowlist() {
        // // Allowlist callback supports onCreate, onPurchase, and onBid callbacks
        // // 10011000 = 0x98
        // // cast create2 -s 98 -i $(cat ./bytecode/MockCallback98.bin)
        // bytes memory bytecode = abi.encodePacked(
        //     type(MockCallback).creationCode,
        //     abi.encode(address(_auctionHouse), Callbacks.Permissions({
        //         onCreate: true,
        //         onCancel: false,
        //         onCurate: false,
        //         onPurchase: true,
        //         onBid: true,
        //         onClaimProceeds: false,
        //         receiveQuoteTokens: false,
        //         sendBaseTokens: false
        //     }), _SELLER)
        // );
        // vm.writeFile(
        //     "./bytecode/MockCallback98.bin",
        //     vm.toString(bytecode)
        // );

<<<<<<< HEAD
        bytes32 salt = bytes32(0x407decbbf0379050971e26b1367f7493519f7fd20505877d5be6c7fbbfa7cb28);
=======
        bytes32 salt = bytes32(0xab1ab3789d4493b63a77e1fb31f5cfa877ae54d27913efbabfa9247be92c0a83);
>>>>>>> 3cc44b63
        vm.broadcast(); // required for CREATE2 address to work correctly. doesn't do anything in a test
        _callback = new MockCallback{salt: salt}(
            address(_auctionHouse),
            Callbacks.Permissions({
                onCreate: true,
                onCancel: false,
                onCurate: false,
                onPurchase: true,
                onBid: true,
                onClaimProceeds: false,
                receiveQuoteTokens: false,
                sendBaseTokens: false
            }),
            _SELLER
        );

        _routingParams.callbacks = _callback;

        // Set allowlist enabled on the callback
        _callback.setAllowlistEnabled(true);
        _;
    }

    modifier whenAllowlistProofIsCorrect() {
        // Add the sender to the allowlist
        _callback.setAllowedWithProof(_bidder, _allowlistProof, true);
        _;
    }

    modifier whenAllowlistProofIsIncorrect() {
        _allowlistProof = abi.encode("incorrect proof");
        _;
    }

    modifier whenPermit2ApprovalIsProvided(uint256 amount_) {
        // Approve the Permit2 contract to spend the quote token
        vm.prank(_bidder);
        _quoteToken.approve(_permit2Address, type(uint256).max);

        // Set up the Permit2 approval
        uint48 deadline = uint48(block.timestamp);
        uint256 nonce = _getRandomUint256();
        bytes memory signature = _signPermit(
            address(_quoteToken), amount_, nonce, deadline, address(_auctionHouse), _bidderKey
        );

        _permit2Data = abi.encode(
            Transfer.Permit2Approval({deadline: deadline, nonce: nonce, signature: signature})
        );
        _;
    }

    modifier givenUserHasQuoteTokenBalance(uint256 amount_) {
        _quoteToken.mint(_bidder, amount_);
        _;
    }

    modifier givenUserHasQuoteTokenAllowance(uint256 amount_) {
        vm.prank(_bidder);
        _quoteToken.approve(address(_auctionHouse), amount_);
        _;
    }

    modifier givenSellerHasBaseTokenBalance(uint256 amount_) {
        _baseToken.mint(_SELLER, amount_);
        _;
    }

    modifier givenSellerHasBaseTokenAllowance(uint256 amount_) {
        vm.prank(_SELLER);
        _baseToken.approve(address(_auctionHouse), amount_);
        _;
    }

    modifier givenCallbackIsSet() {
        // Uncomment to regenerate bytecode to mine new salts if the MockCallback changes
        // // 11111111 = 0xFF
        // // cast create2 -s FF -i $(cat ./bytecode/MockCallbackFF.bin)
        // bytes memory bytecode = abi.encodePacked(
        //     type(MockCallback).creationCode,
        //     abi.encode(
        //         address(_auctionHouse),
        //         Callbacks.Permissions({
        //             onCreate: true,
        //             onCancel: true,
        //             onCurate: true,
        //             onPurchase: true,
        //             onBid: true,
        //             onClaimProceeds: true,
        //             receiveQuoteTokens: true,
        //             sendBaseTokens: true
        //         }),
        //         _SELLER
        //     )
        // );
        // vm.writeFile(
        //     "./bytecode/MockCallbackFF.bin",
        //     vm.toString(bytecode)
        // );
        // // 11111101 = 0xFD
        // // cast create2 -s FD -i $(cat ./bytecode/MockCallbackFD.bin)
        // bytecode = abi.encodePacked(
        //     type(MockCallback).creationCode,
        //     abi.encode(address(_auctionHouse), Callbacks.Permissions({
        //         onCreate: true,
        //         onCancel: true,
        //         onCurate: true,
        //         onPurchase: true,
        //         onBid: true,
        //         onClaimProceeds: true,
        //         receiveQuoteTokens: false,
        //         sendBaseTokens: true
        //     }), _SELLER)
        // );
        // vm.writeFile(
        //     "./bytecode/MockCallbackFD.bin",
        //     vm.toString(bytecode)
        // );
        // // 11111110 = 0xFE
        // // cast create2 -s FE -i $(cat ./bytecode/MockCallbackFE.bin)
        // bytecode = abi.encodePacked(
        //     type(MockCallback).creationCode,
        //     abi.encode(address(_auctionHouse), Callbacks.Permissions({
        //         onCreate: true,
        //         onCancel: true,
        //         onCurate: true,
        //         onPurchase: true,
        //         onBid: true,
        //         onClaimProceeds: true,
        //         receiveQuoteTokens: true,
        //         sendBaseTokens: false
        //     }), _SELLER)
        // );
        // vm.writeFile(
        //     "./bytecode/MockCallbackFE.bin",
        //     vm.toString(bytecode)
        // );
        // // 11111100 = 0xFC
        // // cast create2 -s FC -i $(cat ./bytecode/MockCallbackFC.bin)
        // bytecode = abi.encodePacked(
        //     type(MockCallback).creationCode,
        //     abi.encode(address(_auctionHouse), Callbacks.Permissions({
        //         onCreate: true,
        //         onCancel: true,
        //         onCurate: true,
        //         onPurchase: true,
        //         onBid: true,
        //         onClaimProceeds: true,
        //         receiveQuoteTokens: false,
        //         sendBaseTokens: false
        //     }), _SELLER)
        // );
        // vm.writeFile(
        //     "./bytecode/MockCallbackFC.bin",
        //     vm.toString(bytecode)
        // );

        // Set the salt based on which token flags are set
        bytes32 salt;
        if (_callbackSendBaseTokens && _callbackReceiveQuoteTokens) {
            // 11111111 = 0xFF
<<<<<<< HEAD
            salt = bytes32(0x6607593c6f47fed96efed21ca40e752b8d321ab9251d30d2dd2e9843c590a30b);
        } else if (_callbackSendBaseTokens) {
            // 11111101 = 0xFD
            salt = bytes32(0xa7a890d68fa3f5ccf016df87bb923ec903479598754bc017532f5a98f1240b0a);
        } else if (_callbackReceiveQuoteTokens) {
            // 11111110 = 0xFE
            salt = bytes32(0xfaa12a54397692d5807510f266934b8deac28b6f7606e2faa9df69eff05f8a44);
        } else {
            // 11111100 = 0xFC
            salt = bytes32(0x17b7dde6cf5e1556ae99519e3e5f1f7bb0c8c419c6464758bc44c49ba947e0c7);
=======
            salt = bytes32(0x32e1078b9d54a01af43eefd3a1917e0681b6ded11dd3fde80b19740b286706d9);
        } else if (_callbackSendBaseTokens) {
            // 11111101 = 0xFD
            salt = bytes32(0xfbc90e27b044a58cc9a38b7f1c61bafdfea6cd7972117afcb59af65e887d1a98);
        } else if (_callbackReceiveQuoteTokens) {
            // 11111110 = 0xFE
            salt = bytes32(0xb7f86ae56377b2fbd4cd9684e04cccedb89a2d8dd6a497695501b7b1bb2cfb17);
        } else {
            // 11111100 = 0xFC
            salt = bytes32(0x667ba1181a4f5ab0c74a749f9628c6c2d5939ba3fbdbb81a8d62f1f44babce6a);
>>>>>>> 3cc44b63
        }

        // Required for CREATE2 address to work correctly. doesn't do anything in a test
        // Source: https://github.com/foundry-rs/foundry/issues/6402
        vm.startBroadcast();
        _callback = new MockCallback{salt: salt}(
            address(_auctionHouse),
            Callbacks.Permissions({
                onCreate: true,
                onCancel: true,
                onCurate: true,
                onPurchase: true,
                onBid: true,
                onClaimProceeds: true,
                receiveQuoteTokens: _callbackReceiveQuoteTokens,
                sendBaseTokens: _callbackSendBaseTokens
            }),
            _SELLER
        );
        vm.stopBroadcast();

        _routingParams.callbacks = _callback;
        _;
    }

    modifier givenCallbackHasSendBaseTokensFlag() {
        _callbackSendBaseTokens = true;
        _;
    }

    modifier givenCallbackHasReceiveQuoteTokensFlag() {
        _callbackReceiveQuoteTokens = true;
        _;
    }

    modifier givenCallbackHasBaseTokenBalance(uint256 amount_) {
        _baseToken.mint(address(_callback), amount_);
        _;
    }

    modifier givenCallbackHasBaseTokenAllowance(uint256 amount_) {
        vm.prank(address(_callback));
        _baseToken.approve(address(_auctionHouse), amount_);
        _;
    }

    function _createBid(
        address bidder_,
        uint96 amount_,
        bytes memory auctionData_
    ) internal returns (uint64) {
        Router.BidParams memory bidParams = Router.BidParams({
            lotId: _lotId,
            referrer: _REFERRER,
            amount: amount_,
            auctionData: auctionData_,
            permit2Data: _permit2Data
        });

        vm.prank(bidder_);
        _bidId = _auctionHouse.bid(bidParams, _allowlistProof);

        return _bidId;
    }

    function _createBid(uint96 amount_, bytes memory auctionData_) internal returns (uint64) {
        return _createBid(_bidder, amount_, auctionData_);
    }

    modifier givenBid(uint96 amount_, bytes memory auctionData_) {
        uint64 bidId = _createBid(amount_, auctionData_);

        _bidIds.push(bidId);
        _;
    }

    modifier givenBidCreated(address bidder_, uint96 amount_, bytes memory auctionData_) {
        uint64 bidId = _createBid(bidder_, amount_, auctionData_);

        _bidIds.push(bidId);
        _;
    }

    function _createPurchase(
        uint96 amount_,
        uint96 minAmountOut_,
        bytes memory auctionData_,
        address referrer_
    ) internal returns (uint256) {
        Router.PurchaseParams memory purchaseParams = Router.PurchaseParams({
            recipient: _bidder,
            referrer: referrer_,
            lotId: _lotId,
            amount: amount_,
            minAmountOut: minAmountOut_,
            auctionData: auctionData_,
            permit2Data: _permit2Data
        });

        vm.prank(_bidder);
        uint256 payout = _auctionHouse.purchase(purchaseParams, _allowlistProof);

        return payout;
    }

    function _createPurchase(
        uint96 amount_,
        uint96 minAmountOut_,
        bytes memory auctionData_
    ) internal returns (uint256) {
        return _createPurchase(amount_, minAmountOut_, auctionData_, _REFERRER);
    }

    modifier givenPurchase(uint96 amount_, uint96 minAmountOut_, bytes memory auctionData_) {
        // Purchase
        _createPurchase(amount_, minAmountOut_, auctionData_);
        _;
    }

    modifier givenCuratorIsSet() {
        _routingParams.curator = _CURATOR;
        _;
    }

    modifier givenCuratorMaxFeeIsSet() {
        vm.prank(_OWNER);
        _auctionHouse.setFee(
            _auctionModuleKeycode, FeeManager.FeeType.MaxCurator, _CURATOR_MAX_FEE_PERCENT
        );
        _;
    }

    function _setCuratorFee(uint24 fee_) internal {
        vm.prank(_CURATOR);
        _auctionHouse.setCuratorFee(_auctionModuleKeycode, fee_);
        _curatorFeePercentActual = fee_;
        _curatorMaxPotentialFee = _curatorFeePercentActual * _LOT_CAPACITY / 1e5;
    }

    modifier givenCuratorFeeIsSet() {
        _setCuratorFee(_CURATOR_FEE_PERCENT);
        _;
    }

    modifier givenCuratorHasApproved() {
        vm.prank(_CURATOR);
        _auctionHouse.curate(_lotId, bytes(""));
        _curatorApproved = true;
        _;
    }

    function _setProtocolFee(uint24 fee_) internal {
        vm.prank(_OWNER);
        _auctionHouse.setFee(_auctionModuleKeycode, FeeManager.FeeType.Protocol, fee_);
        _protocolFeePercentActual = fee_;
    }

    modifier givenProtocolFeeIsSet() {
        _setProtocolFee(_PROTOCOL_FEE_PERCENT);
        _;
    }

    function _setReferrerFee(uint24 fee_) internal {
        vm.prank(_OWNER);
        _auctionHouse.setFee(_auctionModuleKeycode, FeeManager.FeeType.Referrer, fee_);
        _referrerFeePercentActual = fee_;
    }

    modifier givenReferrerFeeIsSet() {
        _setReferrerFee(_REFERRER_FEE_PERCENT);
        _;
    }

    modifier givenAuctionIsPrefunded() {
        _routingParams.prefunded = true;
        _;
    }

    modifier givenLotProceedsAreClaimed() {
        vm.prank(_SELLER);
        _auctionHouse.claimProceeds(_lotId, bytes(""));
        _;
    }

    modifier givenBidIsClaimed(uint64 bidId_) {
        uint64[] memory bids = new uint64[](1);
        bids[0] = bidId_;

        vm.prank(_bidder);
        _auctionHouse.claimBids(_lotId, bids);
        _;
    }

    // ===== Helpers ===== //

    function _getLotRouting(uint96 lotId_) internal view returns (Auctioneer.Routing memory) {
        (
            address seller_,
            uint96 prefunding_,
            ERC20 baseToken_,
            Veecode auctionReference_,
            ERC20 quoteToken_,
            ICallback callback_,
            Veecode derivativeReference_,
            bool wrapDerivative_,
            bytes memory derivativeParams_
        ) = _auctionHouse.lotRouting(lotId_);

        return Auctioneer.Routing({
            auctionReference: auctionReference_,
            seller: seller_,
            baseToken: baseToken_,
            quoteToken: quoteToken_,
            callbacks: callback_,
            derivativeReference: derivativeReference_,
            derivativeParams: derivativeParams_,
            wrapDerivative: wrapDerivative_,
            funding: prefunding_
        });
    }

    function _getLotFees(uint96 lotId_) internal view returns (Auctioneer.FeeData memory) {
        (
            address curator_,
            bool curated_,
            uint48 curatorFee_,
            uint48 protocolFee_,
            uint48 referrerFee_
        ) = _auctionHouse.lotFees(lotId_);

        return Auctioneer.FeeData({
            curator: curator_,
            curated: curated_,
            curatorFee: curatorFee_,
            protocolFee: protocolFee_,
            referrerFee: referrerFee_
        });
    }

    function _getLotData(uint96 lotId_) internal view returns (Auction.Lot memory) {
        return _auctionModule.getLot(lotId_);
    }
}<|MERGE_RESOLUTION|>--- conflicted
+++ resolved
@@ -295,11 +295,7 @@
         //     vm.toString(bytecode)
         // );
 
-<<<<<<< HEAD
-        bytes32 salt = bytes32(0x407decbbf0379050971e26b1367f7493519f7fd20505877d5be6c7fbbfa7cb28);
-=======
         bytes32 salt = bytes32(0xab1ab3789d4493b63a77e1fb31f5cfa877ae54d27913efbabfa9247be92c0a83);
->>>>>>> 3cc44b63
         vm.broadcast(); // required for CREATE2 address to work correctly. doesn't do anything in a test
         _callback = new MockCallback{salt: salt}(
             address(_auctionHouse),
@@ -461,18 +457,6 @@
         bytes32 salt;
         if (_callbackSendBaseTokens && _callbackReceiveQuoteTokens) {
             // 11111111 = 0xFF
-<<<<<<< HEAD
-            salt = bytes32(0x6607593c6f47fed96efed21ca40e752b8d321ab9251d30d2dd2e9843c590a30b);
-        } else if (_callbackSendBaseTokens) {
-            // 11111101 = 0xFD
-            salt = bytes32(0xa7a890d68fa3f5ccf016df87bb923ec903479598754bc017532f5a98f1240b0a);
-        } else if (_callbackReceiveQuoteTokens) {
-            // 11111110 = 0xFE
-            salt = bytes32(0xfaa12a54397692d5807510f266934b8deac28b6f7606e2faa9df69eff05f8a44);
-        } else {
-            // 11111100 = 0xFC
-            salt = bytes32(0x17b7dde6cf5e1556ae99519e3e5f1f7bb0c8c419c6464758bc44c49ba947e0c7);
-=======
             salt = bytes32(0x32e1078b9d54a01af43eefd3a1917e0681b6ded11dd3fde80b19740b286706d9);
         } else if (_callbackSendBaseTokens) {
             // 11111101 = 0xFD
@@ -483,7 +467,6 @@
         } else {
             // 11111100 = 0xFC
             salt = bytes32(0x667ba1181a4f5ab0c74a749f9628c6c2d5939ba3fbdbb81a8d62f1f44babce6a);
->>>>>>> 3cc44b63
         }
 
         // Required for CREATE2 address to work correctly. doesn't do anything in a test
