// SPDX-License-Identifier: UNLICENSED
pragma solidity 0.8.19;

import {Test} from "forge-std/Test.sol";
import {Callbacks} from "src/lib/Callbacks.sol";
import {Permit2User} from "test/lib/permit2/Permit2User.sol";

import {IAuction} from "src/interfaces/modules/IAuction.sol";
import {IAuctionHouse} from "src/interfaces/IAuctionHouse.sol";
import {BatchAuctionHouse} from "src/BatchAuctionHouse.sol";

import {GUniFactory} from "g-uni-v1-core/GUniFactory.sol";
import {GUniPool} from "g-uni-v1-core/GUniPool.sol";
import {IUniswapV3Factory} from "uniswap-v3-core/interfaces/IUniswapV3Factory.sol";

import {UniswapV3Factory} from "test/lib/uniswap-v3/UniswapV3Factory.sol";

import {BaseDirectToLiquidity} from "src/callbacks/liquidity/BaseDTL.sol";
import {UniswapV3DirectToLiquidity} from "src/callbacks/liquidity/UniswapV3DTL.sol";
import {LinearVesting} from "src/modules/derivatives/LinearVesting.sol";
import {MockBatchAuctionModule} from "test/modules/Auction/MockBatchAuctionModule.sol";

import {keycodeFromVeecode, toKeycode} from "src/modules/Keycode.sol";

import {MockERC20} from "solmate/test/utils/mocks/MockERC20.sol";

import {WithSalts} from "test/lib/WithSalts.sol";
import {console2} from "forge-std/console2.sol";
import {TestSaltConstants} from "script/salts/TestSaltConstants.sol";

abstract contract UniswapV3DirectToLiquidityTest is
    Test,
    Permit2User,
    WithSalts,
    TestSaltConstants
{
    using Callbacks for UniswapV3DirectToLiquidity;

    address internal constant _SELLER = address(0x2);
    address internal constant _PROTOCOL = address(0x3);
    address internal constant _BUYER = address(0x4);
    address internal constant _NOT_SELLER = address(0x20);

    uint96 internal constant _LOT_CAPACITY = 10e18;

    uint48 internal constant _START = 1_000_000;

    uint96 internal _lotId = 1;

    BatchAuctionHouse internal _auctionHouse;
    UniswapV3DirectToLiquidity internal _dtl;
    address internal _dtlAddress;
    IUniswapV3Factory internal _uniV3Factory;
    GUniFactory internal _gUniFactory;
    LinearVesting internal _linearVesting;
    MockBatchAuctionModule internal _batchAuctionModule;

    MockERC20 internal _quoteToken;
    MockERC20 internal _baseToken;

    // Inputs
    uint24 internal _poolFee = 500;
    BaseDirectToLiquidity.OnCreateParams internal _dtlCreateParams = BaseDirectToLiquidity
        .OnCreateParams({
        proceedsUtilisationPercent: 1e5,
        vestingStart: 0,
        vestingExpiry: 0,
        recipient: _SELLER,
        implParams: abi.encode(_poolFee)
    });

    function setUp() public {
        // Set reasonable timestamp
        vm.warp(_START);

        // Create an AuctionHouse at a deterministic address, since it is used as input to callbacks
        BatchAuctionHouse auctionHouse = new BatchAuctionHouse(_OWNER, _PROTOCOL, _permit2Address);
        _auctionHouse = BatchAuctionHouse(_AUCTION_HOUSE);
        vm.etch(address(_auctionHouse), address(auctionHouse).code);
        vm.store(address(_auctionHouse), bytes32(uint256(0)), bytes32(abi.encode(_OWNER))); // Owner
        vm.store(address(_auctionHouse), bytes32(uint256(6)), bytes32(abi.encode(1))); // Reentrancy
        vm.store(address(_auctionHouse), bytes32(uint256(10)), bytes32(abi.encode(_PROTOCOL))); // Protocol

        // Create a UniswapV3Factory at a deterministic address
        vm.startBroadcast();
        _uniV3Factory = new UniswapV3Factory{
            salt: bytes32(0xbc65534283bdbbac4a95a3fb1933af63d55135566688dd54d1c55a626b1bc366)
        }();
<<<<<<< HEAD
        if (address(_uniV3Factory) != _UNISWAP_V3_FACTORY) {
            console2.log(
                "UniswapV3Factory address has changed to %s. Update the address in TestSaltConstants and re-generate test salts.",
                address(_uniV3Factory)
            );
            revert("UniswapV3Factory address has changed. See logs.");
        }
=======
        console2.log("UniswapV3Factory address: ", address(_uniV3Factory)); // 0x43de928116768b88F8BF8f768b3de90A0Aaf9551
>>>>>>> 57950146

        // Create a GUniFactory at a deterministic address
        _gUniFactory = new GUniFactory{
            salt: bytes32(0x31d4bb3a2cd73df799deceac86fa252d040e24c2ea206f4172d74f72cfa34e4b)
        }(address(_uniV3Factory));
<<<<<<< HEAD
        if (address(_gUniFactory) != _GUNI_FACTORY) {
            console2.log(
                "GUniFactory address has changed to %s. Update the address in TestSaltConstants and re-generate test salts.",
                address(_gUniFactory)
            );
            revert("UniswapV2Router address has changed. See logs.");
        }
=======
        console2.log("GUniFactory address: ", address(_gUniFactory)); // 0xc46b184e5521Cb87Fc5288Ff49D978A4BE4B055c
        vm.stopBroadcast();
>>>>>>> 57950146

        // Initialize the GUniFactory
        address payable gelatoAddress = payable(address(0x10));
        GUniPool poolImplementation = new GUniPool(gelatoAddress);
        _gUniFactory.initialize(address(poolImplementation), address(0), address(this));

        _linearVesting = new LinearVesting(address(_auctionHouse));
        _batchAuctionModule = new MockBatchAuctionModule(address(_auctionHouse));

        // Install a mock batch auction module
        vm.prank(_OWNER);
        _auctionHouse.installModule(_batchAuctionModule);

        _quoteToken = new MockERC20("Quote Token", "QT", 18);
        _baseToken = new MockERC20("Base Token", "BT", 18);
    }

    // ========== MODIFIERS ========== //

    modifier givenLinearVestingModuleIsInstalled() {
        vm.prank(_OWNER);
        _auctionHouse.installModule(_linearVesting);
        _;
    }

    modifier givenCallbackIsCreated() {
        // Get the salt
        bytes memory args =
            abi.encode(address(_auctionHouse), address(_uniV3Factory), address(_gUniFactory));
        bytes32 salt = _getTestSalt(
            "UniswapV3DirectToLiquidity", type(UniswapV3DirectToLiquidity).creationCode, args
        );

        // Required for CREATE2 address to work correctly. doesn't do anything in a test
        // Source: https://github.com/foundry-rs/foundry/issues/6402
        vm.startBroadcast();
        _dtl = new UniswapV3DirectToLiquidity{salt: salt}(
            address(_auctionHouse), address(_uniV3Factory), address(_gUniFactory)
        );
        vm.stopBroadcast();

        _dtlAddress = address(_dtl);
        _;
    }

    modifier givenAddressHasQuoteTokenBalance(address address_, uint256 amount_) {
        _quoteToken.mint(address_, amount_);
        _;
    }

    modifier givenAddressHasBaseTokenBalance(address address_, uint256 amount_) {
        _baseToken.mint(address_, amount_);
        _;
    }

    modifier givenAddressHasQuoteTokenAllowance(address owner_, address spender_, uint256 amount_) {
        vm.prank(owner_);
        _quoteToken.approve(spender_, amount_);
        _;
    }

    modifier givenAddressHasBaseTokenAllowance(address owner_, address spender_, uint256 amount_) {
        vm.prank(owner_);
        _baseToken.approve(spender_, amount_);
        _;
    }

    function _createLot(address seller_) internal returns (uint96 lotId) {
        // Mint and approve the capacity to the owner
        _baseToken.mint(seller_, _LOT_CAPACITY);
        vm.prank(seller_);
        _baseToken.approve(address(_auctionHouse), _LOT_CAPACITY);

        // Prep the lot arguments
        IAuctionHouse.RoutingParams memory routingParams = IAuctionHouse.RoutingParams({
            auctionType: keycodeFromVeecode(_batchAuctionModule.VEECODE()),
            baseToken: address(_baseToken),
            quoteToken: address(_quoteToken),
            curator: address(0),
            callbacks: _dtl,
            callbackData: abi.encode(_dtlCreateParams),
            derivativeType: toKeycode(""),
            derivativeParams: abi.encode(""),
            wrapDerivative: false
        });

        IAuction.AuctionParams memory auctionParams = IAuction.AuctionParams({
            start: uint48(block.timestamp) + 1,
            duration: 1 days,
            capacityInQuote: false,
            capacity: _LOT_CAPACITY,
            implParams: abi.encode("")
        });

        // Create a new lot
        vm.prank(seller_);
        return _auctionHouse.auction(routingParams, auctionParams, "");
    }

    modifier givenOnCreate() {
        _lotId = _createLot(_SELLER);
        _;
    }

    function _performOnCurate(uint96 curatorPayout_) internal {
        vm.prank(address(_auctionHouse));
        _dtl.onCurate(_lotId, curatorPayout_, false, abi.encode(""));
    }

    modifier givenOnCurate(uint96 curatorPayout_) {
        _performOnCurate(curatorPayout_);
        _;
    }

    modifier givenProceedsUtilisationPercent(uint24 percent_) {
        _dtlCreateParams.proceedsUtilisationPercent = percent_;
        _;
    }

    modifier givenPoolFee(uint24 fee_) {
        _poolFee = fee_;
        _dtlCreateParams.implParams = abi.encode(_poolFee);
        _;
    }

    modifier givenVestingStart(uint48 start_) {
        _dtlCreateParams.vestingStart = start_;
        _;
    }

    modifier givenVestingExpiry(uint48 end_) {
        _dtlCreateParams.vestingExpiry = end_;
        _;
    }

    modifier whenRecipientIsNotSeller() {
        _dtlCreateParams.recipient = _NOT_SELLER;
        _;
    }

    // ========== FUNCTIONS ========== //

    function _getDTLConfiguration(uint96 lotId_)
        internal
        view
        returns (BaseDirectToLiquidity.DTLConfiguration memory)
    {
        (
            address recipient_,
            uint256 lotCapacity_,
            uint256 lotCuratorPayout_,
            uint24 proceedsUtilisationPercent_,
            uint48 vestingStart_,
            uint48 vestingExpiry_,
            LinearVesting linearVestingModule_,
            bool active_,
            bytes memory implParams_
        ) = _dtl.lotConfiguration(lotId_);

        return BaseDirectToLiquidity.DTLConfiguration({
            recipient: recipient_,
            lotCapacity: lotCapacity_,
            lotCuratorPayout: lotCuratorPayout_,
            proceedsUtilisationPercent: proceedsUtilisationPercent_,
            vestingStart: vestingStart_,
            vestingExpiry: vestingExpiry_,
            linearVestingModule: linearVestingModule_,
            active: active_,
            implParams: implParams_
        });
    }
}<|MERGE_RESOLUTION|>--- conflicted
+++ resolved
@@ -86,7 +86,6 @@
         _uniV3Factory = new UniswapV3Factory{
             salt: bytes32(0xbc65534283bdbbac4a95a3fb1933af63d55135566688dd54d1c55a626b1bc366)
         }();
-<<<<<<< HEAD
         if (address(_uniV3Factory) != _UNISWAP_V3_FACTORY) {
             console2.log(
                 "UniswapV3Factory address has changed to %s. Update the address in TestSaltConstants and re-generate test salts.",
@@ -94,15 +93,11 @@
             );
             revert("UniswapV3Factory address has changed. See logs.");
         }
-=======
-        console2.log("UniswapV3Factory address: ", address(_uniV3Factory)); // 0x43de928116768b88F8BF8f768b3de90A0Aaf9551
->>>>>>> 57950146
 
         // Create a GUniFactory at a deterministic address
         _gUniFactory = new GUniFactory{
             salt: bytes32(0x31d4bb3a2cd73df799deceac86fa252d040e24c2ea206f4172d74f72cfa34e4b)
         }(address(_uniV3Factory));
-<<<<<<< HEAD
         if (address(_gUniFactory) != _GUNI_FACTORY) {
             console2.log(
                 "GUniFactory address has changed to %s. Update the address in TestSaltConstants and re-generate test salts.",
@@ -110,10 +105,6 @@
             );
             revert("UniswapV2Router address has changed. See logs.");
         }
-=======
-        console2.log("GUniFactory address: ", address(_gUniFactory)); // 0xc46b184e5521Cb87Fc5288Ff49D978A4BE4B055c
-        vm.stopBroadcast();
->>>>>>> 57950146
 
         // Initialize the GUniFactory
         address payable gelatoAddress = payable(address(0x10));
