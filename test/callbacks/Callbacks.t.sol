// SPDX-License-Identifier: UNLICENSED
pragma solidity ^0.8.19;

import {Callbacks} from "src/lib/Callbacks.sol";
import {ICallback} from "src/interfaces/ICallback.sol";

import {MockCallback} from "test/callbacks/MockCallback.sol";

import {Test} from "forge-std/Test.sol";
import {WithSalts} from "test/lib/WithSalts.sol";

contract CallbacksTest is Test, WithSalts {
    using Callbacks for ICallback;

    address internal constant _AUCTION_HOUSE = address(0x000000000000000000000000000000000000000A);

    function _getMockCallbackSalt(Callbacks.Permissions memory permissions_)
        internal
        returns (bytes32)
    {
        bytes memory args = abi.encode(_AUCTION_HOUSE, permissions_);
        return _getTestSalt("MockCallback", type(MockCallback).creationCode, args);
    }

    function _allFalseSalt() internal returns (bytes32, Callbacks.Permissions memory) {
        // 00000000 - 0x00
        Callbacks.Permissions memory permissions = Callbacks.Permissions({
            onCreate: false,
            onCancel: false,
            onCurate: false,
            onPurchase: false,
            onBid: false,
            onSettle: false,
            receiveQuoteTokens: false,
            sendBaseTokens: false
        });

        return (_getMockCallbackSalt(permissions), permissions);
    }

    function _onCreateSalt() internal returns (bytes32, Callbacks.Permissions memory) {
        // 10000000 = 0x80
        Callbacks.Permissions memory permissions = Callbacks.Permissions({
            onCreate: true,
            onCancel: false,
            onCurate: false,
            onPurchase: false,
            onBid: false,
            onSettle: false,
            receiveQuoteTokens: false,
            sendBaseTokens: false
        });

        return (_getMockCallbackSalt(permissions), permissions);
    }

    function _onCancelSalt() internal returns (bytes32, Callbacks.Permissions memory) {
        // 01000000 = 0x40
        Callbacks.Permissions memory permissions = Callbacks.Permissions({
            onCreate: false,
            onCancel: true,
            onCurate: false,
            onPurchase: false,
            onBid: false,
            onSettle: false,
            receiveQuoteTokens: false,
            sendBaseTokens: false
        });

        return (_getMockCallbackSalt(permissions), permissions);
    }

    function _onCurateSalt() internal returns (bytes32, Callbacks.Permissions memory) {
        // 00100000 = 0x20
        Callbacks.Permissions memory permissions = Callbacks.Permissions({
            onCreate: false,
            onCancel: false,
            onCurate: true,
            onPurchase: false,
            onBid: false,
            onSettle: false,
            receiveQuoteTokens: false,
            sendBaseTokens: false
        });

        return (_getMockCallbackSalt(permissions), permissions);
    }

    function _onPurchaseSalt() internal returns (bytes32, Callbacks.Permissions memory) {
        // 00010000 = 0x10
        Callbacks.Permissions memory permissions = Callbacks.Permissions({
            onCreate: false,
            onCancel: false,
            onCurate: false,
            onPurchase: true,
            onBid: false,
            onSettle: false,
            receiveQuoteTokens: false,
            sendBaseTokens: false
        });

        return (_getMockCallbackSalt(permissions), permissions);
    }

    function _onBidSalt() internal returns (bytes32, Callbacks.Permissions memory) {
        // 00001000 = 0x08
        Callbacks.Permissions memory permissions = Callbacks.Permissions({
            onCreate: false,
            onCancel: false,
            onCurate: false,
            onPurchase: false,
            onBid: true,
            onSettle: false,
            receiveQuoteTokens: false,
            sendBaseTokens: false
        });

        return (_getMockCallbackSalt(permissions), permissions);
    }

<<<<<<< HEAD
    function _onSettleSalt() internal returns (bytes32, Callbacks.Permissions memory) {
=======
    function _onClaimProceedsSalt() internal returns (bytes32, Callbacks.Permissions memory) {
        // 00000100 = 0x04
>>>>>>> e0883cde
        Callbacks.Permissions memory permissions = Callbacks.Permissions({
            onCreate: false,
            onCancel: false,
            onCurate: false,
            onPurchase: false,
            onBid: false,
            onSettle: true,
            receiveQuoteTokens: false,
            sendBaseTokens: false
        });

        return (_getMockCallbackSalt(permissions), permissions);
    }

    function _receiveQuoteTokensSalt() internal returns (bytes32, Callbacks.Permissions memory) {
        // 00000010 = 0x02
        Callbacks.Permissions memory permissions = Callbacks.Permissions({
            onCreate: false,
            onCancel: false,
            onCurate: false,
            onPurchase: false,
            onBid: false,
            onSettle: false,
            receiveQuoteTokens: true,
            sendBaseTokens: false
        });

        return (_getMockCallbackSalt(permissions), permissions);
    }

    function _sendBaseTokensSalt() internal returns (bytes32, Callbacks.Permissions memory) {
        // 00000001 = 0x01
        Callbacks.Permissions memory permissions = Callbacks.Permissions({
            onCreate: false,
            onCancel: false,
            onCurate: false,
            onPurchase: false,
            onBid: false,
            onSettle: false,
            receiveQuoteTokens: false,
            sendBaseTokens: true
        });

        return (_getMockCallbackSalt(permissions), permissions);
    }

    function _sendBaseTokens_onCreateSalt()
        internal
        returns (bytes32, Callbacks.Permissions memory)
    {
        // 10000001 = 0x81
        Callbacks.Permissions memory permissions = Callbacks.Permissions({
            onCreate: true,
            onCancel: false,
            onCurate: false,
            onPurchase: false,
            onBid: false,
            onSettle: false,
            receiveQuoteTokens: false,
            sendBaseTokens: true
        });

        return (_getMockCallbackSalt(permissions), permissions);
    }

    function _sendBaseTokens_onCurateSalt()
        internal
        returns (bytes32, Callbacks.Permissions memory)
    {
        // 00100001 = 0x21
        Callbacks.Permissions memory permissions = Callbacks.Permissions({
            onCreate: false,
            onCancel: false,
            onCurate: true,
            onPurchase: false,
            onBid: false,
            onSettle: false,
            receiveQuoteTokens: false,
            sendBaseTokens: true
        });

        return (_getMockCallbackSalt(permissions), permissions);
    }

    function _sendBaseTokens_onCreate_onCurateSalt()
        internal
        returns (bytes32, Callbacks.Permissions memory)
    {
        // 10100001 = 0xA1
        Callbacks.Permissions memory permissions = Callbacks.Permissions({
            onCreate: true,
            onCancel: false,
            onCurate: true,
            onPurchase: false,
            onBid: false,
            onSettle: false,
            receiveQuoteTokens: false,
            sendBaseTokens: true
        });

        return (_getMockCallbackSalt(permissions), permissions);
    }

    function _sendBaseTokens_onPurchaseSalt()
        internal
        returns (bytes32, Callbacks.Permissions memory)
    {
        // 00010001 = 0x11
        Callbacks.Permissions memory permissions = Callbacks.Permissions({
            onCreate: false,
            onCancel: false,
            onCurate: false,
            onPurchase: true,
            onBid: false,
            onSettle: false,
            receiveQuoteTokens: false,
            sendBaseTokens: true
        });

        return (_getMockCallbackSalt(permissions), permissions);
    }

    // validateCallbacksPermissions
    // [X] all false
    // [X] onCreate is true
    // [X] onCancel is true
    // [X] onCurate is true
    // [X] onPurchase is true
    // [X] onBid is true
    // [X] onSettle is true
    // [X] receiveQuoteTokens is true
    // [X] sendBaseTokens is true

    function _assertValidateCallbacksPermission(
        ICallback callback_,
        Callbacks.Permissions memory permissions_,
        bool expectValid_
    ) internal {
        if (!expectValid_) {
            bytes memory err = abi.encodeWithSelector(
                Callbacks.CallbacksAddressNotValid.selector, address(callback_)
            );
            vm.expectRevert(err);
        }

        callback_.validateCallbacksPermissions(permissions_);
    }

    function _assertValidateCallbacksPermissions(
        ICallback callback_,
        Callbacks.Permissions memory permissions_
    ) internal {
        // Iterate through all the permissions and check if they match the callback's permissions

        // onCreate
        _assertValidateCallbacksPermission(
            callback_,
            Callbacks.Permissions({
                onCreate: true,
                onCancel: false,
                onCurate: false,
                onPurchase: false,
                onBid: false,
                onSettle: false,
                receiveQuoteTokens: false,
                sendBaseTokens: false
            }),
            permissions_.onCreate
        );

        // onCancel
        _assertValidateCallbacksPermission(
            callback_,
            Callbacks.Permissions({
                onCreate: false,
                onCancel: true,
                onCurate: false,
                onPurchase: false,
                onBid: false,
                onSettle: false,
                receiveQuoteTokens: false,
                sendBaseTokens: false
            }),
            permissions_.onCancel
        );

        // onCurate
        _assertValidateCallbacksPermission(
            callback_,
            Callbacks.Permissions({
                onCreate: false,
                onCancel: false,
                onCurate: true,
                onPurchase: false,
                onBid: false,
                onSettle: false,
                receiveQuoteTokens: false,
                sendBaseTokens: false
            }),
            permissions_.onCurate
        );

        // onPurchase
        _assertValidateCallbacksPermission(
            callback_,
            Callbacks.Permissions({
                onCreate: false,
                onCancel: false,
                onCurate: false,
                onPurchase: true,
                onBid: false,
                onSettle: false,
                receiveQuoteTokens: false,
                sendBaseTokens: false
            }),
            permissions_.onPurchase
        );

        // onBid
        _assertValidateCallbacksPermission(
            callback_,
            Callbacks.Permissions({
                onCreate: false,
                onCancel: false,
                onCurate: false,
                onPurchase: false,
                onBid: true,
                onSettle: false,
                receiveQuoteTokens: false,
                sendBaseTokens: false
            }),
            permissions_.onBid
        );

        // onSettle
        _assertValidateCallbacksPermission(
            callback_,
            Callbacks.Permissions({
                onCreate: false,
                onCancel: false,
                onCurate: false,
                onPurchase: false,
                onBid: false,
                onSettle: true,
                receiveQuoteTokens: false,
                sendBaseTokens: false
            }),
            permissions_.onSettle
        );

        // receiveQuoteTokens
        _assertValidateCallbacksPermission(
            callback_,
            Callbacks.Permissions({
                onCreate: false,
                onCancel: false,
                onCurate: false,
                onPurchase: false,
                onBid: false,
                onSettle: false,
                receiveQuoteTokens: true,
                sendBaseTokens: false
            }),
            permissions_.receiveQuoteTokens
        );

        // sendBaseTokens
        _assertValidateCallbacksPermission(
            callback_,
            Callbacks.Permissions({
                onCreate: false,
                onCancel: false,
                onCurate: false,
                onPurchase: false,
                onBid: false,
                onSettle: false,
                receiveQuoteTokens: false,
                sendBaseTokens: true
            }),
            permissions_.sendBaseTokens
        );
    }

    function test_validateCallbacksPermissions_allFalse() public {
        (bytes32 salt, Callbacks.Permissions memory permissions) = _allFalseSalt();
        ICallback callback = _createCallback(salt, permissions);

        _assertValidateCallbacksPermissions(callback, permissions);
    }

    function test_validateCallbacksPermissions_onCreate() public {
        (bytes32 salt, Callbacks.Permissions memory permissions) = _onCreateSalt();
        ICallback callback = _createCallback(salt, permissions);

        _assertValidateCallbacksPermissions(callback, permissions);
    }

    function test_validateCallbacksPermissions_onCancel() public {
        (bytes32 salt, Callbacks.Permissions memory permissions) = _onCancelSalt();
        ICallback callback = _createCallback(salt, permissions);

        _assertValidateCallbacksPermissions(callback, permissions);
    }

    function test_validateCallbacksPermissions_onCurate() public {
        (bytes32 salt, Callbacks.Permissions memory permissions) = _onCurateSalt();
        ICallback callback = _createCallback(salt, permissions);

        _assertValidateCallbacksPermissions(callback, permissions);
    }

    function test_validateCallbacksPermissions_onPurchase() public {
        (bytes32 salt, Callbacks.Permissions memory permissions) = _onPurchaseSalt();
        ICallback callback = _createCallback(salt, permissions);

        _assertValidateCallbacksPermissions(callback, permissions);
    }

    function test_validateCallbacksPermissions_onBid() public {
        (bytes32 salt, Callbacks.Permissions memory permissions) = _onBidSalt();
        ICallback callback = _createCallback(salt, permissions);

        _assertValidateCallbacksPermissions(callback, permissions);
    }

    function test_validateCallbacksPermissions_onSettle() public {
        (bytes32 salt, Callbacks.Permissions memory permissions) = _onSettleSalt();
        ICallback callback = _createCallback(salt, permissions);

        _assertValidateCallbacksPermissions(callback, permissions);
    }

    function test_validateCallbacksPermissions_onReceiveQuoteTokens() public {
        (bytes32 salt, Callbacks.Permissions memory permissions) = _receiveQuoteTokensSalt();
        ICallback callback = _createCallback(salt, permissions);

        _assertValidateCallbacksPermissions(callback, permissions);
    }

    function test_validateCallbacksPermissions_onSendBaseTokens() public {
        (bytes32 salt, Callbacks.Permissions memory permissions) = _sendBaseTokensSalt();
        ICallback callback = _createCallback(salt, permissions);

        _assertValidateCallbacksPermissions(callback, permissions);
    }

    // hasPermission
    // [X] all false
    // [X] ON_CREATE_FLAG
    // [X] ON_CANCEL_FLAG
    // [X] ON_CURATE_FLAG
    // [X] ON_PURCHASE_FLAG
    // [X] ON_BID_FLAG
    // [X] ON_CLAIM_PROCEEDS_FLAG
    // [X] RECEIVE_QUOTE_TOKENS_FLAG
    // [X] SEND_BASE_TOKENS_FLAG

    function _createCallback(
        bytes32 salt_,
        Callbacks.Permissions memory permissions_
    ) internal returns (ICallback) {
        vm.startBroadcast();
        MockCallback callback = new MockCallback{salt: salt_}(_AUCTION_HOUSE, permissions_);
        vm.stopBroadcast();

        return callback;
    }

    function test_hasPermission_allFalse() public {
        (bytes32 salt, Callbacks.Permissions memory permissions) = _allFalseSalt();
        ICallback callback = _createCallback(salt, permissions);

        assertEq(callback.hasPermission(Callbacks.ON_CREATE_FLAG), false, "onCreate");
        assertEq(callback.hasPermission(Callbacks.ON_CANCEL_FLAG), false, "onCancel");
        assertEq(callback.hasPermission(Callbacks.ON_CURATE_FLAG), false, "onCurate");
        assertEq(callback.hasPermission(Callbacks.ON_PURCHASE_FLAG), false, "onPurchase");
        assertEq(callback.hasPermission(Callbacks.ON_BID_FLAG), false, "onBid");
        assertEq(callback.hasPermission(Callbacks.ON_SETTLE_FLAG), false, "onSettle");
        assertEq(
            callback.hasPermission(Callbacks.RECEIVE_QUOTE_TOKENS_FLAG), false, "receiveQuoteTokens"
        );
        assertEq(callback.hasPermission(Callbacks.SEND_BASE_TOKENS_FLAG), false, "sendBaseTokens");
    }

    function test_hasPermission_onCreate() public {
        (bytes32 salt, Callbacks.Permissions memory permissions) = _onCreateSalt();
        ICallback callback = _createCallback(salt, permissions);

        assertEq(callback.hasPermission(Callbacks.ON_CREATE_FLAG), true, "onCreate");
        assertEq(callback.hasPermission(Callbacks.ON_CANCEL_FLAG), false, "onCancel");
        assertEq(callback.hasPermission(Callbacks.ON_CURATE_FLAG), false, "onCurate");
        assertEq(callback.hasPermission(Callbacks.ON_PURCHASE_FLAG), false, "onPurchase");
        assertEq(callback.hasPermission(Callbacks.ON_BID_FLAG), false, "onBid");
        assertEq(callback.hasPermission(Callbacks.ON_SETTLE_FLAG), false, "onSettle");
        assertEq(
            callback.hasPermission(Callbacks.RECEIVE_QUOTE_TOKENS_FLAG), false, "receiveQuoteTokens"
        );
        assertEq(callback.hasPermission(Callbacks.SEND_BASE_TOKENS_FLAG), false, "sendBaseTokens");
    }

    function test_hasPermission_onCancel() public {
        (bytes32 salt, Callbacks.Permissions memory permissions) = _onCancelSalt();
        ICallback callback = _createCallback(salt, permissions);

        assertEq(callback.hasPermission(Callbacks.ON_CREATE_FLAG), false, "onCreate");
        assertEq(callback.hasPermission(Callbacks.ON_CANCEL_FLAG), true, "onCancel");
        assertEq(callback.hasPermission(Callbacks.ON_CURATE_FLAG), false, "onCurate");
        assertEq(callback.hasPermission(Callbacks.ON_PURCHASE_FLAG), false, "onPurchase");
        assertEq(callback.hasPermission(Callbacks.ON_BID_FLAG), false, "onBid");
        assertEq(callback.hasPermission(Callbacks.ON_SETTLE_FLAG), false, "onSettle");
        assertEq(
            callback.hasPermission(Callbacks.RECEIVE_QUOTE_TOKENS_FLAG), false, "receiveQuoteTokens"
        );
        assertEq(callback.hasPermission(Callbacks.SEND_BASE_TOKENS_FLAG), false, "sendBaseTokens");
    }

    function test_hasPermission_onCurate() public {
        (bytes32 salt, Callbacks.Permissions memory permissions) = _onCurateSalt();
        ICallback callback = _createCallback(salt, permissions);

        assertEq(callback.hasPermission(Callbacks.ON_CREATE_FLAG), false, "onCreate");
        assertEq(callback.hasPermission(Callbacks.ON_CANCEL_FLAG), false, "onCancel");
        assertEq(callback.hasPermission(Callbacks.ON_CURATE_FLAG), true, "onCurate");
        assertEq(callback.hasPermission(Callbacks.ON_PURCHASE_FLAG), false, "onPurchase");
        assertEq(callback.hasPermission(Callbacks.ON_BID_FLAG), false, "onBid");
        assertEq(callback.hasPermission(Callbacks.ON_SETTLE_FLAG), false, "onSettle");
        assertEq(
            callback.hasPermission(Callbacks.RECEIVE_QUOTE_TOKENS_FLAG), false, "receiveQuoteTokens"
        );
        assertEq(callback.hasPermission(Callbacks.SEND_BASE_TOKENS_FLAG), false, "sendBaseTokens");
    }

    function test_hasPermission_onPurchase() public {
        (bytes32 salt, Callbacks.Permissions memory permissions) = _onPurchaseSalt();
        ICallback callback = _createCallback(salt, permissions);

        assertEq(callback.hasPermission(Callbacks.ON_CREATE_FLAG), false, "onCreate");
        assertEq(callback.hasPermission(Callbacks.ON_CANCEL_FLAG), false, "onCancel");
        assertEq(callback.hasPermission(Callbacks.ON_CURATE_FLAG), false, "onCurate");
        assertEq(callback.hasPermission(Callbacks.ON_PURCHASE_FLAG), true, "onPurchase");
        assertEq(callback.hasPermission(Callbacks.ON_BID_FLAG), false, "onBid");
        assertEq(callback.hasPermission(Callbacks.ON_SETTLE_FLAG), false, "onSettle");
        assertEq(
            callback.hasPermission(Callbacks.RECEIVE_QUOTE_TOKENS_FLAG), false, "receiveQuoteTokens"
        );
        assertEq(callback.hasPermission(Callbacks.SEND_BASE_TOKENS_FLAG), false, "sendBaseTokens");
    }

    function test_hasPermission_onBid() public {
        (bytes32 salt, Callbacks.Permissions memory permissions) = _onBidSalt();
        ICallback callback = _createCallback(salt, permissions);

        assertEq(callback.hasPermission(Callbacks.ON_CREATE_FLAG), false, "onCreate");
        assertEq(callback.hasPermission(Callbacks.ON_CANCEL_FLAG), false, "onCancel");
        assertEq(callback.hasPermission(Callbacks.ON_CURATE_FLAG), false, "onCurate");
        assertEq(callback.hasPermission(Callbacks.ON_PURCHASE_FLAG), false, "onPurchase");
        assertEq(callback.hasPermission(Callbacks.ON_BID_FLAG), true, "onBid");
        assertEq(callback.hasPermission(Callbacks.ON_SETTLE_FLAG), false, "onSettle");
        assertEq(
            callback.hasPermission(Callbacks.RECEIVE_QUOTE_TOKENS_FLAG), false, "receiveQuoteTokens"
        );
        assertEq(callback.hasPermission(Callbacks.SEND_BASE_TOKENS_FLAG), false, "sendBaseTokens");
    }

    function test_hasPermission_onSettle() public {
        (bytes32 salt, Callbacks.Permissions memory permissions) = _onSettleSalt();
        ICallback callback = _createCallback(salt, permissions);

        assertEq(callback.hasPermission(Callbacks.ON_CREATE_FLAG), false, "onCreate");
        assertEq(callback.hasPermission(Callbacks.ON_CANCEL_FLAG), false, "onCancel");
        assertEq(callback.hasPermission(Callbacks.ON_CURATE_FLAG), false, "onCurate");
        assertEq(callback.hasPermission(Callbacks.ON_PURCHASE_FLAG), false, "onPurchase");
        assertEq(callback.hasPermission(Callbacks.ON_BID_FLAG), false, "onBid");
        assertEq(callback.hasPermission(Callbacks.ON_SETTLE_FLAG), true, "onSettle");
        assertEq(
            callback.hasPermission(Callbacks.RECEIVE_QUOTE_TOKENS_FLAG), false, "receiveQuoteTokens"
        );
        assertEq(callback.hasPermission(Callbacks.SEND_BASE_TOKENS_FLAG), false, "sendBaseTokens");
    }

    function test_hasPermission_receiveQuoteTokens() public {
        (bytes32 salt, Callbacks.Permissions memory permissions) = _receiveQuoteTokensSalt();
        ICallback callback = _createCallback(salt, permissions);

        assertEq(callback.hasPermission(Callbacks.ON_CREATE_FLAG), false, "onCreate");
        assertEq(callback.hasPermission(Callbacks.ON_CANCEL_FLAG), false, "onCancel");
        assertEq(callback.hasPermission(Callbacks.ON_CURATE_FLAG), false, "onCurate");
        assertEq(callback.hasPermission(Callbacks.ON_PURCHASE_FLAG), false, "onPurchase");
        assertEq(callback.hasPermission(Callbacks.ON_BID_FLAG), false, "onBid");
        assertEq(callback.hasPermission(Callbacks.ON_SETTLE_FLAG), false, "onSettle");
        assertEq(
            callback.hasPermission(Callbacks.RECEIVE_QUOTE_TOKENS_FLAG), true, "receiveQuoteTokens"
        );
        assertEq(callback.hasPermission(Callbacks.SEND_BASE_TOKENS_FLAG), false, "sendBaseTokens");
    }

    function test_hasPermission_sendBaseTokens() public {
        (bytes32 salt, Callbacks.Permissions memory permissions) = _sendBaseTokensSalt();
        ICallback callback = _createCallback(salt, permissions);

        assertEq(callback.hasPermission(Callbacks.ON_CREATE_FLAG), false, "onCreate");
        assertEq(callback.hasPermission(Callbacks.ON_CANCEL_FLAG), false, "onCancel");
        assertEq(callback.hasPermission(Callbacks.ON_CURATE_FLAG), false, "onCurate");
        assertEq(callback.hasPermission(Callbacks.ON_PURCHASE_FLAG), false, "onPurchase");
        assertEq(callback.hasPermission(Callbacks.ON_BID_FLAG), false, "onBid");
        assertEq(callback.hasPermission(Callbacks.ON_SETTLE_FLAG), false, "onSettle");
        assertEq(
            callback.hasPermission(Callbacks.RECEIVE_QUOTE_TOKENS_FLAG), false, "receiveQuoteTokens"
        );
        assertEq(callback.hasPermission(Callbacks.SEND_BASE_TOKENS_FLAG), true, "sendBaseTokens");
    }

    // isValidCallbacksAddress
    // [X] zero address
    // [X] when send base tokens flag is set
    //  [X] when onCreate is set
    //   [X] it returns false
    //  [X] when onCurate is set
    //   [X] when onCreate is set
    //    [X] it returns true
    //   [X] it returns false
    //  [X] when onPurchase is set
    //   [X] it returns true
    //  [X] it returns false
    // [X] if no flags are set, revert
    // [X] if only RECEIVE_QUOTE_TOKENS_FLAG is set, return true
    // [X] if any callback function is set, return true

    function test_isValidCallbacksAddress_zero() public {
        ICallback callback = ICallback(address(0));

        assertEq(callback.isValidCallbacksAddress(), true, "invalid");
    }

    function test_isValidCallbacksAddress_allFalse() public {
        (bytes32 salt, Callbacks.Permissions memory permissions) = _allFalseSalt();
        ICallback callback = _createCallback(salt, permissions);

        assertEq(callback.isValidCallbacksAddress(), false, "invalid");
    }

    function test_isValidCallbacksAddress_onCreate() public {
        (bytes32 salt, Callbacks.Permissions memory permissions) = _onCreateSalt();
        ICallback callback = _createCallback(salt, permissions);

        assertEq(callback.isValidCallbacksAddress(), true, "invalid");
    }

    function test_isValidCallbacksAddress_onCancel() public {
        (bytes32 salt, Callbacks.Permissions memory permissions) = _onCancelSalt();
        ICallback callback = _createCallback(salt, permissions);

        assertEq(callback.isValidCallbacksAddress(), true, "invalid");
    }

    function test_isValidCallbacksAddress_onCurate() public {
        (bytes32 salt, Callbacks.Permissions memory permissions) = _onCurateSalt();
        ICallback callback = _createCallback(salt, permissions);

        assertEq(callback.isValidCallbacksAddress(), true, "invalid");
    }

    function test_isValidCallbacksAddress_onPurchase() public {
        (bytes32 salt, Callbacks.Permissions memory permissions) = _onPurchaseSalt();
        ICallback callback = _createCallback(salt, permissions);

        assertEq(callback.isValidCallbacksAddress(), true, "invalid");
    }

    function test_isValidCallbacksAddress_onBid() public {
        (bytes32 salt, Callbacks.Permissions memory permissions) = _onBidSalt();
        ICallback callback = _createCallback(salt, permissions);

        assertEq(callback.isValidCallbacksAddress(), true, "invalid");
    }

    function test_isValidCallbacksAddress_onSettle() public {
        (bytes32 salt, Callbacks.Permissions memory permissions) = _onSettleSalt();
        ICallback callback = _createCallback(salt, permissions);

        assertEq(callback.isValidCallbacksAddress(), true, "invalid");
    }

    function test_isValidCallbacksAddress_receiveQuoteTokens() public {
        (bytes32 salt, Callbacks.Permissions memory permissions) = _receiveQuoteTokensSalt();
        ICallback callback = _createCallback(salt, permissions);

        assertEq(callback.isValidCallbacksAddress(), true, "invalid");
    }

    function test_isValidCallbacksAddress_sendBaseTokens() public {
        (bytes32 salt, Callbacks.Permissions memory permissions) = _sendBaseTokensSalt();
        ICallback callback = _createCallback(salt, permissions);

        assertEq(callback.isValidCallbacksAddress(), false, "valid");
    }

    function test_isValidCallbacksAddress_sendBaseTokens_onCreate() public {
        (bytes32 salt, Callbacks.Permissions memory permissions) = _sendBaseTokens_onCreateSalt();
        ICallback callback = _createCallback(salt, permissions);

        assertEq(callback.isValidCallbacksAddress(), false, "invalid");
    }

    function test_isValidCallbacksAddress_sendBaseTokens_onCurate() public {
        (bytes32 salt, Callbacks.Permissions memory permissions) = _sendBaseTokens_onCurateSalt();
        ICallback callback = _createCallback(salt, permissions);

        assertEq(callback.isValidCallbacksAddress(), false, "invalid");
    }

    function test_isValidCallbacksAddress_sendBaseTokens_onCreate_onCurate() public {
        (bytes32 salt, Callbacks.Permissions memory permissions) =
            _sendBaseTokens_onCreate_onCurateSalt();
        ICallback callback = _createCallback(salt, permissions);

        assertEq(callback.isValidCallbacksAddress(), true, "invalid");
    }

    function test_isValidCallbacksAddress_sendBaseTokens_onPurchase() public {
        (bytes32 salt, Callbacks.Permissions memory permissions) = _sendBaseTokens_onPurchaseSalt();
        ICallback callback = _createCallback(salt, permissions);

        assertEq(callback.isValidCallbacksAddress(), true, "invalid");
    }
}<|MERGE_RESOLUTION|>--- conflicted
+++ resolved
@@ -118,12 +118,7 @@
         return (_getMockCallbackSalt(permissions), permissions);
     }
 
-<<<<<<< HEAD
     function _onSettleSalt() internal returns (bytes32, Callbacks.Permissions memory) {
-=======
-    function _onClaimProceedsSalt() internal returns (bytes32, Callbacks.Permissions memory) {
-        // 00000100 = 0x04
->>>>>>> e0883cde
         Callbacks.Permissions memory permissions = Callbacks.Permissions({
             onCreate: false,
             onCancel: false,
