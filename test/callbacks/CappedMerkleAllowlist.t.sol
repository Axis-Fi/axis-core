// SPDX-License-Identifier: UNLICENSED
pragma solidity 0.8.19;

import {Test} from "forge-std/Test.sol";
import {Callbacks} from "src/lib/Callbacks.sol";
import {Permit2User} from "test/lib/permit2/Permit2User.sol";

import {AtomicAuctionHouse} from "src/AtomicAuctionHouse.sol";
import {BatchAuctionHouse} from "src/BatchAuctionHouse.sol";

import {BaseCallback} from "src/callbacks/BaseCallback.sol";

import {CappedMerkleAllowlist} from "src/callbacks/allowlists/CappedMerkleAllowlist.sol";

contract CappedMerkleAllowlistTest is Test, Permit2User {
    using Callbacks for CappedMerkleAllowlist;

    address internal constant _OWNER = address(0x1);
    address internal constant _PROTOCOL = address(0x2);
    address internal constant _SELLER = address(0x3);
    address internal constant _BUYER = address(0x4);
    address internal constant _BUYER_TWO = address(0x5);
    address internal constant _BASE_TOKEN = address(0x6);
    address internal constant _QUOTE_TOKEN = address(0x7);
    address internal constant _SELLER_TWO = address(0x8);
    address internal constant _BUYER_THREE = address(0x9);

    uint256 internal constant _LOT_CAPACITY = 10e18;

    uint96 internal _lotId = 1;

    AtomicAuctionHouse internal _atomicAuctionHouse;
    BatchAuctionHouse internal _batchAuctionHouse;
    CappedMerkleAllowlist internal _atomicAllowlist;
    CappedMerkleAllowlist internal _batchAllowlist;

    uint256 internal constant _BUYER_LIMIT = 1e18;
    // Generated from: https://lab.miguelmota.com/merkletreejs/example/
    // Includes _BUYER, _BUYER_TWO but not _BUYER_THREE
    bytes32 internal constant _MERKLE_ROOT =
        0x40e51f1c845d99162de6c210a9eaff4729f433ac605be8f3cde6d2e0afa44aeb;
    bytes32[] internal _merkleProof;

    function setUp() public {
        _atomicAuctionHouse = new AtomicAuctionHouse(_OWNER, _PROTOCOL, _permit2Address);
        _batchAuctionHouse = new BatchAuctionHouse(_OWNER, _PROTOCOL, _permit2Address);

        // // 10010000 = 0x90
        // bytes memory bytecode = abi.encodePacked(
        //     type(CappedMerkleAllowlist).creationCode,
        //     abi.encode(
        //         address(_atomicAuctionHouse),
        //         Callbacks.Permissions({
        //             onCreate: true,
        //             onCancel: false,
        //             onCurate: false,
        //             onPurchase: true,
        //             onBid: false,
        //             onClaimProceeds: false,
        //             receiveQuoteTokens: false,
        //             sendBaseTokens: false
        //         }),
        //         _SELLER
        //     )
        // );
        // vm.writeFile("./bytecode/CappedMerkleAllowlistAtomic90.bin", vm.toString(bytecode));
        // // 10001000 = 0x88
        // bytecode = abi.encodePacked(
        //     type(CappedMerkleAllowlist).creationCode,
        //     abi.encode(
        //         address(_batchAuctionHouse),
        //         Callbacks.Permissions({
        //             onCreate: true,
        //             onCancel: false,
        //             onCurate: false,
        //             onPurchase: false,
        //             onBid: true,
        //             onClaimProceeds: false,
        //             receiveQuoteTokens: false,
        //             sendBaseTokens: false
        //         }),
        //         _SELLER
        //     )
        // );
        // vm.writeFile("./bytecode/CappedMerkleAllowlistBatch88.bin", vm.toString(bytecode));

<<<<<<< HEAD
        bytes32 salt = bytes32(0xb1c61929de3dd9fa234bb22b1828549fb7ce7ad96fc3c223c304f620ae417513);
=======
        // cast create2 -s 90 -i $(cat ./bytecode/CappedMerkleAllowlistAtomic90.bin)
        bytes32 atomicSalt =
            bytes32(0x4f9376133a5e0dac54f934c5bae5e8d746864ae1d15d052a8d7fcb9c7905bae4);
>>>>>>> 546c5498
        vm.broadcast();
        _atomicAllowlist = new CappedMerkleAllowlist{salt: atomicSalt}(
            address(_atomicAuctionHouse),
            Callbacks.Permissions({
                onCreate: true,
                onCancel: false,
                onCurate: false,
                onPurchase: true,
                onBid: false,
                onClaimProceeds: false,
                receiveQuoteTokens: false,
                sendBaseTokens: false
            }),
            _SELLER
        );

        // cast create2 -s 88 -i $(cat ./bytecode/CappedMerkleAllowlistBatch88.bin)
        bytes32 batchSalt =
            bytes32(0x650139964ed7bc1a5a271330566b25e42f47f5396a6ccff99b2afa5b993be4cc);
        vm.broadcast();
        _batchAllowlist = new CappedMerkleAllowlist{salt: batchSalt}(
            address(_batchAuctionHouse),
            Callbacks.Permissions({
                onCreate: true,
                onCancel: false,
                onCurate: false,
                onPurchase: false,
                onBid: true,
                onClaimProceeds: false,
                receiveQuoteTokens: false,
                sendBaseTokens: false
            }),
            _SELLER
        );

        _merkleProof.push(
            bytes32(0x421df1fa259221d02aa4956eb0d35ace318ca24c0a33a64c1af96cf67cf245b6)
        ); // Corresponds to _BUYER
            // _merkleProof.push(
            //     bytes32(0xa876da518a393dbd067dc72abfa08d475ed6447fca96d92ec3f9e7eba503ca61)
            // ); // Corresponds to _BUYER_TWO
    }

    modifier givenAtomicOnCreate() {
        vm.prank(address(_atomicAuctionHouse));
        _atomicAllowlist.onCreate(
            _lotId,
            _SELLER,
            _BASE_TOKEN,
            _QUOTE_TOKEN,
            _LOT_CAPACITY,
            false,
            abi.encode(_MERKLE_ROOT, _BUYER_LIMIT)
        );
        _;
    }

    modifier givenBatchOnCreate() {
        vm.prank(address(_batchAuctionHouse));
        _batchAllowlist.onCreate(
            _lotId,
            _SELLER,
            _BASE_TOKEN,
            _QUOTE_TOKEN,
            _LOT_CAPACITY,
            false,
            abi.encode(_MERKLE_ROOT, _BUYER_LIMIT)
        );
        _;
    }

    function _onPurchase(uint96 lotId_, address buyer_, uint256 amount_) internal {
        vm.prank(address(_atomicAuctionHouse));
        _atomicAllowlist.onPurchase(lotId_, buyer_, amount_, 0, false, abi.encode(_merkleProof));
    }

    function _onBid(uint96 lotId_, address buyer_, uint256 amount_) internal {
        vm.prank(address(_batchAuctionHouse));
        _batchAllowlist.onBid(lotId_, 1, buyer_, amount_, abi.encode(_merkleProof));
    }

    // onCreate
    // [X] if the caller is not the auction house
    //  [X] it reverts
    // [X] if the seller is not the seller for the allowlist
    //  [X] it reverts
    // [X] if the lot is already registered
    //  [X] it reverts
    // [X] it sets the merkle root and buyer limit

    function test_onCreate_callerNotAuctionHouse_reverts() public {
        // Expect revert
        bytes memory err = abi.encodeWithSelector(BaseCallback.Callback_NotAuthorized.selector);
        vm.expectRevert(err);

        _atomicAllowlist.onCreate(
            _lotId,
            _SELLER,
            _BASE_TOKEN,
            _QUOTE_TOKEN,
            _LOT_CAPACITY,
            false,
            abi.encode(_MERKLE_ROOT, _BUYER_LIMIT)
        );
    }

    function test_onCreate_sellerNotSeller_reverts() public {
        // Expect revert
        bytes memory err = abi.encodeWithSelector(BaseCallback.Callback_NotAuthorized.selector);
        vm.expectRevert(err);

        vm.prank(address(_atomicAuctionHouse));
        _atomicAllowlist.onCreate(
            _lotId,
            _SELLER_TWO,
            _BASE_TOKEN,
            _QUOTE_TOKEN,
            _LOT_CAPACITY,
            false,
            abi.encode(_MERKLE_ROOT, _BUYER_LIMIT)
        );
    }

    function test_onCreate_alreadyRegistered_reverts() public givenAtomicOnCreate {
        // Expect revert
        bytes memory err = abi.encodeWithSelector(BaseCallback.Callback_InvalidParams.selector);
        vm.expectRevert(err);

        vm.prank(address(_atomicAuctionHouse));
        _atomicAllowlist.onCreate(
            _lotId,
            _SELLER,
            _BASE_TOKEN,
            _QUOTE_TOKEN,
            _LOT_CAPACITY,
            false,
            abi.encode(_MERKLE_ROOT, _BUYER_LIMIT)
        );
    }

    function test_onCreate() public givenAtomicOnCreate {
        assertEq(_atomicAllowlist.lotIdRegistered(_lotId), true, "lotIdRegistered");
        assertEq(_atomicAllowlist.lotMerkleRoot(_lotId), _MERKLE_ROOT, "lotMerkleRoot");
        assertEq(_atomicAllowlist.lotBuyerLimit(_lotId), _BUYER_LIMIT, "lotBuyerLimit");
    }

    // onPurchase
    // [X] if the caller is not the auction house
    //  [X] it reverts
    // [X] if the lot is not registered
    //  [X] it reverts
    // [X] if the buyer is not in the merkle tree
    //  [X] it reverts
    // [X] if the amount is greater than the buyer limit
    //  [X] it reverts
    // [X] if the previous buyer spent plus the amount is greater than the buyer limit
    //  [X] it reverts
    // [X] it updates the buyer spent

    function test_onPurchase_callerNotAuctionHouse_reverts() public givenAtomicOnCreate {
        // Expect revert
        bytes memory err = abi.encodeWithSelector(BaseCallback.Callback_NotAuthorized.selector);
        vm.expectRevert(err);

        _atomicAllowlist.onPurchase(_lotId, _BUYER, 1e18, 0, false, "");
    }

    function test_onPurchase_lotNotRegistered_reverts() public {
        // Expect revert
        bytes memory err = abi.encodeWithSelector(BaseCallback.Callback_NotAuthorized.selector);
        vm.expectRevert(err);

        _onPurchase(_lotId, _BUYER, 1e18);
    }

    function test_onPurchase_buyerNotInMerkleTree_reverts() public givenAtomicOnCreate {
        // Expect revert
        bytes memory err = abi.encodeWithSelector(BaseCallback.Callback_NotAuthorized.selector);
        vm.expectRevert(err);

        _onPurchase(_lotId, _BUYER_THREE, 1e18);
    }

    function test_onPurchase_amountGreaterThanBuyerLimit_reverts() public givenAtomicOnCreate {
        // Expect revert
        bytes memory err =
            abi.encodeWithSelector(CappedMerkleAllowlist.Callback_ExceedsLimit.selector);
        vm.expectRevert(err);

        _onPurchase(_lotId, _BUYER, _BUYER_LIMIT + 1);
    }

    function test_onPurchase_previousBuyerSpentPlusAmountGreaterThanBuyerLimit_reverts()
        public
        givenAtomicOnCreate
    {
        _onPurchase(_lotId, _BUYER, _BUYER_LIMIT);

        // Expect revert
        bytes memory err =
            abi.encodeWithSelector(CappedMerkleAllowlist.Callback_ExceedsLimit.selector);
        vm.expectRevert(err);

        _onPurchase(_lotId, _BUYER, 1);
    }

    function test_onPurchase(uint256 amount_) public givenAtomicOnCreate {
        uint256 amount = bound(amount_, 1, _BUYER_LIMIT);

        _onPurchase(_lotId, _BUYER, amount);

        assertEq(_atomicAllowlist.lotBuyerSpent(_lotId, _BUYER), amount, "lotBuyerSpent");
    }

    // onBid
    // [X] if the caller is not the auction house
    //  [X] it reverts
    // [X] if the lot is not registered
    //  [X] it reverts
    // [X] if the buyer is not in the merkle tree
    //  [X] it reverts
    // [X] if the amount is greater than the buyer limit
    //  [X] it reverts
    // [X] if the previous buyer spent plus the amount is greater than the buyer limit
    //  [X] it reverts
    // [X] it updates the buyer spent

    function test_onBid_callerNotAuctionHouse_reverts() public givenBatchOnCreate {
        // Expect revert
        bytes memory err = abi.encodeWithSelector(BaseCallback.Callback_NotAuthorized.selector);
        vm.expectRevert(err);

        _batchAllowlist.onBid(_lotId, 1, _BUYER, 1e18, "");
    }

    function test_onBid_lotNotRegistered_reverts() public {
        // Expect revert
        bytes memory err = abi.encodeWithSelector(BaseCallback.Callback_NotAuthorized.selector);
        vm.expectRevert(err);

        _onBid(_lotId, _BUYER, 1e18);
    }

    function test_onBid_buyerNotInMerkleTree_reverts() public givenBatchOnCreate {
        // Expect revert
        bytes memory err = abi.encodeWithSelector(BaseCallback.Callback_NotAuthorized.selector);
        vm.expectRevert(err);

        _onBid(_lotId, _BUYER_THREE, 1e18);
    }

    function test_onBid_amountGreaterThanBuyerLimit_reverts() public givenBatchOnCreate {
        // Expect revert
        bytes memory err =
            abi.encodeWithSelector(CappedMerkleAllowlist.Callback_ExceedsLimit.selector);
        vm.expectRevert(err);

        _onBid(_lotId, _BUYER, _BUYER_LIMIT + 1);
    }

    function test_onBid_previousBuyerSpentPlusAmountGreaterThanBuyerLimit_reverts()
        public
        givenBatchOnCreate
    {
        _onBid(_lotId, _BUYER, _BUYER_LIMIT);

        // Expect revert
        bytes memory err =
            abi.encodeWithSelector(CappedMerkleAllowlist.Callback_ExceedsLimit.selector);
        vm.expectRevert(err);

        _onBid(_lotId, _BUYER, 1);
    }

    function test_onBid(uint256 amount_) public givenBatchOnCreate {
        uint256 amount = bound(amount_, 1, _BUYER_LIMIT);

        _onBid(_lotId, _BUYER, amount);

        assertEq(_batchAllowlist.lotBuyerSpent(_lotId, _BUYER), amount, "lotBuyerSpent");
    }
}<|MERGE_RESOLUTION|>--- conflicted
+++ resolved
@@ -84,13 +84,9 @@
         // );
         // vm.writeFile("./bytecode/CappedMerkleAllowlistBatch88.bin", vm.toString(bytecode));
 
-<<<<<<< HEAD
-        bytes32 salt = bytes32(0xb1c61929de3dd9fa234bb22b1828549fb7ce7ad96fc3c223c304f620ae417513);
-=======
         // cast create2 -s 90 -i $(cat ./bytecode/CappedMerkleAllowlistAtomic90.bin)
         bytes32 atomicSalt =
             bytes32(0x4f9376133a5e0dac54f934c5bae5e8d746864ae1d15d052a8d7fcb9c7905bae4);
->>>>>>> 546c5498
         vm.broadcast();
         _atomicAllowlist = new CappedMerkleAllowlist{salt: atomicSalt}(
             address(_atomicAuctionHouse),
