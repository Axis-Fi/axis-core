--- conflicted
+++ resolved
@@ -34,7 +34,6 @@
     CappedMerkleAllowlist internal _atomicAllowlist;
     CappedMerkleAllowlist internal _batchAllowlist;
 
-<<<<<<< HEAD
     uint256 internal constant _BUYER_LIMIT = 1e18;
     // Generated from: https://lab.miguelmota.com/merkletreejs/example/
     // Includes _BUYER, _BUYER_TWO but not _BUYER_THREE
@@ -43,25 +42,8 @@
     bytes32[] internal _merkleProof;
 
     function setUp() public {
-        _atomicAuctionHouse = new AtomicAuctionHouse(address(this), _PROTOCOL, _permit2Address);
-        _batchAuctionHouse = new BatchAuctionHouse(address(this), _PROTOCOL, _permit2Address);
-=======
-    uint96 internal constant _BUYER_LIMIT = 1e18;
-    // Generated from: https://lab.miguelmota.com/merkletreejs/example/
-    // Includes _BUYER, _BUYER_TWO but not _BUYER_THREE
-    bytes32 internal constant _MERKLE_ROOT =
-        0x40e51f1c845d99162de6c210a9eaff4729f433ac605be8f3cde6d2e0afa44aeb;
-    bytes32[] internal _merkleProof;
-
-    function setUp() public {
-        // Create an AuctionHouse at a deterministic address, since it is used as input to callbacks
-        AuctionHouse auctionHouse = new AuctionHouse(_OWNER, _PROTOCOL, _permit2Address);
-        _auctionHouse = AuctionHouse(address(0x000000000000000000000000000000000000000A));
-        vm.etch(address(_auctionHouse), address(auctionHouse).code);
-        vm.store(address(_auctionHouse), bytes32(uint256(0)), bytes32(abi.encode(_OWNER))); // Owner
-        vm.store(address(_auctionHouse), bytes32(uint256(6)), bytes32(abi.encode(1))); // Reentrancy
-        vm.store(address(_auctionHouse), bytes32(uint256(10)), bytes32(abi.encode(_PROTOCOL))); // Protocol
->>>>>>> 41392253
+        _atomicAuctionHouse = new AtomicAuctionHouse(_OWNER, _PROTOCOL, _permit2Address);
+        _batchAuctionHouse = new BatchAuctionHouse(_OWNER, _PROTOCOL, _permit2Address);
 
         // // 10010000 = 0x90
         // bytes memory bytecode = abi.encodePacked(
@@ -102,13 +84,9 @@
         // );
         // vm.writeFile("./bytecode/CappedMerkleAllowlistBatch88.bin", vm.toString(bytecode));
 
-<<<<<<< HEAD
         // cast create2 -s 90 -i $(cat ./bytecode/CappedMerkleAllowlistAtomic90.bin)
         bytes32 atomicSalt =
             bytes32(0x7b1c872cdb8274d724cc92f1edcc11c01d42dd74c0766b9b6a0f74994a449a07);
-=======
-        bytes32 salt = bytes32(0x7d30067a220f39fa52807f8fce8d62863bcf292e9b1644acce23edbd48781f7a);
->>>>>>> 41392253
         vm.broadcast();
         _atomicAllowlist = new CappedMerkleAllowlist{salt: atomicSalt}(
             address(_atomicAuctionHouse),
@@ -144,21 +122,12 @@
             _SELLER
         );
 
-<<<<<<< HEAD
         // _merkleProof.push(
         //     bytes32(0x5b70e80538acdabd6137353b0f9d8d149f4dba91e8be2e7946e409bfdbe685b9)
         // ); // Corresponds to _BUYER
         _merkleProof.push(
             bytes32(0x90b0d289ea211dca8e020c9cc8c5d6ba2f416fe15fa692b47184a4b946b2214d)
         ); // Corresponds to _BUYER_TWO
-=======
-        _merkleProof.push(
-            bytes32(0x421df1fa259221d02aa4956eb0d35ace318ca24c0a33a64c1af96cf67cf245b6)
-        ); // Corresponds to _BUYER
-            // _merkleProof.push(
-            //     bytes32(0xa876da518a393dbd067dc72abfa08d475ed6447fca96d92ec3f9e7eba503ca61)
-            // ); // Corresponds to _BUYER_TWO
->>>>>>> 41392253
     }
 
     modifier givenAtomicOnCreate() {
@@ -189,7 +158,6 @@
         _;
     }
 
-<<<<<<< HEAD
     function _onPurchase(uint96 lotId_, address buyer_, uint256 amount_) internal {
         vm.prank(address(_atomicAuctionHouse));
         _atomicAllowlist.onPurchase(lotId_, buyer_, amount_, 0, false, abi.encode(_merkleProof));
@@ -198,16 +166,6 @@
     function _onBid(uint96 lotId_, address buyer_, uint256 amount_) internal {
         vm.prank(address(_batchAuctionHouse));
         _batchAllowlist.onBid(lotId_, 1, buyer_, amount_, abi.encode(_merkleProof));
-=======
-    function _onPurchase(uint96 lotId_, address buyer_, uint96 amount_) internal {
-        vm.prank(address(_auctionHouse));
-        _allowlist.onPurchase(lotId_, buyer_, amount_, 0, false, abi.encode(_merkleProof));
-    }
-
-    function _onBid(uint96 lotId_, address buyer_, uint96 amount_) internal {
-        vm.prank(address(_auctionHouse));
-        _allowlist.onBid(lotId_, 1, buyer_, amount_, abi.encode(_merkleProof));
->>>>>>> 41392253
     }
 
     // onCreate
