// SPDX-License-Identifier: UNLICENSED
pragma solidity 0.8.19;

import {Test} from "forge-std/Test.sol";
import {Callbacks} from "src/lib/Callbacks.sol";
import {Permit2User} from "test/lib/permit2/Permit2User.sol";

import {AuctionHouse} from "src/AuctionHouse.sol";

import {BaseCallback} from "src/callbacks/BaseCallback.sol";

import {CappedMerkleAllowlist} from "src/callbacks/allowlists/CappedMerkleAllowlist.sol";

contract CappedMerkleAllowlistTest is Test, Permit2User {
    using Callbacks for CappedMerkleAllowlist;

    address internal constant _OWNER = address(0x1);
    address internal constant _PROTOCOL = address(0x2);
    address internal constant _SELLER = address(0x3);
    address internal constant _BUYER = address(0x4);
    address internal constant _BUYER_TWO = address(0x5);
    address internal constant _BASE_TOKEN = address(0x6);
    address internal constant _QUOTE_TOKEN = address(0x7);
    address internal constant _SELLER_TWO = address(0x8);
    address internal constant _BUYER_THREE = address(0x9);

    uint96 internal constant _LOT_CAPACITY = 10e18;

    uint96 internal _lotId = 1;

    AuctionHouse internal _auctionHouse;
    CappedMerkleAllowlist internal _allowlist;

    uint96 internal constant _BUYER_LIMIT = 1e18;
    // Generated from: https://lab.miguelmota.com/merkletreejs/example/
    // Includes _BUYER, _BUYER_TWO but not _BUYER_THREE
    bytes32 internal constant _MERKLE_ROOT =
        0x40e51f1c845d99162de6c210a9eaff4729f433ac605be8f3cde6d2e0afa44aeb;
    bytes32[] internal _merkleProof;

    function setUp() public {
        // Create an AuctionHouse at a deterministic address, since it is used as input to callbacks
        AuctionHouse auctionHouse = new AuctionHouse(_OWNER, _PROTOCOL, _permit2Address);
        _auctionHouse = AuctionHouse(address(0x000000000000000000000000000000000000000A));
        vm.etch(address(_auctionHouse), address(auctionHouse).code);
        vm.store(address(_auctionHouse), bytes32(uint256(0)), bytes32(abi.encode(_OWNER))); // Owner
        vm.store(address(_auctionHouse), bytes32(uint256(6)), bytes32(abi.encode(1))); // Reentrancy
        vm.store(address(_auctionHouse), bytes32(uint256(10)), bytes32(abi.encode(_PROTOCOL))); // Protocol

        // // 10011000 = 0x98
        // // cast create2 -s 98 -i $(cat ./bytecode/CappedMerkleAllowlist98.bin)
        // bytes memory bytecode = abi.encodePacked(
        //     type(CappedMerkleAllowlist).creationCode,
        //     abi.encode(
        //         address(_auctionHouse),
        //         Callbacks.Permissions({
        //             onCreate: true,
        //             onCancel: false,
        //             onCurate: false,
        //             onPurchase: true,
        //             onBid: true,
        //             onClaimProceeds: false,
        //             receiveQuoteTokens: false,
        //             sendBaseTokens: false
        //         }),
        //         _SELLER
        //     )
        // );
        // vm.writeFile("./bytecode/CappedMerkleAllowlist98.bin", vm.toString(bytecode));

<<<<<<< HEAD
        bytes32 salt = bytes32(0x134ff3c8a93f1684d561034ea9371416f2adee2c930b5ddab677324c2293073a);
=======
        bytes32 salt = bytes32(0x0af952a3c5eaeeb708512a67704ce487ab0d2083ff450240a3b69b3f3bce0098);
>>>>>>> 3cc44b63
        vm.broadcast();
        _allowlist = new CappedMerkleAllowlist{salt: salt}(
            address(_auctionHouse),
            Callbacks.Permissions({
                onCreate: true,
                onCancel: false,
                onCurate: false,
                onPurchase: true,
                onBid: true,
                onClaimProceeds: false,
                receiveQuoteTokens: false,
                sendBaseTokens: false
            }),
            _SELLER
        );

        _merkleProof.push(
            bytes32(0x421df1fa259221d02aa4956eb0d35ace318ca24c0a33a64c1af96cf67cf245b6)
        ); // Corresponds to _BUYER
            // _merkleProof.push(
            //     bytes32(0xa876da518a393dbd067dc72abfa08d475ed6447fca96d92ec3f9e7eba503ca61)
            // ); // Corresponds to _BUYER_TWO
    }

    modifier givenOnCreate() {
        vm.prank(address(_auctionHouse));
        _allowlist.onCreate(
            _lotId,
            _SELLER,
            _BASE_TOKEN,
            _QUOTE_TOKEN,
            _LOT_CAPACITY,
            false,
            abi.encode(_MERKLE_ROOT, _BUYER_LIMIT)
        );
        _;
    }

    function _onPurchase(uint96 lotId_, address buyer_, uint96 amount_) internal {
        vm.prank(address(_auctionHouse));
        _allowlist.onPurchase(lotId_, buyer_, amount_, 0, false, abi.encode(_merkleProof));
    }

    function _onBid(uint96 lotId_, address buyer_, uint96 amount_) internal {
        vm.prank(address(_auctionHouse));
        _allowlist.onBid(lotId_, 1, buyer_, amount_, abi.encode(_merkleProof));
    }

    // onCreate
    // [X] if the caller is not the auction house
    //  [X] it reverts
    // [X] if the seller is not the seller for the allowlist
    //  [X] it reverts
    // [X] if the lot is already registered
    //  [X] it reverts
    // [X] it sets the merkle root and buyer limit

    function test_onCreate_callerNotAuctionHouse_reverts() public {
        // Expect revert
        bytes memory err = abi.encodeWithSelector(BaseCallback.Callback_NotAuthorized.selector);
        vm.expectRevert(err);

        _allowlist.onCreate(
            _lotId,
            _SELLER,
            _BASE_TOKEN,
            _QUOTE_TOKEN,
            _LOT_CAPACITY,
            false,
            abi.encode(_MERKLE_ROOT, _BUYER_LIMIT)
        );
    }

    function test_onCreate_sellerNotSeller_reverts() public {
        // Expect revert
        bytes memory err = abi.encodeWithSelector(BaseCallback.Callback_NotAuthorized.selector);
        vm.expectRevert(err);

        vm.prank(address(_auctionHouse));
        _allowlist.onCreate(
            _lotId,
            _SELLER_TWO,
            _BASE_TOKEN,
            _QUOTE_TOKEN,
            _LOT_CAPACITY,
            false,
            abi.encode(_MERKLE_ROOT, _BUYER_LIMIT)
        );
    }

    function test_onCreate_alreadyRegistered_reverts() public givenOnCreate {
        // Expect revert
        bytes memory err = abi.encodeWithSelector(BaseCallback.Callback_InvalidParams.selector);
        vm.expectRevert(err);

        vm.prank(address(_auctionHouse));
        _allowlist.onCreate(
            _lotId,
            _SELLER,
            _BASE_TOKEN,
            _QUOTE_TOKEN,
            _LOT_CAPACITY,
            false,
            abi.encode(_MERKLE_ROOT, _BUYER_LIMIT)
        );
    }

    function test_onCreate() public givenOnCreate {
        assertEq(_allowlist.lotIdRegistered(_lotId), true, "lotIdRegistered");
        assertEq(_allowlist.lotMerkleRoot(_lotId), _MERKLE_ROOT, "lotMerkleRoot");
        assertEq(_allowlist.lotBuyerLimit(_lotId), _BUYER_LIMIT, "lotBuyerLimit");
    }

    // onPurchase
    // [X] if the caller is not the auction house
    //  [X] it reverts
    // [X] if the lot is not registered
    //  [X] it reverts
    // [X] if the buyer is not in the merkle tree
    //  [X] it reverts
    // [X] if the amount is greater than the buyer limit
    //  [X] it reverts
    // [X] if the previous buyer spent plus the amount is greater than the buyer limit
    //  [X] it reverts
    // [X] it updates the buyer spent

    function test_onPurchase_callerNotAuctionHouse_reverts() public givenOnCreate {
        // Expect revert
        bytes memory err = abi.encodeWithSelector(BaseCallback.Callback_NotAuthorized.selector);
        vm.expectRevert(err);

        _allowlist.onPurchase(_lotId, _BUYER, 1e18, 0, false, "");
    }

    function test_onPurchase_lotNotRegistered_reverts() public {
        // Expect revert
        bytes memory err = abi.encodeWithSelector(BaseCallback.Callback_NotAuthorized.selector);
        vm.expectRevert(err);

        _onPurchase(_lotId, _BUYER, 1e18);
    }

    function test_onPurchase_buyerNotInMerkleTree_reverts() public givenOnCreate {
        // Expect revert
        bytes memory err = abi.encodeWithSelector(BaseCallback.Callback_NotAuthorized.selector);
        vm.expectRevert(err);

        _onPurchase(_lotId, _BUYER_THREE, 1e18);
    }

    function test_onPurchase_amountGreaterThanBuyerLimit_reverts() public givenOnCreate {
        // Expect revert
        bytes memory err =
            abi.encodeWithSelector(CappedMerkleAllowlist.Callback_ExceedsLimit.selector);
        vm.expectRevert(err);

        _onPurchase(_lotId, _BUYER, _BUYER_LIMIT + 1);
    }

    function test_onPurchase_previousBuyerSpentPlusAmountGreaterThanBuyerLimit_reverts()
        public
        givenOnCreate
    {
        _onPurchase(_lotId, _BUYER, _BUYER_LIMIT);

        // Expect revert
        bytes memory err =
            abi.encodeWithSelector(CappedMerkleAllowlist.Callback_ExceedsLimit.selector);
        vm.expectRevert(err);

        _onPurchase(_lotId, _BUYER, 1);
    }

    function test_onPurchase(uint96 amount_) public givenOnCreate {
        uint96 amount = uint96(bound(amount_, 1, _BUYER_LIMIT));

        _onPurchase(_lotId, _BUYER, amount);

        assertEq(_allowlist.lotBuyerSpent(_lotId, _BUYER), amount, "lotBuyerSpent");
    }

    // onBid
    // [X] if the caller is not the auction house
    //  [X] it reverts
    // [X] if the lot is not registered
    //  [X] it reverts
    // [X] if the buyer is not in the merkle tree
    //  [X] it reverts
    // [X] if the amount is greater than the buyer limit
    //  [X] it reverts
    // [X] if the previous buyer spent plus the amount is greater than the buyer limit
    //  [X] it reverts
    // [X] it updates the buyer spent

    function test_onBid_callerNotAuctionHouse_reverts() public givenOnCreate {
        // Expect revert
        bytes memory err = abi.encodeWithSelector(BaseCallback.Callback_NotAuthorized.selector);
        vm.expectRevert(err);

        _allowlist.onBid(_lotId, 1, _BUYER, 1e18, "");
    }

    function test_onBid_lotNotRegistered_reverts() public {
        // Expect revert
        bytes memory err = abi.encodeWithSelector(BaseCallback.Callback_NotAuthorized.selector);
        vm.expectRevert(err);

        _onBid(_lotId, _BUYER, 1e18);
    }

    function test_onBid_buyerNotInMerkleTree_reverts() public givenOnCreate {
        // Expect revert
        bytes memory err = abi.encodeWithSelector(BaseCallback.Callback_NotAuthorized.selector);
        vm.expectRevert(err);

        _onBid(_lotId, _BUYER_THREE, 1e18);
    }

    function test_onBid_amountGreaterThanBuyerLimit_reverts() public givenOnCreate {
        // Expect revert
        bytes memory err =
            abi.encodeWithSelector(CappedMerkleAllowlist.Callback_ExceedsLimit.selector);
        vm.expectRevert(err);

        _onBid(_lotId, _BUYER, _BUYER_LIMIT + 1);
    }

    function test_onBid_previousBuyerSpentPlusAmountGreaterThanBuyerLimit_reverts()
        public
        givenOnCreate
    {
        _onBid(_lotId, _BUYER, _BUYER_LIMIT);

        // Expect revert
        bytes memory err =
            abi.encodeWithSelector(CappedMerkleAllowlist.Callback_ExceedsLimit.selector);
        vm.expectRevert(err);

        _onBid(_lotId, _BUYER, 1);
    }

    function test_onBid(uint96 amount_) public givenOnCreate {
        uint96 amount = uint96(bound(amount_, 1, _BUYER_LIMIT));

        _onBid(_lotId, _BUYER, amount);

        assertEq(_allowlist.lotBuyerSpent(_lotId, _BUYER), amount, "lotBuyerSpent");
    }
}<|MERGE_RESOLUTION|>--- conflicted
+++ resolved
@@ -68,11 +68,7 @@
         // );
         // vm.writeFile("./bytecode/CappedMerkleAllowlist98.bin", vm.toString(bytecode));
 
-<<<<<<< HEAD
-        bytes32 salt = bytes32(0x134ff3c8a93f1684d561034ea9371416f2adee2c930b5ddab677324c2293073a);
-=======
         bytes32 salt = bytes32(0x0af952a3c5eaeeb708512a67704ce487ab0d2083ff450240a3b69b3f3bce0098);
->>>>>>> 3cc44b63
         vm.broadcast();
         _allowlist = new CappedMerkleAllowlist{salt: salt}(
             address(_auctionHouse),
