--- conflicted
+++ resolved
@@ -257,30 +257,6 @@
     }
 
     modifier givenLotHasAllowlist() {
-<<<<<<< HEAD
-        // // Allowlist callback supports onCreate, onPurchase, and onBid callbacks
-        // // 10011000 = 0x98
-        // // cast create2 -s 98 -i $(cat ./bytecode/MockCallback98.bin)
-        // bytes memory bytecode = abi.encodePacked(
-        //     type(MockCallback).creationCode,
-        //     abi.encode(address(_auctionHouse), Callbacks.Permissions({
-        //         onCreate: true,
-        //         onCancel: false,
-        //         onCurate: false,
-        //         onPurchase: true,
-        //         onBid: true,
-        //         onClaimProceeds: false,
-        //         receiveQuoteTokens: false,
-        //         sendBaseTokens: false
-        //     }), _SELLER)
-        // );
-        // vm.writeFile(
-        //     "./bytecode/MockCallback98.bin",
-        //     vm.toString(bytecode)
-        // );
-
-        bytes32 salt = bytes32(0x6875ed525e59b963428a4b5c0ff54a67bdb476d1f992266ee910a45e40c8faee);
-=======
         // Get the salt
         Callbacks.Permissions memory permissions = Callbacks.Permissions({
             onCreate: true,
@@ -295,7 +271,6 @@
         bytes memory args = abi.encode(address(_auctionHouse), permissions, _SELLER);
         bytes32 salt = _getSalt("MockCallback", type(MockCallback).creationCode, args);
 
->>>>>>> 8f0aaca2
         vm.startBroadcast(); // required for CREATE2 address to work correctly. doesn't do anything in a test
         _callback = new MockCallback{salt: salt}(address(_auctionHouse), permissions, _SELLER);
         vm.stopBroadcast();
@@ -359,101 +334,6 @@
     }
 
     modifier givenCallbackIsSet() {
-<<<<<<< HEAD
-        // // Uncomment to regenerate bytecode to mine new salts if the MockCallback changes
-        // // 11111111 = 0xFF
-        // bytes memory bytecode = abi.encodePacked(
-        //     type(MockCallback).creationCode,
-        //     abi.encode(address(_auctionHouse), Callbacks.Permissions({
-        //         onCreate: true,
-        //         onCancel: true,
-        //         onCurate: true,
-        //         onPurchase: true,
-        //         onBid: true,
-        //         onClaimProceeds: true,
-        //         receiveQuoteTokens: true,
-        //         sendBaseTokens: true
-        //     }), _SELLER)
-        // );
-        // vm.writeFile(
-        //     "./bytecode/MockCallbackFF.bin",
-        //     vm.toString(bytecode)
-        // );
-        // // 11111101 = 0xFD
-        // bytecode = abi.encodePacked(
-        //     type(MockCallback).creationCode,
-        //     abi.encode(address(_auctionHouse), Callbacks.Permissions({
-        //         onCreate: true,
-        //         onCancel: true,
-        //         onCurate: true,
-        //         onPurchase: true,
-        //         onBid: true,
-        //         onClaimProceeds: true,
-        //         receiveQuoteTokens: false,
-        //         sendBaseTokens: true
-        //     }), _SELLER)
-        // );
-        // vm.writeFile(
-        //     "./bytecode/MockCallbackFD.bin",
-        //     vm.toString(bytecode)
-        // );
-        // // 11111110 = 0xFE
-        // bytecode = abi.encodePacked(
-        //     type(MockCallback).creationCode,
-        //     abi.encode(address(_auctionHouse), Callbacks.Permissions({
-        //         onCreate: true,
-        //         onCancel: true,
-        //         onCurate: true,
-        //         onPurchase: true,
-        //         onBid: true,
-        //         onClaimProceeds: true,
-        //         receiveQuoteTokens: true,
-        //         sendBaseTokens: false
-        //     }), _SELLER)
-        // );
-        // vm.writeFile(
-        //     "./bytecode/MockCallbackFE.bin",
-        //     vm.toString(bytecode)
-        // );
-        // // 11111100 = 0xFC
-        // bytecode = abi.encodePacked(
-        //     type(MockCallback).creationCode,
-        //     abi.encode(address(_auctionHouse), Callbacks.Permissions({
-        //         onCreate: true,
-        //         onCancel: true,
-        //         onCurate: true,
-        //         onPurchase: true,
-        //         onBid: true,
-        //         onClaimProceeds: true,
-        //         receiveQuoteTokens: false,
-        //         sendBaseTokens: false
-        //     }), _SELLER)
-        // );
-        // vm.writeFile(
-        //     "./bytecode/MockCallbackFC.bin",
-        //     vm.toString(bytecode)
-        // );
-
-        // Set the salt based on which token flags are set
-        bytes32 salt;
-        if (_callbackSendBaseTokens && _callbackReceiveQuoteTokens) {
-            // 11111111 = 0xFF
-            // cast create2 -s FF -i $(cat ./bytecode/MockCallbackFF.bin)
-            salt = bytes32(0xfd04e3fa9d34b62e2882f5010e450679e9fc10ea1707cc4ea770fb2958591068);
-        } else if (_callbackSendBaseTokens) {
-            // 11111101 = 0xFD
-            // cast create2 -s FD -i $(cat ./bytecode/MockCallbackFD.bin)
-            salt = bytes32(0x1d7b8291d2e1ea01ef9963e5f12d977090387d09aa386b989d1a43082f5a2bd0);
-        } else if (_callbackReceiveQuoteTokens) {
-            // 11111110 = 0xFE
-            // cast create2 -s FE -i $(cat ./bytecode/MockCallbackFE.bin)
-            salt = bytes32(0xe20975a903564c546c3fd3f05838bc11acccb4a853ff0c36ebd661863f3dc35a);
-        } else {
-            // 11111100 = 0xFC
-            // cast create2 -s FC -i $(cat ./bytecode/MockCallbackFC.bin)
-            salt = bytes32(0x01ea1ce6d8c22dc3c9fc05989d5b54577b8c8e9aad2caed0dd4e47e5bb4ffcc3);
-        }
-=======
         // Get the salt
         Callbacks.Permissions memory permissions = Callbacks.Permissions({
             onCreate: true,
@@ -467,7 +347,6 @@
         });
         bytes memory args = abi.encode(address(_auctionHouse), permissions, _SELLER);
         bytes32 salt = _getSalt("MockCallback", type(MockCallback).creationCode, args);
->>>>>>> 8f0aaca2
 
         // Required for CREATE2 address to work correctly. doesn't do anything in a test
         // Source: https://github.com/foundry-rs/foundry/issues/6402
