// SPDX-License-Identifier: UNLICENSED
pragma solidity 0.8.19;

import {FixedPointMathLib} from "solmate/utils/FixedPointMathLib.sol";

import {Module} from "src/modules/Modules.sol";
import {Auction} from "src/modules/Auction.sol";
import {EncryptedMarginalPriceAuctionModule} from "src/modules/auctions/EMPAM.sol";

import {EmpaModuleTest} from "test/modules/auctions/EMPA/EMPAModuleTest.sol";

import {console2} from "forge-std/console2.sol";

contract EmpaModuleSettleTest is EmpaModuleTest {
    uint96 internal constant _BID_PRICE_BELOW_ONE_AMOUNT = 1e18;
    uint96 internal constant _BID_PRICE_BELOW_ONE_AMOUNT_OUT = 2e18;
    uint96 internal constant _BID_PRICE_ONE_AMOUNT = 1e18;
    uint96 internal constant _BID_PRICE_ONE_AMOUNT_OUT = 1e18;
    uint96 internal constant _BID_PRICE_TWO_AMOUNT = 2e18;
    uint96 internal constant _BID_PRICE_TWO_AMOUNT_OUT = 1e18;
    uint96 internal constant _BID_PRICE_TWO_SIZE_TWO_AMOUNT = 4e18;
    uint96 internal constant _BID_PRICE_TWO_SIZE_TWO_AMOUNT_OUT = 2e18;
    uint96 internal constant _BID_SIZE_NINE_AMOUNT = 19e18;
    uint96 internal constant _BID_SIZE_NINE_AMOUNT_OUT = 9e18;
    uint96 internal constant _BID_PRICE_THREE_AMOUNT = 6e18;
    uint96 internal constant _BID_PRICE_THREE_AMOUNT_OUT = 2e18;
    uint96 internal constant _BID_PRICE_TWO_SIZE_TEN_AMOUNT = 20e18;
    uint96 internal constant _BID_PRICE_TWO_SIZE_TEN_AMOUNT_OUT = 10e18;
    uint96 internal constant _BID_PRICE_TWO_SIZE_ELEVEN_AMOUNT = 22e18;
    uint96 internal constant _BID_PRICE_TWO_SIZE_ELEVEN_AMOUNT_OUT = 11e18;
    uint96 internal constant _BID_PRICE_OVERFLOW_AMOUNT = type(uint96).max;
    uint96 internal constant _BID_PRICE_OVERFLOW_AMOUNT_OUT = 1e17;
    uint96 internal constant _BID_PRICE_TEN = 10e18;
    uint96 internal constant _BID_PRICE_TEN_OUT = 1e18;

    uint96 internal constant _LOT_CAPACITY_OVERFLOW = type(uint96).max - 10;

    uint96 internal _expectedMarginalPrice;
    uint64 internal _expectedMarginalBidId;
<<<<<<< HEAD
    uint64 internal _expectedPartialFillBidId;
    uint256 internal _expectedTotalIn;
    uint256 internal _expectedTotalOut;
=======
    uint96 internal _expectedTotalIn;
    uint96 internal _expectedTotalOut;
>>>>>>> f676ce88
    address internal _expectedPartialFillBidder;
    address internal _expectedPartialFillReferrer;
    uint96 internal _expectedPartialFillRefund;
    uint96 internal _expectedPartialFillPayout;
    bytes internal _expectedAuctionOutput = bytes("");

    // [X] when the lot id is invalid
    //  [X] it reverts
    // [X] when the lot has not concluded
    //   [X] it reverts
    // [X] when the lot has not been decrypted
    //   [X] it reverts
    // [X] when the lot has been settled already
    //   [X] it reverts
    // [X] given the lot has been cancelled
    //  [X] it reverts
    // [X] when the lot proceeds have been claimed
    //  [X] it reverts
    // [X] when the caller is not the parent
    //   [X] it reverts

    // [X] when the filled amount is less than the lot minimum
    //  [X] it handles different token decimals
    //  [X] it returns no amounts in and out, and no partial fill
    // [X] when the marginal price is less than the minimum price
    //  [X] it handles different token decimals
    //  [X] it returns no amounts in and out, and no partial fill
    // [X] given the filled capacity is greater than the lot minimum
    //  [X] it handles different token decimals
    //  [X] it returns the amounts in and out, and no partial fill
    // [X] given some of the bids fall below the minimum price
    //  [X] it handles different token decimals
    //  [X] it returns the amounts in and out, excluding those below the minimum price, and no partial fill
    // [X] given a bid sets a marginal price that results in the previous bid exceeding the capacity
    //  [X] it handles different token decimals
    //  [X] given the bid is the last bid
    //   [X] it calculates a marginal price that results in complete utilisation of the capacity, and no partial fill
    //  [X] given the bid is not the last bid
    //   [X] it calculates a marginal price that results in complete utilisation of the capacity, and no partial fill
    // [X] given a bid's marginal price does not result in the lot capacity being filled, but is above the minimum filled
    //  [X] given the bid is the last bid
    //   [X] it sets the marginal price to the bid price, and returns the amounts in and out
    //  [X] given the bid is not the last bid
    //   [X] it sets the marginal price to the bid price, and returns the amounts in and out
    // [X] given a bid's marginal price does not result in the minimum filled being reached, but the minimum price results in capacity being filled
    //   [X] given the bid is the last bid
    //    [X] it sets the marginal price to the price that will fill capacity, and returns the amounts in and out
    //   [X] given the bid is not the last bid
    //    [X] it sets the marginal price to the bid price, and returns the amounts in and out
    // [X] given the lot capacity is exactly met
    //  [X] it handles different token decimals
    //  [X] it returns the amounts in and out, and no partial fill
    // [X] given the lot has a single bid and is over-subscribed
    //  [X] it handles different token decimals
    //  [X] it returns the amounts in and out, with the marginal price is the price at which the lot capacity is exhausted, and a partial fill for the single bid
    // [X] given the lot is over-subscribed with a partial fill
    //  [X] it handles different token decimals
    //  [X] it respects the ordering of the bids
    //  [X] it returns the amounts in and out, with the marginal price is the price at which the lot capacity is exhausted, and a partial fill for the lowest winning bid

    // [X] given the expended capacity results in a uint96 overflow
    //  [X] the settle function does not revert

    function _settle()
        internal
        returns (Auction.Settlement memory settlement_, bytes memory auctionOutput_)
    {
        vm.prank(address(_auctionHouse));
        (settlement_, auctionOutput_) = _module.settle(_lotId);

        return (settlement_, auctionOutput_);
    }

    function _assertSettlement(
        Auction.Settlement memory settlement_,
        bytes memory auctionOutput_
    ) internal {
        assertEq(settlement_.totalIn, _expectedTotalIn, "totalIn");
        assertEq(settlement_.totalOut, _expectedTotalOut, "totalOut");
        assertEq(auctionOutput_, _expectedAuctionOutput, "auctionOutput");

        EncryptedMarginalPriceAuctionModule.AuctionData memory auctionData = _getAuctionData(_lotId);
        assertEq(auctionData.marginalBidId, _expectedMarginalBidId, "marginalBidId");

        Auction.Lot memory auctionLot = _getAuctionLot(_lotId);
        assertEq(auctionLot.claimableBidAmountOut, _expectedTotalOut, "claimableBidAmountOut");

        // Ensure that the stored settlement data is correct
        EncryptedMarginalPriceAuctionModule.PartialFill memory partialFill = _getPartialFill(_lotId);
        if (_expectedPartialFillPayout > 0) {
            assertEq(partialFill.bidId, _expectedMarginalBidId, "partialFill.bidId");
        } else {
            assertEq(partialFill.bidId, 0, "partialFill.bidId");
        }
        assertEq(partialFill.refund, _expectedPartialFillRefund, "partialFill.refund");
        assertEq(partialFill.payout, _expectedPartialFillPayout, "partialFill.payout");
    }

    function _assertLot() internal {
        // Check that the lot has been updated
        Auction.Lot memory lotData = _getAuctionLot(_lotId);

        assertEq(lotData.sold, _expectedTotalOut, "lot sold");
        assertEq(lotData.purchased, _expectedTotalIn, "lot purchased");
        assertEq(lotData.capacity, 0, "lot capacity");
    }

    modifier givenBidsAreBelowMinimumFilled() {
        // Capacity: 1 + 1 < 2.5 minimum
        _createBid(
            _scaleQuoteTokenAmount(_BID_PRICE_ONE_AMOUNT),
            _scaleBaseTokenAmount(_BID_PRICE_ONE_AMOUNT_OUT)
        );
        _createBid(
            _scaleQuoteTokenAmount(_BID_PRICE_ONE_AMOUNT),
            _scaleBaseTokenAmount(_BID_PRICE_ONE_AMOUNT_OUT)
        );

        // Marginal price: max (due to not meeting minimum)
        _expectedMarginalPrice = type(uint96).max;

        // Output
        // Bid one: 0 out
        // Bid two: 0 out
        _;
    }

    modifier givenAllBidsAreBelowMinimumPrice() {
        // Marginal price 0.5, used capacity 2, exits as it is below the minimum price
        _createBid(
            _scaleQuoteTokenAmount(_BID_PRICE_BELOW_ONE_AMOUNT),
            _scaleBaseTokenAmount(_BID_PRICE_BELOW_ONE_AMOUNT_OUT)
        );
        // Not considered
        _createBid(
            _scaleQuoteTokenAmount(_BID_PRICE_BELOW_ONE_AMOUNT),
            _scaleBaseTokenAmount(_BID_PRICE_BELOW_ONE_AMOUNT_OUT)
        );
        // Not considered
        _createBid(
            _scaleQuoteTokenAmount(_BID_PRICE_BELOW_ONE_AMOUNT),
            _scaleBaseTokenAmount(_BID_PRICE_BELOW_ONE_AMOUNT_OUT)
        );

        // Marginal price: max (since 0.5 < 1 minimum)
        _expectedMarginalPrice = type(uint96).max;

        // Output
        // Bid one: 0 out
        // Bid two: 0 out
        // Bid three: 0 out
        _;
    }

    modifier givenNotLastBidAndAboveMinimumFilled() {
        // Marginal price 2, total in 2, used capacity 1, continues as below lot capacity
        _createBid(
            _scaleQuoteTokenAmount(_BID_PRICE_TWO_AMOUNT),
            _scaleBaseTokenAmount(_BID_PRICE_TWO_AMOUNT_OUT)
        );
        // Marginal price 2, total in 4, used capacity 2, continues as below lot capacity
        _createBid(
            _scaleQuoteTokenAmount(_BID_PRICE_TWO_AMOUNT),
            _scaleBaseTokenAmount(_BID_PRICE_TWO_AMOUNT_OUT)
        );
        // Marginal price 2, total in 6, used capacity 3, continues as below lot capacity
        _createBid(
            _scaleQuoteTokenAmount(_BID_PRICE_TWO_AMOUNT),
            _scaleBaseTokenAmount(_BID_PRICE_TWO_AMOUNT_OUT)
        );
        // Marginal price 2, total in 8, used capacity 4, continues as below lot capacity
        _createBid(
            _scaleQuoteTokenAmount(_BID_PRICE_TWO_AMOUNT),
            _scaleBaseTokenAmount(_BID_PRICE_TWO_AMOUNT_OUT)
        );
        // Marginal price 0.5, so this bid is not considered.
        // Considering the previous bids, we calculate a marginal price of (2+2+2+2)/10 = 0.8, which is below the minimum price. Therefore, the marginal price is the minimum price: 1.
        _createBid(
            _scaleQuoteTokenAmount(_BID_PRICE_BELOW_ONE_AMOUNT),
            _scaleBaseTokenAmount(_BID_PRICE_BELOW_ONE_AMOUNT_OUT)
        );

        // Marginal price: 1
        _expectedMarginalPrice = _scaleQuoteTokenAmount(1 * _BASE_SCALE);

        // Output
        // Bid one: 2 / 1 = 2 out
        // Bid two: 2 / 1 = 2 out
        // Bid three: 2 / 1 = 2 out
        // Bid four: 2 / 1 = 2 out
        // Bid five: 0 out

        uint96 bidAmountInTotal = _scaleQuoteTokenAmount(_BID_PRICE_TWO_AMOUNT * 4);
        uint96 bidAmountOutTotal = _scaleBaseTokenAmount(_BID_PRICE_TWO_AMOUNT * 4);

        _expectedTotalIn = bidAmountInTotal;
        _expectedTotalOut = bidAmountOutTotal;

        // No partial fill
        _;
    }

    modifier givenLastBidAndAboveMinimumFilled() {
        // Marginal price 2, total in 2, used capacity 1, continues as below lot capacity
        _createBid(
            _scaleQuoteTokenAmount(_BID_PRICE_TWO_AMOUNT),
            _scaleBaseTokenAmount(_BID_PRICE_TWO_AMOUNT_OUT)
        );
        // Marginal price 2, total in 4, used capacity 2, continues as below lot capacity
        _createBid(
            _scaleQuoteTokenAmount(_BID_PRICE_TWO_AMOUNT),
            _scaleBaseTokenAmount(_BID_PRICE_TWO_AMOUNT_OUT)
        );
        // Marginal price 2, total in 6, used capacity 3, continues as below lot capacity
        _createBid(
            _scaleQuoteTokenAmount(_BID_PRICE_TWO_AMOUNT),
            _scaleBaseTokenAmount(_BID_PRICE_TWO_AMOUNT_OUT)
        );
        // Marginal price 2, total in 8, used capacity 4, continues as below lot capacity
        _createBid(
            _scaleQuoteTokenAmount(_BID_PRICE_TWO_AMOUNT),
            _scaleBaseTokenAmount(_BID_PRICE_TWO_AMOUNT_OUT)
        );
        // On last bid, we calculate a marginal price to fill capacity of (2+2+2+2)/10 = 0.8, which is below the minimum price. Therefore, the marginal price is the minimum price: 1.

        // Marginal price: 1
        _expectedMarginalPrice = _scaleQuoteTokenAmount(1 * _BASE_SCALE);

        // Output
        // Bid one: 2 / 1 = 2 out
        // Bid two: 2 / 1 = 2 out
        // Bid three: 2 / 1 = 2 out
        // Bid four: 2 / 1 = 2 out

        uint96 bidAmountInTotal = _scaleQuoteTokenAmount(_BID_PRICE_TWO_AMOUNT * 4);
        uint96 bidAmountOutTotal = _scaleBaseTokenAmount(_BID_PRICE_TWO_AMOUNT * 4);

        _expectedTotalIn = bidAmountInTotal;
        _expectedTotalOut = bidAmountOutTotal;

        // No partial fill
        _;
    }

    modifier givenNotLastBidAndFilledBelowMinimumFilledAndAboveCapacityUsingMinimumPrice() {
        // Marginal price 10, total in 10, used capacity 1, continues as below lot min fill and capacity
        _createBid(
            _scaleQuoteTokenAmount(_BID_PRICE_TEN), _scaleBaseTokenAmount(_BID_PRICE_TEN_OUT)
        );
        // Marginal price 10, total in 20, used capacity 2, continues as below lot min fill and capacity
        _createBid(
            _scaleQuoteTokenAmount(_BID_PRICE_TEN), _scaleBaseTokenAmount(_BID_PRICE_TEN_OUT)
        );
        // Marginal price 0.5, so this bid is not considered.
        // Considering the previous bids, marginal price is 10, total in 20, used capacity 2. This is not above the minimum filled.
        // At the minimum price, used capacity is 20 / 1 = 20, which is more than the lot capacity and thus a fill is possible. The marginal price is determined as total in / capacity = 20 / 10 = 2.
        _createBid(
            _scaleQuoteTokenAmount(_BID_PRICE_BELOW_ONE_AMOUNT),
            _scaleBaseTokenAmount(_BID_PRICE_BELOW_ONE_AMOUNT_OUT)
        );

        // Marginal price: 2
        _expectedMarginalPrice = _scaleQuoteTokenAmount(2 * _BASE_SCALE);

        // Output
        // Bid one: 10 / 2 = 5 out
        // Bid two: 10 / 2 = 5 out
        // Bid three: 0 out

        uint96 bidAmountInTotal = _scaleQuoteTokenAmount(_BID_PRICE_TEN + _BID_PRICE_TEN);
        uint96 bidAmountOutTotal = _scaleBaseTokenAmount(_LOT_CAPACITY);

        _expectedTotalIn = bidAmountInTotal;
        _expectedTotalOut = bidAmountOutTotal;

        // No partial fill
        _;
    }

    modifier givenLastBidFilledBelowMinimumFilledAndAboveCapacityUsingMinimumPrice() {
        // Marginal price 10, total in 10, used capacity 1, continues as below lot min fill and capacity
        _createBid(
            _scaleQuoteTokenAmount(_BID_PRICE_TEN), _scaleBaseTokenAmount(_BID_PRICE_TEN_OUT)
        );
        // Marginal price 10, total in 20, used capacity 2, continues as below lot min fill and capacity
        _createBid(
            _scaleQuoteTokenAmount(_BID_PRICE_TEN), _scaleBaseTokenAmount(_BID_PRICE_TEN_OUT)
        );
        // Considering the previous bids, marginal price is 10, total in 20, used capacity 2. This is not above the minimum filled.
        // At the minimum price, used capacity is 20 / 1 = 20, which is more than the lot capacity and thus a fill is possible. The marginal price is determined as total in / capacity = 20 / 10 = 2.

        // Marginal price: 2
        _expectedMarginalPrice = _scaleQuoteTokenAmount(2 * _BASE_SCALE);

        // Output
        // Bid one: 10 / 2 = 5 out
        // Bid two: 10 / 2 = 5 out

        uint96 bidAmountInTotal = _scaleQuoteTokenAmount(_BID_PRICE_TEN + _BID_PRICE_TEN);
        uint96 bidAmountOutTotal = _scaleBaseTokenAmount(_LOT_CAPACITY);

        _expectedTotalIn = bidAmountInTotal;
        _expectedTotalOut = bidAmountOutTotal;

        // No partial fill
        _;
    }

    modifier givenBidsAreAboveMinimumAndBelowCapacity() {
        // Capacity: 2 + 2 + 2 + 2 >= 2.5 minimum && < 10 capacity
        _createBid(
            _scaleQuoteTokenAmount(_BID_PRICE_TWO_SIZE_TWO_AMOUNT),
            _scaleBaseTokenAmount(_BID_PRICE_TWO_SIZE_TWO_AMOUNT_OUT)
        );
        _createBid(
            _scaleQuoteTokenAmount(_BID_PRICE_TWO_SIZE_TWO_AMOUNT),
            _scaleBaseTokenAmount(_BID_PRICE_TWO_SIZE_TWO_AMOUNT_OUT)
        );
        _createBid(
            _scaleQuoteTokenAmount(_BID_PRICE_TWO_SIZE_TWO_AMOUNT),
            _scaleBaseTokenAmount(_BID_PRICE_TWO_SIZE_TWO_AMOUNT_OUT)
        );
        _createBid(
            _scaleQuoteTokenAmount(_BID_PRICE_TWO_SIZE_TWO_AMOUNT),
            _scaleBaseTokenAmount(_BID_PRICE_TWO_SIZE_TWO_AMOUNT_OUT)
        );

        // Marginal price calculated between last bid price and minimum price as: (4+4+4+4)/10 = 1.6
        _expectedMarginalPrice = _scaleQuoteTokenAmount(16 * _BASE_SCALE / 10);

        // Output
        // Bid one: 4 / 1.6 = 2.5 out
        // Bid two: 4 / 1.6 = 2.5 out
        // Bid three: 4 / 1.6 = 2.5 out
        // Bid four: 4 / 1.6 = 2.5 out

        uint96 bidAmountInTotal = _scaleQuoteTokenAmount(_BID_PRICE_TWO_SIZE_TWO_AMOUNT * 4);
        uint96 bidAmountOutTotal = _scaleBaseTokenAmount(_LOT_CAPACITY);

        _expectedTotalIn = bidAmountInTotal;
        _expectedTotalOut = bidAmountOutTotal;

        // No partial fill
        _;
    }

    modifier givenLotMarginalPriceBetweenBidsAndLastBid() {
        // Marginal price of 2.66667, used capacity of (8/2.66667) = 3, continues
        _createBid(_scaleQuoteTokenAmount(8e18), _scaleBaseTokenAmount(3e18));
        // Marginal price of 2, used capacity of (8+4)/2 = 6 < 10, continues but marginal price can be found between
        // this bid and the next one by calculating the marginal price that fills capacity: (8+4)/10 = 1.2
        _createBid(
            _scaleQuoteTokenAmount(_BID_PRICE_TWO_SIZE_TWO_AMOUNT),
            _scaleBaseTokenAmount(_BID_PRICE_TWO_SIZE_TWO_AMOUNT_OUT)
        );

        // Marginal price: 1.2 >= 1 (due to capacity being reached between bids 2 and 3)
        // Bid 1 & 2 fill capacity at a marginal price of 1.2, which is greater than the price of bid 3
        _expectedMarginalPrice = _scaleQuoteTokenAmount(12e17);

        // Output
        // Bid one: 8 / 1.2 = 6.667 out
        // Bid two: 4 / 1.2 = 3.333 out

        _expectedTotalIn = _scaleQuoteTokenAmount(12e18); // 12
        _expectedTotalOut = _scaleBaseTokenAmount(_LOT_CAPACITY); // 10

        // Partial fill
        // None
        _;
    }

    modifier givenLotMarginalPriceBetweenBidsAndNotLastBid() {
        // Marginal price of 2.66667, used capacity of (8/2.66667) = 3, continues
        _createBid(_scaleQuoteTokenAmount(8e18), _scaleBaseTokenAmount(3e18));
        // Marginal price of 2, used capacity of (8+4)/2 = 6 < 10, continues but marginal price can be found between
        // this bid and the next one by calculating the marginal price that fills capacity: (8+4)/10 = 1.2
        _createBid(
            _scaleQuoteTokenAmount(_BID_PRICE_TWO_SIZE_TWO_AMOUNT),
            _scaleBaseTokenAmount(_BID_PRICE_TWO_SIZE_TWO_AMOUNT_OUT)
        );
        // Marginal price of 1, this won't end up being considered
        _createBid(
            _scaleQuoteTokenAmount(_BID_PRICE_ONE_AMOUNT),
            _scaleBaseTokenAmount(_BID_PRICE_ONE_AMOUNT_OUT)
        );

        // Marginal price: 1.2 >= 1 (due to capacity being reached between bids 2 and 3)
        // Bid 1 & 2 fill capacity at a marginal price of 1.2, which is greater than the price of bid 3
        _expectedMarginalPrice = _scaleQuoteTokenAmount(12e17);

        // Output
        // Bid one: 8 / 1.2 = 6.667 out
        // Bid two: 4 / 1.2 = 3.333 out
        // Bid three: 0 out

        _expectedTotalIn = _scaleQuoteTokenAmount(12e18); // 12
        _expectedTotalOut = _scaleBaseTokenAmount(_LOT_CAPACITY); // 10

        // Partial fill
        // None
        _;
    }

    modifier givenLotCapacityIsMet() {
        // Capacity: 2 + 2 + 2 + 2 + 2 = 10 capacity
        // Capacity reached on bid 5
        _createBid(
            _scaleQuoteTokenAmount(_BID_PRICE_TWO_SIZE_TWO_AMOUNT),
            _scaleBaseTokenAmount(_BID_PRICE_TWO_SIZE_TWO_AMOUNT_OUT)
        );
        _createBid(
            _scaleQuoteTokenAmount(_BID_PRICE_TWO_SIZE_TWO_AMOUNT),
            _scaleBaseTokenAmount(_BID_PRICE_TWO_SIZE_TWO_AMOUNT_OUT)
        );
        _createBid(
            _scaleQuoteTokenAmount(_BID_PRICE_TWO_SIZE_TWO_AMOUNT),
            _scaleBaseTokenAmount(_BID_PRICE_TWO_SIZE_TWO_AMOUNT_OUT)
        );
        _createBid(
            _scaleQuoteTokenAmount(_BID_PRICE_TWO_SIZE_TWO_AMOUNT),
            _scaleBaseTokenAmount(_BID_PRICE_TWO_SIZE_TWO_AMOUNT_OUT)
        );
        _createBid(
            _scaleQuoteTokenAmount(_BID_PRICE_TWO_SIZE_TWO_AMOUNT),
            _scaleBaseTokenAmount(_BID_PRICE_TWO_SIZE_TWO_AMOUNT_OUT)
        );

        // Marginal price: 2 >= 1 (due to capacity being reached on bid 5)
        _expectedMarginalPrice = _scaleQuoteTokenAmount(2 * _BASE_SCALE);
        _expectedMarginalBidId = 5;

        // Output
        // Bid one: 4 / 2 = 2 out
        // Bid two: 4 / 2 = 2 out
        // Bid three: 4 / 2 = 2 out
        // Bid four: 4 / 2 = 2 out
        // Bid five: 4 / 2 = 2 out

        uint96 bidAmountInSuccess = _scaleQuoteTokenAmount(
            _BID_PRICE_TWO_SIZE_TWO_AMOUNT + _BID_PRICE_TWO_SIZE_TWO_AMOUNT
                + _BID_PRICE_TWO_SIZE_TWO_AMOUNT + _BID_PRICE_TWO_SIZE_TWO_AMOUNT
                + _BID_PRICE_TWO_SIZE_TWO_AMOUNT
        );
        uint96 bidAmountOutSuccess = _scaleBaseTokenAmount(
            _BID_PRICE_TWO_SIZE_TWO_AMOUNT_OUT + _BID_PRICE_TWO_SIZE_TWO_AMOUNT_OUT
                + _BID_PRICE_TWO_SIZE_TWO_AMOUNT_OUT + _BID_PRICE_TWO_SIZE_TWO_AMOUNT_OUT
                + _BID_PRICE_TWO_SIZE_TWO_AMOUNT_OUT
        );

        _expectedTotalIn = bidAmountInSuccess;
        _expectedTotalOut = bidAmountOutSuccess;

        // No partial fill
        _;
    }

    modifier givenLotIsOverSubscribed() {
        // Capacity: 9 + 2 > 10 capacity
        // Capacity reached on bid 2
        _createBid(
            _scaleQuoteTokenAmount(_BID_SIZE_NINE_AMOUNT),
            _scaleBaseTokenAmount(_BID_SIZE_NINE_AMOUNT_OUT)
        );
        _createBid(
            _scaleQuoteTokenAmount(_BID_PRICE_TWO_SIZE_TWO_AMOUNT),
            _scaleBaseTokenAmount(_BID_PRICE_TWO_SIZE_TWO_AMOUNT_OUT)
        );

        // Marginal price: 2 >= 1 (due to capacity being reached on bid 2)
        _expectedMarginalPrice = _scaleQuoteTokenAmount(2 * _BASE_SCALE);
        _expectedMarginalBidId = 2;

        // Output
        // Bid one: 19 / 2 = 9.5 out
        // Bid two: 10 - 9.5 = 0.5 out (partial fill)

        uint96 bidOneAmountOutActual = _mulDivUp(
            _scaleQuoteTokenAmount(_BID_SIZE_NINE_AMOUNT),
            uint96(10 ** _baseTokenDecimals),
            _expectedMarginalPrice
        ); // 9.5
        uint96 bidOneAmountInActual = _scaleQuoteTokenAmount(_BID_SIZE_NINE_AMOUNT); // 19
        uint96 bidTwoAmountOutActual = _auctionParams.capacity - bidOneAmountOutActual; // 0.5
        uint96 bidTwoAmountInActual = _mulDivUp(
            bidTwoAmountOutActual,
            _scaleQuoteTokenAmount(_BID_PRICE_TWO_SIZE_TWO_AMOUNT),
            _scaleBaseTokenAmount(_BID_PRICE_TWO_SIZE_TWO_AMOUNT_OUT)
        ); // 0.5 * 4 / 2 = 1

        uint96 bidAmountInSuccess = bidOneAmountInActual + bidTwoAmountInActual;
        uint96 bidAmountInFail =
            _scaleQuoteTokenAmount(_BID_PRICE_TWO_SIZE_TWO_AMOUNT) - bidTwoAmountInActual;
        uint96 bidAmountOutSuccess = bidOneAmountOutActual + bidTwoAmountOutActual;

        _expectedTotalIn = bidAmountInSuccess;
        _expectedTotalOut = bidAmountOutSuccess;

        // Partial fill
        _expectedPartialFillBidder = _BIDDER;
        _expectedPartialFillReferrer = _REFERRER;
        _expectedPartialFillRefund = bidAmountInFail;
        _expectedPartialFillPayout = bidTwoAmountOutActual;
        _;
    }

    modifier givenLotIsOverSubscribedRespectsOrdering() {
        // Capacity: 10 + 2 > 10 capacity
        // Capacity reached on bid 1 (which is processed second)
        _createBid(
            _scaleQuoteTokenAmount(_BID_PRICE_TWO_SIZE_TWO_AMOUNT),
            _scaleBaseTokenAmount(_BID_PRICE_TWO_SIZE_TWO_AMOUNT_OUT)
        );
        _createBid(
            _scaleQuoteTokenAmount(_BID_PRICE_TWO_SIZE_TEN_AMOUNT),
            _scaleBaseTokenAmount(_BID_PRICE_TWO_SIZE_TEN_AMOUNT_OUT)
        );

        // Marginal price: 2 >= 1 (due to capacity being reached on bid 1)
        _expectedMarginalPrice = _scaleQuoteTokenAmount(2 * _BASE_SCALE);
        _expectedMarginalBidId = 2;

        // Output
        // Bid one: 4 / 2 = 2 out
        // Bid two: 10 - 2 = 8 out (partial fill)

        uint96 bidOneAmountOutActual = _scaleBaseTokenAmount(_BID_PRICE_TWO_SIZE_TWO_AMOUNT_OUT); // 2
        uint96 bidOneAmountInActual = _scaleQuoteTokenAmount(_BID_PRICE_TWO_SIZE_TWO_AMOUNT); // 4
        uint96 bidTwoAmountOutActual = _auctionParams.capacity - bidOneAmountOutActual; // 8
        uint96 bidTwoAmountInActual = _mulDivUp(
            bidTwoAmountOutActual,
            _scaleQuoteTokenAmount(_BID_PRICE_TWO_SIZE_TEN_AMOUNT),
            _scaleBaseTokenAmount(_BID_PRICE_TWO_SIZE_TEN_AMOUNT_OUT)
        ); // 8 * 20 / 10 = 16

        uint96 bidAmountInSuccess = bidOneAmountInActual + bidTwoAmountInActual;
        uint96 bidAmountInFail =
            _scaleQuoteTokenAmount(_BID_PRICE_TWO_SIZE_TEN_AMOUNT) - bidTwoAmountInActual;
        uint96 bidAmountOutSuccess = bidOneAmountOutActual + bidTwoAmountOutActual;

        _expectedTotalIn = bidAmountInSuccess;
        _expectedTotalOut = bidAmountOutSuccess;

        // Partial fill
        _expectedPartialFillBidder = _BIDDER;
        _expectedPartialFillReferrer = _REFERRER;
        _expectedPartialFillRefund = bidAmountInFail;
        _expectedPartialFillPayout = bidTwoAmountOutActual;
        _;
    }

    modifier givenLotIsOverSubscribedOnFirstBid() {
        // Capacity: 11 > 10 capacity
        // Capacity reached on bid 1
        _createBid(
            _scaleQuoteTokenAmount(_BID_PRICE_TWO_SIZE_ELEVEN_AMOUNT),
            _scaleBaseTokenAmount(_BID_PRICE_TWO_SIZE_ELEVEN_AMOUNT_OUT)
        );

        // Marginal price: 2 >= 1 (due to capacity being reached on bid 1)
        _expectedMarginalPrice = _scaleQuoteTokenAmount(2 * _BASE_SCALE);
        _expectedMarginalBidId = 1;

        // Output
        // Bid one: 10 out (partial fill)

        uint96 bidOneAmountOutActual = _auctionParams.capacity;
        uint96 bidOneAmountInActual = _mulDivUp(
            bidOneAmountOutActual,
            _scaleQuoteTokenAmount(_BID_PRICE_TWO_SIZE_ELEVEN_AMOUNT),
            _scaleBaseTokenAmount(_BID_PRICE_TWO_SIZE_ELEVEN_AMOUNT_OUT)
        );

        uint96 bidAmountInSuccess = bidOneAmountInActual;
        uint96 bidAmountInFail =
            _scaleQuoteTokenAmount(_BID_PRICE_TWO_SIZE_ELEVEN_AMOUNT) - bidOneAmountInActual;
        uint96 bidAmountOutSuccess = bidOneAmountOutActual;

        _expectedTotalIn = bidAmountInSuccess;
        _expectedTotalOut = bidAmountOutSuccess;

        // Partial fill
        _expectedPartialFillBidder = _BIDDER;
        _expectedPartialFillReferrer = _REFERRER;
        _expectedPartialFillRefund = bidAmountInFail;
        _expectedPartialFillPayout = bidOneAmountOutActual;
        _;
    }

    modifier givenSomeBidsAreBelowMinimumPrice() {
        // Capacity: 2 + 2 + 2 + 2 >= 2.5 minimum
        _createBid(
            _scaleQuoteTokenAmount(_BID_PRICE_THREE_AMOUNT),
            _scaleBaseTokenAmount(_BID_PRICE_THREE_AMOUNT_OUT)
        );
        _createBid(
            _scaleQuoteTokenAmount(_BID_PRICE_THREE_AMOUNT),
            _scaleBaseTokenAmount(_BID_PRICE_THREE_AMOUNT_OUT)
        );
        _createBid(
            _scaleQuoteTokenAmount(_BID_PRICE_BELOW_ONE_AMOUNT),
            _scaleBaseTokenAmount(_BID_PRICE_BELOW_ONE_AMOUNT_OUT)
        );
        _createBid(
            _scaleQuoteTokenAmount(_BID_PRICE_BELOW_ONE_AMOUNT),
            _scaleBaseTokenAmount(_BID_PRICE_BELOW_ONE_AMOUNT_OUT)
        );

        // Marginal price: 3 >= 1 (due to capacity not being reached and the last bid above the minimum having a price of 3)
        // Marginal price is calculated as the price at which the two valid bids fill the capacity: (6+6)/10 = 1.2
        _expectedMarginalPrice = _scaleQuoteTokenAmount(12 * _BASE_SCALE / 10);

        // Output
        // Bid one: 6 / 3 = 2 out
        // Bid two: 6 / 3 = 2 out
        // Bid three: 0 out
        // Bid four: 0 out

        uint96 bidAmountInSuccess =
            _scaleQuoteTokenAmount(_BID_PRICE_THREE_AMOUNT + _BID_PRICE_THREE_AMOUNT);
        uint96 bidAmountInFail =
            _scaleQuoteTokenAmount(_BID_PRICE_BELOW_ONE_AMOUNT + _BID_PRICE_BELOW_ONE_AMOUNT);
        uint96 bidAmountOutSuccess = _scaleBaseTokenAmount(_LOT_CAPACITY);

        _expectedTotalIn = bidAmountInSuccess;
        _expectedTotalOut = bidAmountOutSuccess;

        // Partial fill
        // None
        _;
    }

    modifier givenBidsCauseCapacityOverflow() {
        uint96 bidOneAmount = 1e22;
        uint96 bidOneAmountOut = type(uint96).max - 1e24;
        uint96 bidTwoAmount = 1e22;
        uint96 bidTwoAmountOut = type(uint96).max - 1e24;

        // Capacity
        _createBid(_scaleQuoteTokenAmount(bidOneAmount), _scaleBaseTokenAmount(bidOneAmountOut));
        _createBid(_scaleQuoteTokenAmount(bidTwoAmount), _scaleBaseTokenAmount(bidTwoAmountOut));

        // Marginal price = 12621933
        _expectedMarginalPrice = _mulDivUp(bidTwoAmount, _BASE_SCALE, bidTwoAmountOut);
        _expectedMarginalBidId = 2;

        // These calculations mimic how the capacity usage is calculated in the settle function
        uint256 baseTokensRequired = FixedPointMathLib.mulDivDown(
            bidOneAmount + bidTwoAmount, _BASE_SCALE, _expectedMarginalPrice
        );
        uint256 bidTwoAmountOutFull =
            FixedPointMathLib.mulDivDown(bidTwoAmount, _BASE_SCALE, _expectedMarginalPrice);
        uint256 bidTwoAmountOutOverflow = baseTokensRequired - _LOT_CAPACITY_OVERFLOW;

        // Output
        // Bid one: bidOneAmountOut out
        // Bid two: 90 out (partial fill)

        uint96 bidOneAmountInActual = bidOneAmount;
        uint96 bidOneAmountOutActual =
            _mulDivDown(bidOneAmount, _BASE_SCALE, _expectedMarginalPrice);
        uint96 bidTwoAmountOutActual = uint96(bidTwoAmountOutFull - bidTwoAmountOutOverflow);
        uint96 bidTwoAmountInActual = uint96(
            FixedPointMathLib.mulDivUp(bidTwoAmount, bidTwoAmountOutActual, bidTwoAmountOutFull)
        );

        uint96 bidAmountInSuccess = bidOneAmountInActual + bidTwoAmountInActual;
        uint96 bidAmountInFail = bidTwoAmount - bidTwoAmountInActual;

        _expectedTotalIn = bidAmountInSuccess;
        _expectedTotalOut = _LOT_CAPACITY_OVERFLOW;

        // Partial fill
        _expectedPartialFillBidder = _BIDDER;
        _expectedPartialFillReferrer = _REFERRER;
        _expectedPartialFillRefund = bidAmountInFail;
        _expectedPartialFillPayout = bidTwoAmountOutActual;
        _;
    }

    modifier givenLargeNumberOfUnfilledBids() {
        // Create 10 bids that will fill capacity
        for (uint256 i; i < 10; i++) {
            _createBid(2e18, 1e18);
        }

        // Create more bids that will not be filled
        // Lower price, otherwise they will be filled first due to ordering
        for (uint256 i; i < 1500; i++) {
            _createBid(19e17, 1e18);
        }

        // Marginal price: 2
        _expectedMarginalPrice = _scaleQuoteTokenAmount(2 * _BASE_SCALE);
        _expectedMarginalBidId = 10;

        _expectedTotalIn = 10 * 2e18;
        _expectedTotalOut = 10 * 1e18;
        _;
    }

    modifier givenMarginalPriceRoundingLastBid() {
        _createBid(
            _scaleQuoteTokenAmount(12e18 - 1), // 11999999999999999999
            _scaleBaseTokenAmount(4e18)
        );
        _createBid(_scaleQuoteTokenAmount(8e18), _scaleBaseTokenAmount(4e18));

        // Total amount in: 11999999999999999999 + 8e18 = 20e18-1
        // Price of bid 2: 8e18 * 1e18 / 4e18 = 2e18
        // Total amount out: (20e18-1) * 1e18 / 2e18 = 10e18-1 // 9999999999999999999
        // Marginal price: 2
        _expectedMarginalPrice = _scaleQuoteTokenAmount(2e18);
        _expectedMarginalBidId = 2; // Otherwise bid 2 will not be able to claim

        // Output
        // Bid one: (12e18 - 1) / 2 = 6e18-1 out
        // Bid two: 8 / 2 = 4 out

        uint96 bidAmountInSuccess = _scaleQuoteTokenAmount(12e18 - 1 + 8e18);
        uint96 bidAmountOutSuccess = _scaleBaseTokenAmount(_LOT_CAPACITY - 1);

        _expectedTotalIn = bidAmountInSuccess;
        _expectedTotalOut = bidAmountOutSuccess;

        // Partial fill
        // None
        _;
    }

    modifier givenMarginalPriceRoundingNotLastBid() {
        _createBid(
            _scaleQuoteTokenAmount(12e18 - 1), // 11999999999999999999
            _scaleBaseTokenAmount(4e18)
        );
        _createBid(_scaleQuoteTokenAmount(8e18), _scaleBaseTokenAmount(4e18));
        _createBid(
            _scaleQuoteTokenAmount(_BID_PRICE_BELOW_ONE_AMOUNT),
            _scaleBaseTokenAmount(_BID_PRICE_BELOW_ONE_AMOUNT_OUT)
        );

        // Total amount in: 11999999999999999999 + 8e18 = 20e18-1
        // Price of bid 2: 8e18 * 1e18 / 4e18 = 2e18
        // Total amount out: (20e18-1) * 1e18 / 2e18 = 10e18-1 // 9999999999999999999
        // Marginal price: 2
        _expectedMarginalPrice = _scaleQuoteTokenAmount(2e18);
        _expectedMarginalBidId = 2; // Otherwise bid 2 will not be able to claim

        // Output
        // Bid one: (12e18 - 1) / 2 = 6e18-1 out
        // Bid two: 8 / 2 = 4 out
        // Bid three: 0 out

        uint96 bidAmountInSuccess = _scaleQuoteTokenAmount(12e18 - 1 + 8e18);
        uint96 bidAmountOutSuccess = _scaleBaseTokenAmount(_LOT_CAPACITY - 1);

        _expectedTotalIn = bidAmountInSuccess;
        _expectedTotalOut = bidAmountOutSuccess;

        // Partial fill
        // None
        _;
    }

    modifier givenMarginalPriceRoundingThenCapacityExceeded() {
        _createBid(
            _scaleQuoteTokenAmount(12e18 - 1), // 11999999999999999999
            _scaleBaseTokenAmount(4e18)
        );
        _createBid(_scaleQuoteTokenAmount(8e18), _scaleBaseTokenAmount(4e18));
        // This will be considered, as capacity expended (9999999999999999999) is not greater than capacity (10e18)
        _createBid(
            _scaleQuoteTokenAmount(_BID_PRICE_ONE_AMOUNT),
            _scaleBaseTokenAmount(_BID_PRICE_ONE_AMOUNT_OUT)
        );

        // Total amount in: 11999999999999999999 + 8e18 + 1e18 = 21e18-1
        // Marginal price: 2
        _expectedMarginalPrice = _scaleQuoteTokenAmount(2e18);
        _expectedMarginalBidId = 2; // Otherwise bid 2 will not be able to claim

        // Output
        // Bid one: (12e18 - 1) / 2 = 6e18-1 out
        // Bid two: 8 / 2 = 4 out
        // Bid three: 0 out as it will round down to 0

        uint96 bidAmountInSuccess = _scaleQuoteTokenAmount(12e18 - 1 + 8e18);
        uint96 bidAmountOutSuccess = _scaleBaseTokenAmount(_LOT_CAPACITY - 1);

        _expectedTotalIn = bidAmountInSuccess;
        _expectedTotalOut = bidAmountOutSuccess;

        // Partial fill
        // None
        _;
    }

    modifier givenOverCapacityTotalInOverflow() {
        _createBid(
            _scaleQuoteTokenAmount(type(uint96).max),
            _scaleBaseTokenAmount(5e18)
        );
        _createBid(_scaleQuoteTokenAmount(type(uint96).max), _scaleBaseTokenAmount(5e18));
        _createBid(_scaleQuoteTokenAmount(10e18), _scaleBaseTokenAmount(5e18));

        // Total amount in: 2^96-1 + 2^96-1 + 10e18
        // Price of bids 1 and 2: (2^96 -1) / 5e18
        // Total amount out: 5e18 + 5e18 = 10e18
        // Marginal price: (2^96 -1) / 5e18
        _expectedMarginalPrice = _mulDivUp(type(uint96).max, 1e18, 5e18);
        _expectedMarginalBidId = 2; // Otherwise bid 2 will not be able to claim

        // Output
        // Bid one: 5 out
        // Bid two: 5 out
        // Bid three: 0 out

        uint256 bidAmountInSuccess = uint256(type(uint96).max) + uint256(type(uint96).max);
        uint256 bidAmountOutSuccess = 5e18 + 5e18;

        _expectedTotalIn = bidAmountInSuccess;
        _expectedTotalOut = bidAmountOutSuccess;

        // Partial fill
        // None
        _;
    }

    // ============ Tests ============ //

    function test_invalidLotId_reverts() external {
        // Expect revert
        bytes memory err = abi.encodeWithSelector(Auction.Auction_InvalidLotId.selector, _lotId);
        vm.expectRevert(err);

        // Call function
        _settle();
    }

    function test_lotHasNotConcluded_reverts() external givenLotIsCreated givenLotHasStarted {
        // Expect revert
        bytes memory err = abi.encodeWithSelector(
            EncryptedMarginalPriceAuctionModule.Auction_WrongState.selector, _lotId
        );
        vm.expectRevert(err);

        // Call function
        _settle();
    }

    function test_privateKeyNotSubmitted_reverts()
        external
        givenLotIsCreated
        givenLotHasConcluded
    {
        // Expect revert
        bytes memory err = abi.encodeWithSelector(
            EncryptedMarginalPriceAuctionModule.Auction_WrongState.selector, _lotId
        );
        vm.expectRevert(err);

        // Call function
        _settle();
    }

    function test_lotHasNotBeenDecrypted_reverts()
        external
        givenLotIsCreated
        givenLotHasStarted
        givenBidIsCreated(_BID_PRICE_TWO_SIZE_TWO_AMOUNT, _BID_PRICE_TWO_SIZE_TWO_AMOUNT_OUT)
        givenLotHasConcluded
        givenPrivateKeyIsSubmitted
    {
        // Expect revert
        bytes memory err = abi.encodeWithSelector(
            EncryptedMarginalPriceAuctionModule.Auction_WrongState.selector, _lotId
        );
        vm.expectRevert(err);

        // Call function
        _settle();
    }

    function test_lotHasAlreadyBeenSettled_reverts()
        external
        givenLotIsCreated
        givenLotHasStarted
        givenBidIsCreated(_BID_PRICE_TWO_SIZE_TWO_AMOUNT, _BID_PRICE_TWO_SIZE_TWO_AMOUNT_OUT)
        givenLotHasConcluded
        givenPrivateKeyIsSubmitted
        givenLotIsDecrypted
        givenLotIsSettled
    {
        // Expect revert
        bytes memory err = abi.encodeWithSelector(
            EncryptedMarginalPriceAuctionModule.Auction_WrongState.selector, _lotId
        );
        vm.expectRevert(err);

        // Call function
        _settle();
    }

    function test_lotCancelled_reverts() external givenLotIsCreated givenLotIsCancelled {
        // Expect revert
        bytes memory err = abi.encodeWithSelector(Auction.Auction_MarketNotActive.selector, _lotId);
        vm.expectRevert(err);

        // Call function
        _settle();
    }

    function test_lotProceedsAreClaimed_reverts()
        external
        givenLotIsCreated
        givenLotHasStarted
        givenBidIsCreated(_BID_PRICE_TWO_SIZE_TWO_AMOUNT, _BID_PRICE_TWO_SIZE_TWO_AMOUNT_OUT)
        givenLotHasConcluded
        givenPrivateKeyIsSubmitted
        givenLotIsDecrypted
        givenLotIsSettled
        givenLotProceedsAreClaimed
    {
        // Expect revert
        bytes memory err = abi.encodeWithSelector(
            EncryptedMarginalPriceAuctionModule.Auction_WrongState.selector, _lotId
        );
        vm.expectRevert(err);

        // Call function
        _settle();
    }

    function test_callerNotParent_reverts()
        external
        givenLotIsCreated
        givenLotHasStarted
        givenBidIsCreated(_BID_PRICE_TWO_SIZE_TWO_AMOUNT, _BID_PRICE_TWO_SIZE_TWO_AMOUNT_OUT)
        givenLotHasConcluded
        givenPrivateKeyIsSubmitted
        givenLotIsDecrypted
    {
        // Expect revert
        bytes memory err = abi.encodeWithSelector(Module.Module_OnlyParent.selector, address(this));
        vm.expectRevert(err);

        // Call function
        _module.settle(_lotId);
    }

    function test_bidsLessThanMinimumFilled()
        external
        givenLotIsCreated
        givenLotHasStarted
        givenBidsAreBelowMinimumFilled
        givenLotHasConcluded
        givenPrivateKeyIsSubmitted
        givenLotIsDecrypted
    {
        // Call function
        (Auction.Settlement memory settlement, bytes memory auctionOutput) = _settle();

        // Validate auction data
        EncryptedMarginalPriceAuctionModule.AuctionData memory auctionData = _getAuctionData(_lotId);
        assertEq(auctionData.marginalPrice, _expectedMarginalPrice, "marginalPrice");
        assertEq(uint8(auctionData.status), uint8(Auction.Status.Settled), "status");

        // Assert settlement
        _assertSettlement(settlement, auctionOutput);
        _assertLot();
    }

    function test_bidsLessThanMinimumFilled_quoteTokenDecimalsLarger()
        external
        givenQuoteTokenDecimals(17)
        givenBaseTokenDecimals(13)
        givenLotIsCreated
        givenLotHasStarted
        givenBidsAreBelowMinimumFilled
        givenLotHasConcluded
        givenPrivateKeyIsSubmitted
        givenLotIsDecrypted
    {
        // Call function
        (Auction.Settlement memory settlement, bytes memory auctionOutput) = _settle();

        // Validate auction data
        EncryptedMarginalPriceAuctionModule.AuctionData memory auctionData = _getAuctionData(_lotId);
        assertEq(auctionData.marginalPrice, _expectedMarginalPrice, "marginalPrice");
        assertEq(uint8(auctionData.status), uint8(Auction.Status.Settled), "status");

        // Assert settlement
        _assertSettlement(settlement, auctionOutput);
        _assertLot();
    }

    function test_bidsLessThanMinimumFilled_quoteTokenDecimalsSmaller()
        external
        givenQuoteTokenDecimals(13)
        givenBaseTokenDecimals(17)
        givenLotIsCreated
        givenLotHasStarted
        givenBidsAreBelowMinimumFilled
        givenLotHasConcluded
        givenPrivateKeyIsSubmitted
        givenLotIsDecrypted
    {
        // Call function
        (Auction.Settlement memory settlement, bytes memory auctionOutput) = _settle();

        // Validate auction data
        EncryptedMarginalPriceAuctionModule.AuctionData memory auctionData = _getAuctionData(_lotId);
        assertEq(auctionData.marginalPrice, _expectedMarginalPrice, "marginalPrice");
        assertEq(uint8(auctionData.status), uint8(Auction.Status.Settled), "status");

        // Assert settlement
        _assertSettlement(settlement, auctionOutput);
        _assertLot();
    }

    function test_marginalPriceLessThanMinimumPrice()
        external
        givenLotIsCreated
        givenLotHasStarted
        givenAllBidsAreBelowMinimumPrice
        givenLotHasConcluded
        givenPrivateKeyIsSubmitted
        givenLotIsDecrypted
    {
        // Call function
        (Auction.Settlement memory settlement, bytes memory auctionOutput) = _settle();

        // Validate auction data
        EncryptedMarginalPriceAuctionModule.AuctionData memory auctionData = _getAuctionData(_lotId);
        assertEq(auctionData.marginalPrice, _expectedMarginalPrice, "marginalPrice");
        assertEq(uint8(auctionData.status), uint8(Auction.Status.Settled), "status");

        // Assert settlement
        _assertSettlement(settlement, auctionOutput);
        _assertLot();
    }

    function test_marginalPriceLessThanMinimumPrice_quoteTokenDecimalsLarger()
        external
        givenQuoteTokenDecimals(17)
        givenBaseTokenDecimals(13)
        givenLotIsCreated
        givenLotHasStarted
        givenAllBidsAreBelowMinimumPrice
        givenLotHasConcluded
        givenPrivateKeyIsSubmitted
        givenLotIsDecrypted
    {
        // Call function
        (Auction.Settlement memory settlement, bytes memory auctionOutput) = _settle();

        // Validate auction data
        EncryptedMarginalPriceAuctionModule.AuctionData memory auctionData = _getAuctionData(_lotId);
        assertEq(auctionData.marginalPrice, _expectedMarginalPrice, "marginalPrice");
        assertEq(uint8(auctionData.status), uint8(Auction.Status.Settled), "status");

        // Assert settlement
        _assertSettlement(settlement, auctionOutput);
        _assertLot();
    }

    function test_marginalPriceLessThanMinimumPrice_quoteTokenDecimalsSmaller()
        external
        givenQuoteTokenDecimals(13)
        givenBaseTokenDecimals(17)
        givenLotIsCreated
        givenLotHasStarted
        givenAllBidsAreBelowMinimumPrice
        givenLotHasConcluded
        givenPrivateKeyIsSubmitted
        givenLotIsDecrypted
    {
        // Call function
        (Auction.Settlement memory settlement, bytes memory auctionOutput) = _settle();

        // Validate auction data
        EncryptedMarginalPriceAuctionModule.AuctionData memory auctionData = _getAuctionData(_lotId);
        assertEq(auctionData.marginalPrice, _expectedMarginalPrice, "marginalPrice");
        assertEq(uint8(auctionData.status), uint8(Auction.Status.Settled), "status");

        // Assert settlement
        _assertSettlement(settlement, auctionOutput);
        _assertLot();
    }

    function test_bidsAboveMinimumAndBelowCapacity()
        external
        givenLotIsCreated
        givenLotHasStarted
        givenBidsAreAboveMinimumAndBelowCapacity
        givenLotHasConcluded
        givenPrivateKeyIsSubmitted
        givenLotIsDecrypted
    {
        // Call function
        (Auction.Settlement memory settlement, bytes memory auctionOutput) = _settle();

        // Validate auction data
        EncryptedMarginalPriceAuctionModule.AuctionData memory auctionData = _getAuctionData(_lotId);
        assertEq(auctionData.marginalPrice, _expectedMarginalPrice, "marginalPrice");
        assertEq(uint8(auctionData.status), uint8(Auction.Status.Settled), "status");

        // Assert settlement
        _assertSettlement(settlement, auctionOutput);
        _assertLot();
    }

    function test_bidsAboveMinimumAndBelowCapacity_quoteTokenDecimalsLarger()
        external
        givenQuoteTokenDecimals(17)
        givenBaseTokenDecimals(13)
        givenLotIsCreated
        givenLotHasStarted
        givenBidsAreAboveMinimumAndBelowCapacity
        givenLotHasConcluded
        givenPrivateKeyIsSubmitted
        givenLotIsDecrypted
    {
        // Call function
        (Auction.Settlement memory settlement, bytes memory auctionOutput) = _settle();

        // Validate auction data
        EncryptedMarginalPriceAuctionModule.AuctionData memory auctionData = _getAuctionData(_lotId);
        assertEq(auctionData.marginalPrice, _expectedMarginalPrice, "marginalPrice");
        assertEq(uint8(auctionData.status), uint8(Auction.Status.Settled), "status");

        // Assert settlement
        _assertSettlement(settlement, auctionOutput);
        _assertLot();
    }

    function test_bidsAboveMinimumAndBelowCapacity_quoteTokenDecimalsSmaller()
        external
        givenQuoteTokenDecimals(13)
        givenBaseTokenDecimals(17)
        givenLotIsCreated
        givenLotHasStarted
        givenBidsAreAboveMinimumAndBelowCapacity
        givenLotHasConcluded
        givenPrivateKeyIsSubmitted
        givenLotIsDecrypted
    {
        // Call function
        (Auction.Settlement memory settlement, bytes memory auctionOutput) = _settle();

        // Validate auction data
        EncryptedMarginalPriceAuctionModule.AuctionData memory auctionData = _getAuctionData(_lotId);
        assertEq(auctionData.marginalPrice, _expectedMarginalPrice, "marginalPrice");
        assertEq(uint8(auctionData.status), uint8(Auction.Status.Settled), "status");

        // Assert settlement
        _assertSettlement(settlement, auctionOutput);
        _assertLot();
    }

    function test_someBidsBelowMinimumPrice()
        external
        givenLotIsCreated
        givenLotHasStarted
        givenSomeBidsAreBelowMinimumPrice
        givenLotHasConcluded
        givenPrivateKeyIsSubmitted
        givenLotIsDecrypted
    {
        // Call function
        (Auction.Settlement memory settlement, bytes memory auctionOutput) = _settle();

        // Validate auction data
        EncryptedMarginalPriceAuctionModule.AuctionData memory auctionData = _getAuctionData(_lotId);
        assertEq(auctionData.marginalPrice, _expectedMarginalPrice, "marginalPrice");
        assertEq(uint8(auctionData.status), uint8(Auction.Status.Settled), "status");

        // Assert settlement
        _assertSettlement(settlement, auctionOutput);
        _assertLot();
    }

    function test_someBidsBelowMinimumPrice_quoteTokenDecimalsLarger()
        external
        givenQuoteTokenDecimals(17)
        givenBaseTokenDecimals(13)
        givenLotIsCreated
        givenLotHasStarted
        givenSomeBidsAreBelowMinimumPrice
        givenLotHasConcluded
        givenPrivateKeyIsSubmitted
        givenLotIsDecrypted
    {
        // Call function
        (Auction.Settlement memory settlement, bytes memory auctionOutput) = _settle();

        // Validate auction data
        EncryptedMarginalPriceAuctionModule.AuctionData memory auctionData = _getAuctionData(_lotId);
        assertEq(auctionData.marginalPrice, _expectedMarginalPrice, "marginalPrice");
        assertEq(uint8(auctionData.status), uint8(Auction.Status.Settled), "status");

        // Assert settlement
        _assertSettlement(settlement, auctionOutput);
        _assertLot();
    }

    function test_someBidsBelowMinimumPrice_quoteTokenDecimalsSmaller()
        external
        givenQuoteTokenDecimals(13)
        givenBaseTokenDecimals(17)
        givenLotIsCreated
        givenLotHasStarted
        givenSomeBidsAreBelowMinimumPrice
        givenLotHasConcluded
        givenPrivateKeyIsSubmitted
        givenLotIsDecrypted
    {
        // Call function
        (Auction.Settlement memory settlement, bytes memory auctionOutput) = _settle();

        // Validate auction data
        EncryptedMarginalPriceAuctionModule.AuctionData memory auctionData = _getAuctionData(_lotId);
        assertEq(auctionData.marginalPrice, _expectedMarginalPrice, "marginalPrice");
        assertEq(uint8(auctionData.status), uint8(Auction.Status.Settled), "status");

        // Assert settlement
        _assertSettlement(settlement, auctionOutput);
        _assertLot();
    }

    function test_largeNumberOfUnfilledBids_gasUsage()
        external
        givenLotIsCreated
        givenLotHasStarted
        givenLargeNumberOfUnfilledBids
        givenLotHasConcluded
        givenPrivateKeyIsSubmitted
        givenLotIsDecrypted
    {
        // Call function
        uint256 gasBefore = gasleft();
        (Auction.Settlement memory settlement, bytes memory auctionOutput) = _settle();
        uint256 gasAfter = gasleft();
        console2.log("gas used", gasBefore - gasAfter);

        // Validate auction data
        EncryptedMarginalPriceAuctionModule.AuctionData memory auctionData = _getAuctionData(_lotId);
        assertEq(auctionData.marginalPrice, _expectedMarginalPrice, "marginalPrice");
        assertEq(uint8(auctionData.status), uint8(Auction.Status.Settled), "status");

        // Assert settlement
        _assertSettlement(settlement, auctionOutput);
    }

    function test_marginalPriceBetweenBids_givenLastBid()
        external
        givenLotIsCreated
        givenLotHasStarted
        givenLotMarginalPriceBetweenBidsAndLastBid
        givenLotHasConcluded
        givenPrivateKeyIsSubmitted
        givenLotIsDecrypted
    {
        // Call function
        (Auction.Settlement memory settlement, bytes memory auctionOutput) = _settle();

        // Assert settlement
        _assertSettlement(settlement, auctionOutput);
        _assertLot();
    }

    function test_marginalPriceBetweenBids_givenLastBid_quoteTokenDecimalsLarger()
        external
        givenQuoteTokenDecimals(17)
        givenBaseTokenDecimals(13)
        givenLotIsCreated
        givenLotHasStarted
        givenLotMarginalPriceBetweenBidsAndLastBid
        givenLotHasConcluded
        givenPrivateKeyIsSubmitted
        givenLotIsDecrypted
    {
        // Call function
        (Auction.Settlement memory settlement, bytes memory auctionOutput) = _settle();

        // Assert settlement
        _assertSettlement(settlement, auctionOutput);
        _assertLot();
    }

    function test_marginalPriceBetweenBids_givenLastBid_quoteTokenDecimalsSmaller()
        external
        givenQuoteTokenDecimals(13)
        givenBaseTokenDecimals(17)
        givenLotIsCreated
        givenLotHasStarted
        givenLotMarginalPriceBetweenBidsAndLastBid
        givenLotHasConcluded
        givenPrivateKeyIsSubmitted
        givenLotIsDecrypted
    {
        // Call function
        (Auction.Settlement memory settlement, bytes memory auctionOutput) = _settle();

        // Assert settlement
        _assertSettlement(settlement, auctionOutput);
    }

    function test_marginalPriceBetweenBids_givenNotLastBid()
        external
        givenLotIsCreated
        givenLotHasStarted
        givenLotMarginalPriceBetweenBidsAndNotLastBid
        givenLotHasConcluded
        givenPrivateKeyIsSubmitted
        givenLotIsDecrypted
    {
        // Call function
        (Auction.Settlement memory settlement, bytes memory auctionOutput) = _settle();

        // Assert settlement
        _assertSettlement(settlement, auctionOutput);
    }

    function test_marginalPriceBetweenBids_givenNotLastBid_quoteTokenDecimalsLarger()
        external
        givenQuoteTokenDecimals(17)
        givenBaseTokenDecimals(13)
        givenLotIsCreated
        givenLotHasStarted
        givenLotMarginalPriceBetweenBidsAndNotLastBid
        givenLotHasConcluded
        givenPrivateKeyIsSubmitted
        givenLotIsDecrypted
    {
        // Call function
        (Auction.Settlement memory settlement, bytes memory auctionOutput) = _settle();

        // Assert settlement
        _assertSettlement(settlement, auctionOutput);
    }

    function test_marginalPriceBetweenBids_givenNotLastBid_quoteTokenDecimalsSmaller()
        external
        givenQuoteTokenDecimals(13)
        givenBaseTokenDecimals(17)
        givenLotIsCreated
        givenLotHasStarted
        givenLotMarginalPriceBetweenBidsAndNotLastBid
        givenLotHasConcluded
        givenPrivateKeyIsSubmitted
        givenLotIsDecrypted
    {
        // Call function
        (Auction.Settlement memory settlement, bytes memory auctionOutput) = _settle();

        // Assert settlement
        _assertSettlement(settlement, auctionOutput);
    }

    function test_notLastBid_aboveMinimumFilled()
        external
        givenLotIsCreated
        givenLotHasStarted
        givenNotLastBidAndAboveMinimumFilled
        givenLotHasConcluded
        givenPrivateKeyIsSubmitted
        givenLotIsDecrypted
    {
        // Call function
        (Auction.Settlement memory settlement, bytes memory auctionOutput) = _settle();

        // Assert settlement
        _assertSettlement(settlement, auctionOutput);
    }

    function test_notLastBid_aboveMinimumFilled_quoteTokenDecimalsLarger()
        external
        givenQuoteTokenDecimals(17)
        givenBaseTokenDecimals(13)
        givenLotIsCreated
        givenLotHasStarted
        givenNotLastBidAndAboveMinimumFilled
        givenLotHasConcluded
        givenPrivateKeyIsSubmitted
        givenLotIsDecrypted
    {
        // Call function
        (Auction.Settlement memory settlement, bytes memory auctionOutput) = _settle();

        // Assert settlement
        _assertSettlement(settlement, auctionOutput);
    }

    function test_notLastBid_aboveMinimumFilled_quoteTokenDecimalsSmaller()
        external
        givenQuoteTokenDecimals(13)
        givenBaseTokenDecimals(17)
        givenLotIsCreated
        givenLotHasStarted
        givenNotLastBidAndAboveMinimumFilled
        givenLotHasConcluded
        givenPrivateKeyIsSubmitted
        givenLotIsDecrypted
    {
        // Call function
        (Auction.Settlement memory settlement, bytes memory auctionOutput) = _settle();

        // Assert settlement
        _assertSettlement(settlement, auctionOutput);
    }

    function test_lastBid_aboveMinimumFilled()
        external
        givenLotIsCreated
        givenLotHasStarted
        givenLastBidAndAboveMinimumFilled
        givenLotHasConcluded
        givenPrivateKeyIsSubmitted
        givenLotIsDecrypted
    {
        // Call function
        (Auction.Settlement memory settlement, bytes memory auctionOutput) = _settle();

        // Assert settlement
        _assertSettlement(settlement, auctionOutput);
    }

    function test_lastBid_aboveMinimumFilled_quoteTokenDecimalsLarger()
        external
        givenQuoteTokenDecimals(17)
        givenBaseTokenDecimals(13)
        givenLotIsCreated
        givenLotHasStarted
        givenLastBidAndAboveMinimumFilled
        givenLotHasConcluded
        givenPrivateKeyIsSubmitted
        givenLotIsDecrypted
    {
        // Call function
        (Auction.Settlement memory settlement, bytes memory auctionOutput) = _settle();

        // Assert settlement
        _assertSettlement(settlement, auctionOutput);
    }

    function test_lastBid_aboveMinimumFilled_quoteTokenDecimalsSmaller()
        external
        givenQuoteTokenDecimals(13)
        givenBaseTokenDecimals(17)
        givenLotIsCreated
        givenLotHasStarted
        givenLastBidAndAboveMinimumFilled
        givenLotHasConcluded
        givenPrivateKeyIsSubmitted
        givenLotIsDecrypted
    {
        // Call function
        (Auction.Settlement memory settlement, bytes memory auctionOutput) = _settle();

        // Assert settlement
        _assertSettlement(settlement, auctionOutput);
    }

    function test_filledBelowMinimumFilled_aboveCapacityUsingMinimumPrice_givenNotLastBid()
        external
        givenLotIsCreated
        givenLotHasStarted
        givenNotLastBidAndFilledBelowMinimumFilledAndAboveCapacityUsingMinimumPrice
        givenLotHasConcluded
        givenPrivateKeyIsSubmitted
        givenLotIsDecrypted
    {
        // Call function
        (Auction.Settlement memory settlement, bytes memory auctionOutput) = _settle();

        // Assert settlement
        _assertSettlement(settlement, auctionOutput);
    }

    function test_filledBelowMinimumFilled_aboveCapacityUsingMinimumPrice_givenNotLastBid_quoteTokenDecimalsLarger(
    )
        external
        givenQuoteTokenDecimals(17)
        givenBaseTokenDecimals(13)
        givenLotIsCreated
        givenLotHasStarted
        givenNotLastBidAndFilledBelowMinimumFilledAndAboveCapacityUsingMinimumPrice
        givenLotHasConcluded
        givenPrivateKeyIsSubmitted
        givenLotIsDecrypted
    {
        // Call function
        (Auction.Settlement memory settlement, bytes memory auctionOutput) = _settle();

        // Assert settlement
        _assertSettlement(settlement, auctionOutput);
    }

    function test_filledBelowMinimumFilled_aboveCapacityUsingMinimumPrice_givenNotLastBid_quoteTokenDecimalsSmaller(
    )
        external
        givenQuoteTokenDecimals(13)
        givenBaseTokenDecimals(17)
        givenLotIsCreated
        givenLotHasStarted
        givenNotLastBidAndFilledBelowMinimumFilledAndAboveCapacityUsingMinimumPrice
        givenLotHasConcluded
        givenPrivateKeyIsSubmitted
        givenLotIsDecrypted
    {
        // Call function
        (Auction.Settlement memory settlement, bytes memory auctionOutput) = _settle();

        // Assert settlement
        _assertSettlement(settlement, auctionOutput);
    }

    function test_filledBelowMinimumFilled_aboveCapacityUsingMinimumPrice_givenLastBid()
        external
        givenLotIsCreated
        givenLotHasStarted
        givenLastBidFilledBelowMinimumFilledAndAboveCapacityUsingMinimumPrice
        givenLotHasConcluded
        givenPrivateKeyIsSubmitted
        givenLotIsDecrypted
    {
        // Call function
        (Auction.Settlement memory settlement, bytes memory auctionOutput) = _settle();

        // Assert settlement
        _assertSettlement(settlement, auctionOutput);
    }

    function test_filledBelowMinimumFilled_aboveCapacityUsingMinimumPrice_givenLastBid_quoteTokenDecimalsLarger(
    )
        external
        givenQuoteTokenDecimals(17)
        givenBaseTokenDecimals(13)
        givenLotIsCreated
        givenLotHasStarted
        givenLastBidFilledBelowMinimumFilledAndAboveCapacityUsingMinimumPrice
        givenLotHasConcluded
        givenPrivateKeyIsSubmitted
        givenLotIsDecrypted
    {
        // Call function
        (Auction.Settlement memory settlement, bytes memory auctionOutput) = _settle();

        // Assert settlement
        _assertSettlement(settlement, auctionOutput);
    }

    function test_filledBelowMinimumFilled_aboveCapacityUsingMinimumPrice_givenLastBid_quoteTokenDecimalsSmaller(
    )
        external
        givenQuoteTokenDecimals(13)
        givenBaseTokenDecimals(17)
        givenLotIsCreated
        givenLotHasStarted
        givenLastBidFilledBelowMinimumFilledAndAboveCapacityUsingMinimumPrice
        givenLotHasConcluded
        givenPrivateKeyIsSubmitted
        givenLotIsDecrypted
    {
        // Call function
        (Auction.Settlement memory settlement, bytes memory auctionOutput) = _settle();

        // Assert settlement
        _assertSettlement(settlement, auctionOutput);
        _assertLot();
    }

    function test_lotCapacityIsMet()
        external
        givenLotIsCreated
        givenLotHasStarted
        givenLotCapacityIsMet
        givenLotHasConcluded
        givenPrivateKeyIsSubmitted
        givenLotIsDecrypted
    {
        // Call function
        (Auction.Settlement memory settlement, bytes memory auctionOutput) = _settle();

        // Assert settlement
        _assertSettlement(settlement, auctionOutput);
        _assertLot();
    }

    function test_lotCapacityIsMet_quoteTokenDecimalsLarger()
        external
        givenQuoteTokenDecimals(17)
        givenBaseTokenDecimals(13)
        givenLotIsCreated
        givenLotHasStarted
        givenLotCapacityIsMet
        givenLotHasConcluded
        givenPrivateKeyIsSubmitted
        givenLotIsDecrypted
    {
        // Call function
        (Auction.Settlement memory settlement, bytes memory auctionOutput) = _settle();

        // Assert settlement
        _assertSettlement(settlement, auctionOutput);
        _assertLot();
    }

    function test_lotCapacityIsMet_quoteTokenDecimalsSmaller()
        external
        givenQuoteTokenDecimals(13)
        givenBaseTokenDecimals(17)
        givenLotIsCreated
        givenLotHasStarted
        givenLotCapacityIsMet
        givenLotHasConcluded
        givenPrivateKeyIsSubmitted
        givenLotIsDecrypted
    {
        // Call function
        (Auction.Settlement memory settlement, bytes memory auctionOutput) = _settle();

        // Assert settlement
        _assertSettlement(settlement, auctionOutput);
        _assertLot();
    }

    function test_givenLotIsOverSubscribedOnFirstBid()
        external
        givenLotIsCreated
        givenLotHasStarted
        givenLotIsOverSubscribedOnFirstBid
        givenLotHasConcluded
        givenPrivateKeyIsSubmitted
        givenLotIsDecrypted
    {
        // Call function
        (Auction.Settlement memory settlement, bytes memory auctionOutput) = _settle();

        // Assert settlement
        _assertSettlement(settlement, auctionOutput);
        _assertLot();
    }

    function test_givenLotIsOverSubscribedOnFirstBid_quoteTokenDecimalsLarger()
        external
        givenQuoteTokenDecimals(17)
        givenBaseTokenDecimals(13)
        givenLotIsCreated
        givenLotHasStarted
        givenLotIsOverSubscribedOnFirstBid
        givenLotHasConcluded
        givenPrivateKeyIsSubmitted
        givenLotIsDecrypted
    {
        // Call function
        (Auction.Settlement memory settlement, bytes memory auctionOutput) = _settle();

        // Assert settlement
        _assertSettlement(settlement, auctionOutput);
        _assertLot();
    }

    function test_givenLotIsOverSubscribedOnFirstBid_quoteTokenDecimalsSmaller()
        external
        givenQuoteTokenDecimals(13)
        givenBaseTokenDecimals(17)
        givenLotIsCreated
        givenLotHasStarted
        givenLotIsOverSubscribedOnFirstBid
        givenLotHasConcluded
        givenPrivateKeyIsSubmitted
        givenLotIsDecrypted
    {
        // Call function
        (Auction.Settlement memory settlement, bytes memory auctionOutput) = _settle();

        // Assert settlement
        _assertSettlement(settlement, auctionOutput);
        _assertLot();
    }

    function test_givenLotIsOverSubscribed()
        external
        givenLotIsCreated
        givenLotHasStarted
        givenLotIsOverSubscribed
        givenLotHasConcluded
        givenPrivateKeyIsSubmitted
        givenLotIsDecrypted
    {
        // Call function
        (Auction.Settlement memory settlement, bytes memory auctionOutput) = _settle();

        // Assert settlement
        _assertSettlement(settlement, auctionOutput);
        _assertLot();
    }

    function test_givenLotIsOverSubscribed_quoteTokenDecimalsLarger()
        external
        givenQuoteTokenDecimals(17)
        givenBaseTokenDecimals(13)
        givenLotIsCreated
        givenLotHasStarted
        givenLotIsOverSubscribed
        givenLotHasConcluded
        givenPrivateKeyIsSubmitted
        givenLotIsDecrypted
    {
        // Call function
        (Auction.Settlement memory settlement, bytes memory auctionOutput) = _settle();

        // Assert settlement
        _assertSettlement(settlement, auctionOutput);
        _assertLot();
    }

    function test_givenLotIsOverSubscribed_quoteTokenDecimalsSmaller()
        external
        givenQuoteTokenDecimals(13)
        givenBaseTokenDecimals(17)
        givenLotIsCreated
        givenLotHasStarted
        givenLotIsOverSubscribed
        givenLotHasConcluded
        givenPrivateKeyIsSubmitted
        givenLotIsDecrypted
    {
        // Call function
        (Auction.Settlement memory settlement, bytes memory auctionOutput) = _settle();

        // Assert settlement
        _assertSettlement(settlement, auctionOutput);
        _assertLot();
    }

    function test_givenLotIsOverSubscribed_respectsOrdering()
        external
        givenLotIsCreated
        givenLotHasStarted
        givenLotIsOverSubscribedRespectsOrdering
        givenLotHasConcluded
        givenPrivateKeyIsSubmitted
        givenLotIsDecrypted
    {
        // Call function
        (Auction.Settlement memory settlement, bytes memory auctionOutput) = _settle();

        // Assert settlement
        _assertSettlement(settlement, auctionOutput);
        _assertLot();
    }

    function test_givenBidsCauseCapacityOverflow()
        external
        givenMinimumPrice(1)
        givenLotCapacity(_LOT_CAPACITY_OVERFLOW)
        givenLotIsCreated
        givenLotHasStarted
        givenBidsCauseCapacityOverflow
        givenLotHasConcluded
        givenPrivateKeyIsSubmitted
        givenLotIsDecrypted
    {
        // Call function
        (Auction.Settlement memory settlement, bytes memory auctionOutput) = _settle();

        // Assert settlement
        _assertSettlement(settlement, auctionOutput);
        _assertLot();
    }

    function test_givenBidAmountRespectsRoundingLastBid()
        external
        givenLotIsCreated
        givenLotHasStarted
        givenMarginalPriceRoundingLastBid
        givenLotHasConcluded
        givenPrivateKeyIsSubmitted
        givenLotIsDecrypted
    {
        // Call function
        (Auction.Settlement memory settlement, bytes memory auctionOutput) = _settle();

        // Assert settlement
        _assertSettlement(settlement, auctionOutput);
        _assertLot();
    }

    function test_givenBidAmountRespectsRoundingNotLastBid()
        external
        givenLotIsCreated
        givenLotHasStarted
        givenMarginalPriceRoundingNotLastBid
        givenLotHasConcluded
        givenPrivateKeyIsSubmitted
        givenLotIsDecrypted
    {
        // Call function
        (Auction.Settlement memory settlement, bytes memory auctionOutput) = _settle();

        // Assert settlement
        _assertSettlement(settlement, auctionOutput);
        _assertLot();
    }

    function test_givenMarginalPriceRoundingThenCapacityExceeded()
        external
        givenLotIsCreated
        givenLotHasStarted
        givenMarginalPriceRoundingThenCapacityExceeded
        givenLotHasConcluded
        givenPrivateKeyIsSubmitted
        givenLotIsDecrypted
    {
        // Call function
        (Auction.Settlement memory settlement, bytes memory auctionOutput) = _settle();

        // Assert settlement
        _assertSettlement(settlement, auctionOutput);
        _assertLot();
    }

    function test_givenTotalInOverflow()
        external
        givenLotIsCreated
        givenLotHasStarted
        givenOverCapacityTotalInOverflow
        givenLotHasConcluded
        givenPrivateKeyIsSubmitted
        givenLotIsDecrypted
    {
        // Call function
        (Auction.Settlement memory settlement, bytes memory auctionOutput) = _settle();

        // Assert settlement
        _assertSettlement(settlement, auctionOutput);
        _assertLot();
    }
}<|MERGE_RESOLUTION|>--- conflicted
+++ resolved
@@ -37,14 +37,8 @@
 
     uint96 internal _expectedMarginalPrice;
     uint64 internal _expectedMarginalBidId;
-<<<<<<< HEAD
-    uint64 internal _expectedPartialFillBidId;
-    uint256 internal _expectedTotalIn;
-    uint256 internal _expectedTotalOut;
-=======
     uint96 internal _expectedTotalIn;
     uint96 internal _expectedTotalOut;
->>>>>>> f676ce88
     address internal _expectedPartialFillBidder;
     address internal _expectedPartialFillReferrer;
     uint96 internal _expectedPartialFillRefund;
