// SPDX-License-Identifier: UNLICENSED
pragma solidity 0.8.19;

import {BatchRouter} from "src/BatchAuctionHouse.sol";
import {EncryptedMarginalPrice} from "src/modules/auctions/EMP.sol";
import {LinearVesting} from "src/modules/derivatives/LinearVesting.sol";
import {Point, ECIES} from "src/lib/ECIES.sol";
import {AuctionHouse} from "src/bases/AuctionHouse.sol";
import {Auction} from "src/modules/Auction.sol";

import {keycodeFromVeecode, fromVeecode} from "src/modules/Modules.sol";

import {BatchAuctionHouseTest} from "test/BatchAuctionHouse/AuctionHouseTest.sol";

contract LinearVestingEMPAIntegrationTest is BatchAuctionHouseTest {
    EncryptedMarginalPrice internal _empaModule;
    LinearVesting internal _linearVestingModule;

    uint256 internal constant _AUCTION_PRIVATE_KEY = 112_233_445_566;
    Point internal _auctionPublicKey;

    uint128 internal constant _BID_SEED = 12_345_678_901_234_567_890_123_456_789_012_345_678;
    uint256 internal constant _BID_PRIVATE_KEY = 112_233_445_566_778;
    Point internal _bidPublicKey;

    EncryptedMarginalPrice.AuctionDataParams internal _auctionDataParams;
    uint256 internal constant _MIN_PRICE = 1e18;
    uint24 internal constant _MIN_FILL_PERCENT = 25_000; // 25%
    uint24 internal constant _MIN_BID_PERCENT = 1000; // 1%

    LinearVesting.VestingParams internal _linearVestingParams;
    uint48 internal constant _VESTING_START = 1_704_882_344; // 2024-01-10
    uint48 internal constant _VESTING_EXPIRY = 1_705_055_144; // 2024-01-12
    uint48 internal constant _VESTING_DURATION = _VESTING_EXPIRY - _VESTING_START;

    uint256 internal constant _BID_AMOUNT = 15e18;
    uint256 internal constant _BID_AMOUNT_OUT = 10e18; // Ensures that capacity is filled and the price is not adjusted

    bytes32 internal constant _QUEUE_START =
        bytes32(0x0000000000000000ffffffffffffffffffffffff000000000000000000000001);

    // ============ Modifiers ============ //

    modifier givenAuctionTypeIsEMPA() {
<<<<<<< HEAD
        _empaModule = new EncryptedMarginalPrice(address(_auctionHouse));
=======
        _empaModule = new EncryptedMarginalPriceAuctionModule(address(_auctionHouse));

        vm.prank(_OWNER);
>>>>>>> 41392253
        _auctionHouse.installModule(_empaModule);

        _auctionModule = _empaModule;
        _auctionModuleKeycode = keycodeFromVeecode(_empaModule.VEECODE());

        _routingParams.auctionType = keycodeFromVeecode(_empaModule.VEECODE());

        _auctionPublicKey = ECIES.calcPubKey(Point(1, 2), _AUCTION_PRIVATE_KEY);
        _bidPublicKey = ECIES.calcPubKey(Point(1, 2), _BID_PRIVATE_KEY);

        _auctionDataParams = EncryptedMarginalPrice.AuctionDataParams({
            minPrice: _MIN_PRICE,
            minFillPercent: _MIN_FILL_PERCENT,
            minBidPercent: _MIN_BID_PERCENT,
            publicKey: _auctionPublicKey
        });
        _auctionParams.implParams = abi.encode(_auctionDataParams);
        _;
    }

    modifier givenDerivativeTypeIsLinearVesting() {
        _linearVestingModule = new LinearVesting(address(_auctionHouse));

        vm.prank(_OWNER);
        _auctionHouse.installModule(_linearVestingModule);

        _derivativeModuleKeycode = keycodeFromVeecode(_linearVestingModule.VEECODE());

        _routingParams.derivativeType = keycodeFromVeecode(_linearVestingModule.VEECODE());

        _linearVestingParams =
            LinearVesting.VestingParams({start: _VESTING_START, expiry: _VESTING_EXPIRY});
        _routingParams.derivativeParams = abi.encode(_linearVestingParams);
        _;
    }

    function _formatBid(uint256 amountOut_) internal pure returns (uint256) {
        uint256 formattedAmountOut;
        {
            uint128 subtracted;
            unchecked {
                subtracted = uint128(amountOut_) - _BID_SEED;
            }
            formattedAmountOut = uint256(bytes32(abi.encodePacked(_BID_SEED, subtracted)));
        }

        return formattedAmountOut;
    }

    function _encryptBid(
        uint96 lotId_,
        address bidder_,
        uint256 amountIn_,
        uint256 amountOut_,
        uint256 bidPrivateKey_
    ) internal view returns (uint256) {
        // Format the amount out
        uint256 formattedAmountOut = _formatBid(amountOut_);

        Point memory sharedSecretKey = ECIES.calcPubKey(_auctionPublicKey, bidPrivateKey_);
        uint256 salt = uint256(keccak256(abi.encodePacked(lotId_, bidder_, uint96(amountIn_))));
        uint256 symmetricKey = uint256(keccak256(abi.encodePacked(sharedSecretKey.x, salt)));

        return formattedAmountOut ^ symmetricKey;
    }

    function _createBidData(
        address bidder_,
        uint256 amountIn_,
        uint256 amountOut_
    ) internal view returns (bytes memory) {
        uint256 encryptedAmountOut =
            _encryptBid(_lotId, bidder_, amountIn_, amountOut_, _BID_PRIVATE_KEY);

        return abi.encode(encryptedAmountOut, _bidPublicKey);
    }

    function _createBid(
        address bidder_,
        uint256 amountIn_,
        uint256 amountOut_
    ) internal returns (uint64 bidId) {
        bytes memory bidData = _createBidData(bidder_, amountIn_, amountOut_);

        BatchRouter.BidParams memory bid = BatchRouter.BidParams({
            lotId: _lotId,
            referrer: _REFERRER,
            amount: amountIn_,
            auctionData: bidData,
            permit2Data: ""
        });

        vm.prank(_bidder);
        bidId = _auctionHouse.bid(bid, bytes(""));
        _bidIds.push(bidId);

        return bidId;
    }

    modifier givenBidIsCreated(uint256 amountIn_, uint256 amountOut_) {
        _createBid(_bidder, amountIn_, amountOut_);
        _;
    }

    function _submitPrivateKey() internal {
        _empaModule.submitPrivateKey(_lotId, _AUCTION_PRIVATE_KEY, 0, new bytes32[](0));
    }

    modifier givenPrivateKeyIsSubmitted() {
        _submitPrivateKey();
        _;
    }

    function _decryptLot() internal {
        bytes32[] memory hints = new bytes32[](10);
        for (uint256 i = 0; i < 10; i++) {
            hints[i] = _QUEUE_START;
        }
        _empaModule.decryptAndSortBids(_lotId, 10, hints);
    }

    modifier givenLotIsDecrypted() {
        _decryptLot();
        _;
    }

    // ============ Tests ============ //

    // auction
    // [X] it creates the auction with the correct parameters

    function test_auction()
        external
        givenSellerHasBaseTokenBalance(_LOT_CAPACITY)
        givenSellerHasBaseTokenAllowance(_LOT_CAPACITY)
        givenAuctionTypeIsEMPA
        givenDerivativeTypeIsLinearVesting
        givenLotIsCreated
    {
        // Check the routing parameters
        AuctionHouse.Routing memory lotRouting = _getLotRouting(_lotId);
        assertEq(
            fromVeecode(lotRouting.auctionReference),
            fromVeecode(_empaModule.VEECODE()),
            "auctionReference"
        );
        assertEq(lotRouting.seller, _SELLER, "seller");
        assertEq(address(lotRouting.baseToken), address(_baseToken), "base token");
        assertEq(address(lotRouting.quoteToken), address(_quoteToken), "quote token");
        assertEq(address(lotRouting.callbacks), address(0), "callbacks");
        assertEq(
            fromVeecode(lotRouting.derivativeReference), fromVeecode(_linearVestingModule.VEECODE())
        );
        assertEq(lotRouting.derivativeParams, abi.encode(_linearVestingParams), "derivativeParams");
        assertEq(lotRouting.wrapDerivative, false, "wrapDerivative");
        assertEq(lotRouting.funding, _LOT_CAPACITY, "funding");

        // Check balances
        assertEq(_baseToken.balanceOf(_SELLER), 0, "seller balance");
        assertEq(_baseToken.balanceOf(address(_auctionHouse)), _LOT_CAPACITY, "seller balance");
    }

    // cancel
    // [X] it cancels the auction

    function test_cancel()
        external
        givenSellerHasBaseTokenBalance(_LOT_CAPACITY)
        givenSellerHasBaseTokenAllowance(_LOT_CAPACITY)
        givenAuctionTypeIsEMPA
        givenDerivativeTypeIsLinearVesting
        givenLotIsCreated
        givenLotIsCancelled
    {
        // Check the auction data
        EncryptedMarginalPrice.AuctionData memory auctionData = _empaModule.getAuctionData(_lotId);
        assertEq(
            uint8(auctionData.status), uint8(EncryptedMarginalPrice.LotStatus.Settled), "status"
        );
        assertTrue(auctionData.proceedsClaimed, "proceedsClaimed");

        // Check balances
        assertEq(_baseToken.balanceOf(_SELLER), _LOT_CAPACITY, "seller balance");
        assertEq(_baseToken.balanceOf(address(_auctionHouse)), 0, "auction house balance");
    }

    // bid
    // [X] the bid is placed correctly

    function test_bid()
        external
        givenSellerHasBaseTokenBalance(_LOT_CAPACITY)
        givenSellerHasBaseTokenAllowance(_LOT_CAPACITY)
        givenAuctionTypeIsEMPA
        givenDerivativeTypeIsLinearVesting
        givenLotIsCreated
        givenLotHasStarted
        givenUserHasQuoteTokenBalance(_BID_AMOUNT)
        givenUserHasQuoteTokenAllowance(_BID_AMOUNT)
        givenBidIsCreated(_BID_AMOUNT, _BID_AMOUNT_OUT)
    {
        // Check the bid
        (
            EncryptedMarginalPrice.Bid memory bid,
            EncryptedMarginalPrice.EncryptedBid memory encryptedBid
        ) = _empaModule.getBid(_lotId, 1);

        assertEq(bid.bidder, _bidder, "bidder");
        assertEq(bid.amount, _BID_AMOUNT, "amountIn");
        assertEq(bid.minAmountOut, 0, "amountOut");
        assertEq(bid.referrer, _REFERRER, "referrer");
        assertEq(uint8(bid.status), uint8(EncryptedMarginalPrice.BidStatus.Submitted), "status");

        assertEq(encryptedBid.bidPubKey.x, _bidPublicKey.x, "bidPubKey.x");
        assertEq(encryptedBid.bidPubKey.y, _bidPublicKey.y, "bidPubKey.y");

        // Check balances
        assertEq(_quoteToken.balanceOf(_bidder), 0, "quote token balance");
    }

    // submitPrivateKey
    // [X] the private key is submitted correctly

    function test_submitPrivateKey()
        external
        givenSellerHasBaseTokenBalance(_LOT_CAPACITY)
        givenSellerHasBaseTokenAllowance(_LOT_CAPACITY)
        givenAuctionTypeIsEMPA
        givenDerivativeTypeIsLinearVesting
        givenLotIsCreated
        givenLotHasStarted
        givenUserHasQuoteTokenBalance(_BID_AMOUNT)
        givenUserHasQuoteTokenAllowance(_BID_AMOUNT)
        givenBidIsCreated(_BID_AMOUNT, _BID_AMOUNT_OUT)
        givenLotIsConcluded
        givenPrivateKeyIsSubmitted
    {
        // Check the auction
        EncryptedMarginalPrice.AuctionData memory auctionData = _empaModule.getAuctionData(_lotId);
        assertEq(auctionData.privateKey, _AUCTION_PRIVATE_KEY, "privateKey");

        // Check the bid
        (EncryptedMarginalPrice.Bid memory bid,) = _empaModule.getBid(_lotId, 1);

        assertEq(uint8(bid.status), uint8(EncryptedMarginalPrice.BidStatus.Submitted), "status");
    }

    // decrypt
    // [X] the decryption is successful

    function test_decrypt()
        external
        givenSellerHasBaseTokenBalance(_LOT_CAPACITY)
        givenSellerHasBaseTokenAllowance(_LOT_CAPACITY)
        givenAuctionTypeIsEMPA
        givenDerivativeTypeIsLinearVesting
        givenLotIsCreated
        givenLotHasStarted
        givenUserHasQuoteTokenBalance(_BID_AMOUNT)
        givenUserHasQuoteTokenAllowance(_BID_AMOUNT)
        givenBidIsCreated(_BID_AMOUNT, _BID_AMOUNT_OUT)
        givenLotIsConcluded
        givenPrivateKeyIsSubmitted
    {
        // Decrypt bids
        bytes32[] memory hints = new bytes32[](1);
        hints[0] = _QUEUE_START;
        _empaModule.decryptAndSortBids(_lotId, 1, hints);

        // Check the auction
        EncryptedMarginalPrice.AuctionData memory auctionData = _empaModule.getAuctionData(_lotId);
        assertEq(
            uint8(auctionData.status), uint8(EncryptedMarginalPrice.LotStatus.Decrypted), "status"
        );

        // Check the bid
        (EncryptedMarginalPrice.Bid memory bid,) = _empaModule.getBid(_lotId, 1);
        assertEq(uint8(bid.status), uint8(EncryptedMarginalPrice.BidStatus.Decrypted), "status");
        assertEq(bid.minAmountOut, _BID_AMOUNT_OUT, "minAmountOut");
    }

    // settle
    // [X] the auction is settled
    // [X] given curation is enabled
    //  [X] the curation fee is sent to the curator, but cannot be transferred

    function test_settle()
        external
        givenSellerHasBaseTokenBalance(_LOT_CAPACITY)
        givenSellerHasBaseTokenAllowance(_LOT_CAPACITY)
        givenAuctionTypeIsEMPA
        givenDerivativeTypeIsLinearVesting
        givenLotIsCreated
        givenLotHasStarted
        givenUserHasQuoteTokenBalance(_BID_AMOUNT)
        givenUserHasQuoteTokenAllowance(_BID_AMOUNT)
        givenBidIsCreated(_BID_AMOUNT, _BID_AMOUNT_OUT)
        givenLotIsConcluded
        givenPrivateKeyIsSubmitted
        givenLotIsDecrypted
        givenLotIsSettled
    {
        // Check the auction
        EncryptedMarginalPrice.AuctionData memory auctionData = _empaModule.getAuctionData(_lotId);
        assertEq(
            uint8(auctionData.status), uint8(EncryptedMarginalPrice.LotStatus.Settled), "status"
        );

        // Check the lot
        Auction.Lot memory lotData = _getLotData(_lotId);
        assertEq(lotData.purchased, _BID_AMOUNT, "purchased");
        assertEq(lotData.sold, _BID_AMOUNT_OUT, "sold");

        // Get the derivative token id
        uint256 derivativeTokenId =
            _linearVestingModule.computeId(address(_baseToken), abi.encode(_linearVestingParams));

        // Check the balances
        assertEq(_quoteToken.balanceOf(_bidder), 0, "quote token: bidder");
        assertEq(
            _quoteToken.balanceOf(address(_auctionHouse)), _BID_AMOUNT, "quote token: auction house"
        ); // Bid amount

        assertEq(_baseToken.balanceOf(_bidder), 0, "base token: bidder");
        assertEq(_baseToken.balanceOf(address(_auctionHouse)), 10e18, "base token: auction house"); // Base tokens to be claimed + unused capacity
        assertEq(
            _baseToken.balanceOf(address(_linearVestingModule)), 0, "base token: vesting module"
        );

        assertEq(
            _linearVestingModule.balanceOf(_bidder, derivativeTokenId), 0, "derivative: bidder"
        );
    }

    function test_settle_givenCurated()
        external
        givenSellerHasBaseTokenBalance(_LOT_CAPACITY)
        givenSellerHasBaseTokenAllowance(_LOT_CAPACITY)
        givenAuctionTypeIsEMPA
        givenDerivativeTypeIsLinearVesting
        givenCuratorIsSet
        givenCuratorMaxFeeIsSet
        givenCuratorFeeIsSet
        givenLotIsCreated
        givenLotHasStarted
        givenSellerHasBaseTokenBalance(_curatorMaxPotentialFee)
        givenSellerHasBaseTokenAllowance(_curatorMaxPotentialFee)
        givenCuratorHasApproved
        givenUserHasQuoteTokenBalance(_BID_AMOUNT)
        givenUserHasQuoteTokenAllowance(_BID_AMOUNT)
        givenBidIsCreated(_BID_AMOUNT, _BID_AMOUNT_OUT)
        givenLotIsConcluded
        givenPrivateKeyIsSubmitted
        givenLotIsDecrypted
        givenLotIsSettled
    {
        // Check the auction
        EncryptedMarginalPrice.AuctionData memory auctionData = _empaModule.getAuctionData(_lotId);
        assertEq(
            uint8(auctionData.status), uint8(EncryptedMarginalPrice.LotStatus.Settled), "status"
        );
    }

    function test_settle_partialFill()
        external
        givenSellerHasBaseTokenBalance(_LOT_CAPACITY)
        givenSellerHasBaseTokenAllowance(_LOT_CAPACITY)
        givenAuctionTypeIsEMPA
        givenDerivativeTypeIsLinearVesting
        givenLotIsCreated
        givenLotHasStarted
        givenUserHasQuoteTokenBalance(8e18 + 4e18)
        givenUserHasQuoteTokenAllowance(8e18 + 4e18)
    {
        // Create bids
        _createBid(_bidder, 8e18, 4e18); // 1: marginal price 2, totalIn 8, capacity at 4/10
        _createBid(_bidder, 4e18, 4e18); // 2: marginal price 1, totalIn 12, capacity at 12/10

        // Conclude and settle
        _concludeLot();
        _submitPrivateKey();
        _decryptLot();
        _settleLot();

        // Check the bids
        (EncryptedMarginalPrice.Bid memory bid1,) = _empaModule.getBid(_lotId, 1);
        assertEq(
            uint8(bid1.status), uint8(EncryptedMarginalPrice.BidStatus.Decrypted), "bid 1: status"
        );
        (EncryptedMarginalPrice.Bid memory bid2,) = _empaModule.getBid(_lotId, 2);
        assertEq(
            uint8(bid2.status), uint8(EncryptedMarginalPrice.BidStatus.Decrypted), "bid 2: status"
        );

        // Check the lot
        Auction.Lot memory lotData = _getLotData(_lotId);
        assertEq(lotData.purchased, 10e18, "purchased");
        assertEq(lotData.sold, 10e18, "sold");

        // Get the derivative token id
        uint256 derivativeTokenId =
            _linearVestingModule.computeId(address(_baseToken), abi.encode(_linearVestingParams));

        // Check the balances
        assertEq(_quoteToken.balanceOf(_bidder), 0, "quote token: bidder"); // Not refunded until claimed
        assertEq(_quoteToken.balanceOf(address(_auctionHouse)), 12e18, "quote token: auction house"); // Includes all bids submitted until proceeds or refunds claimed

        assertEq(_baseToken.balanceOf(_bidder), 0, "base token: bidder");
        assertEq(_baseToken.balanceOf(address(_auctionHouse)), 10e18, "base token: auction house"); // Not distributed until claimed
        assertEq(
            _baseToken.balanceOf(address(_linearVestingModule)), 0, "base token: vesting module"
        ); // None until bids are claimed

        assertEq(
            _linearVestingModule.balanceOf(_bidder, derivativeTokenId), 0, "derivative: bidder"
        ); // None until bids are claimed
    }

    // claimProceeds
    // [X] quote tokens are sent to the seller, curator payout is minted and excess capacity is returned to the seller

    function test_claimProceeds()
        external
        givenSellerHasBaseTokenBalance(_LOT_CAPACITY)
        givenSellerHasBaseTokenAllowance(_LOT_CAPACITY)
        givenAuctionTypeIsEMPA
        givenDerivativeTypeIsLinearVesting
        givenLotIsCreated
        givenLotHasStarted
        givenUserHasQuoteTokenBalance(_BID_AMOUNT)
        givenUserHasQuoteTokenAllowance(_BID_AMOUNT)
        givenBidIsCreated(_BID_AMOUNT, _BID_AMOUNT_OUT)
        givenLotIsConcluded
        givenPrivateKeyIsSubmitted
        givenLotIsDecrypted
        givenLotIsSettled
        givenLotProceedsAreClaimed
    {
        // Check the auction state
        EncryptedMarginalPrice.AuctionData memory auctionData = _empaModule.getAuctionData(_lotId);
        assertEq(
            uint8(auctionData.status), uint8(EncryptedMarginalPrice.LotStatus.Settled), "status"
        );
        assertTrue(auctionData.proceedsClaimed, "proceedsClaimed");

        // Get derivative token id
        uint256 derivativeTokenId =
            _linearVestingModule.computeId(address(_baseToken), abi.encode(_linearVestingParams));

        // Check the balances
        assertEq(_quoteToken.balanceOf(_SELLER), _BID_AMOUNT, "seller balance");
        assertEq(_baseToken.balanceOf(_SELLER), _LOT_CAPACITY - _BID_AMOUNT_OUT, "seller balance");
        assertEq(
            _baseToken.balanceOf(address(_linearVestingModule)),
            _curatorMaxPotentialFee,
            "linear vesting balance"
        );
        assertEq(
            _linearVestingModule.balanceOf(_CURATOR, derivativeTokenId),
            _curatorMaxPotentialFee,
            "derivative: curator"
        );
    }

    // claimBid
    // [X] when the bid is a partial fill
    //  [X] quote tokens are refunded to the bidder, and the derivative tokens are minted to the bidder, but cannot be transferred
    // [X] derivative tokens are minted to the bidder, but cannot be transferred
    // [X] given the expiry time has passed, the derivative tokens can be redeemed for the base tokens

    function test_claimBid_refund()
        external
        givenSellerHasBaseTokenBalance(_LOT_CAPACITY)
        givenSellerHasBaseTokenAllowance(_LOT_CAPACITY)
        givenAuctionTypeIsEMPA
        givenDerivativeTypeIsLinearVesting
        givenLotIsCreated
        givenLotHasStarted
        givenUserHasQuoteTokenBalance(4e18)
        givenUserHasQuoteTokenAllowance(4e18)
        givenBidIsCreated(4e18, 5e18) // Below the minimum price
        givenLotIsConcluded
        givenPrivateKeyIsSubmitted
        givenLotIsDecrypted
        givenLotIsSettled
        givenBidIsClaimed(1)
    {
        // Check the bid
        (EncryptedMarginalPrice.Bid memory bid,) = _empaModule.getBid(_lotId, 1);
        assertEq(uint8(bid.status), uint8(EncryptedMarginalPrice.BidStatus.Claimed), "status");

        uint256 derivativeTokenId =
            _linearVestingModule.computeId(address(_baseToken), abi.encode(_linearVestingParams));

        // Check the balances
        assertEq(_quoteToken.balanceOf(_bidder), 4e18, "quote token: bidder");

        assertEq(_linearVestingModule.balanceOf(_bidder, derivativeTokenId), 0, "bidder balance");

        assertEq(_baseToken.balanceOf(_bidder), 0, "bidder balance");
    }

    function test_claimBid()
        external
        givenSellerHasBaseTokenBalance(_LOT_CAPACITY)
        givenSellerHasBaseTokenAllowance(_LOT_CAPACITY)
        givenAuctionTypeIsEMPA
        givenDerivativeTypeIsLinearVesting
        givenLotIsCreated
        givenLotHasStarted
        givenUserHasQuoteTokenBalance(_BID_AMOUNT)
        givenUserHasQuoteTokenAllowance(_BID_AMOUNT)
        givenBidIsCreated(_BID_AMOUNT, _BID_AMOUNT_OUT)
        givenLotIsConcluded
        givenPrivateKeyIsSubmitted
        givenLotIsDecrypted
        givenLotIsSettled
        givenBidIsClaimed(1)
    {
        // Check the bid
        (EncryptedMarginalPrice.Bid memory bid,) = _empaModule.getBid(_lotId, 1);
        assertEq(uint8(bid.status), uint8(EncryptedMarginalPrice.BidStatus.Claimed), "status");

        uint256 derivativeTokenId =
            _linearVestingModule.computeId(address(_baseToken), abi.encode(_linearVestingParams));

        // Check the balances
        assertEq(_quoteToken.balanceOf(_bidder), 0, "quote token: bidder");

        assertEq(_baseToken.balanceOf(_bidder), 0, "base token: bidder");

        assertEq(
            _linearVestingModule.balanceOf(_bidder, derivativeTokenId),
            _BID_AMOUNT_OUT,
            "derivative: bidder"
        );

        assertEq(_linearVestingModule.redeemable(_bidder, derivativeTokenId), 0, "redeemable");
    }

    function test_claimBid_partialFill()
        external
        givenSellerHasBaseTokenBalance(_LOT_CAPACITY)
        givenSellerHasBaseTokenAllowance(_LOT_CAPACITY)
        givenAuctionTypeIsEMPA
        givenDerivativeTypeIsLinearVesting
        givenLotIsCreated
        givenLotHasStarted
        givenUserHasQuoteTokenBalance(8e18 * 3)
        givenUserHasQuoteTokenAllowance(8e18 * 3)
        givenBidIsCreated(8e18, 4e18)
        givenBidIsCreated(8e18, 4e18)
        givenBidIsCreated(8e18, 4e18)
        givenLotIsConcluded
        givenPrivateKeyIsSubmitted
        givenLotIsDecrypted
        givenLotIsSettled
        givenBidIsClaimed(3)
    {
        // Check the bid
        (EncryptedMarginalPrice.Bid memory bid,) = _empaModule.getBid(_lotId, 3);
        assertEq(uint8(bid.status), uint8(EncryptedMarginalPrice.BidStatus.Claimed), "status");

        uint256 derivativeTokenId =
            _linearVestingModule.computeId(address(_baseToken), abi.encode(_linearVestingParams));

        // Check the balances
        assertEq(_quoteToken.balanceOf(_bidder), 4e18, "quote token: bidder");

        assertEq(_baseToken.balanceOf(_bidder), 0, "base token: bidder");

        assertEq(
            _linearVestingModule.balanceOf(_bidder, derivativeTokenId), 2e18, "derivative: bidder"
        );

        assertEq(_linearVestingModule.redeemable(_bidder, derivativeTokenId), 0, "redeemable");
    }

    function test_claimBid_givenAfterVesting()
        external
        givenSellerHasBaseTokenBalance(_LOT_CAPACITY)
        givenSellerHasBaseTokenAllowance(_LOT_CAPACITY)
        givenAuctionTypeIsEMPA
        givenDerivativeTypeIsLinearVesting
        givenLotIsCreated
        givenLotHasStarted
        givenUserHasQuoteTokenBalance(_BID_AMOUNT)
        givenUserHasQuoteTokenAllowance(_BID_AMOUNT)
        givenBidIsCreated(_BID_AMOUNT, _BID_AMOUNT_OUT)
        givenLotIsConcluded
        givenPrivateKeyIsSubmitted
        givenLotIsDecrypted
        givenLotIsSettled
        givenBidIsClaimed(1)
    {
        // Warp to after vesting
        vm.warp(_VESTING_EXPIRY + 1);

        // Check the balances
        uint256 derivativeTokenId =
            _linearVestingModule.computeId(address(_baseToken), abi.encode(_linearVestingParams));
        assertEq(
            _linearVestingModule.balanceOf(_bidder, derivativeTokenId),
            _BID_AMOUNT_OUT,
            "bidder balance"
        );
        assertEq(
            _linearVestingModule.redeemable(_bidder, derivativeTokenId),
            _BID_AMOUNT_OUT,
            "redeemable"
        );
        assertEq(_baseToken.balanceOf(_bidder), 0, "bidder balance");

        // Redeem the derivative tokens
        vm.prank(_bidder);
        _linearVestingModule.redeemMax(derivativeTokenId);

        // Check the balances
        assertEq(_linearVestingModule.balanceOf(_bidder, derivativeTokenId), 0, "bidder balance");
        assertEq(_linearVestingModule.redeemable(_bidder, derivativeTokenId), 0, "redeemable");
        assertEq(_baseToken.balanceOf(_bidder), _BID_AMOUNT_OUT, "bidder balance");
    }
}<|MERGE_RESOLUTION|>--- conflicted
+++ resolved
@@ -42,13 +42,9 @@
     // ============ Modifiers ============ //
 
     modifier givenAuctionTypeIsEMPA() {
-<<<<<<< HEAD
         _empaModule = new EncryptedMarginalPrice(address(_auctionHouse));
-=======
-        _empaModule = new EncryptedMarginalPriceAuctionModule(address(_auctionHouse));
 
         vm.prank(_OWNER);
->>>>>>> 41392253
         _auctionHouse.installModule(_empaModule);
 
         _auctionModule = _empaModule;
